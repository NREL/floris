--- conflicted
+++ resolved
@@ -214,12 +214,10 @@
       kb: 0.004
 
   wake_velocity_parameters:
-<<<<<<< HEAD
     cc:
-=======
+
     gauss:
       alpha: 0.58
       beta: 0.077
       ka: 0.38
-      kb: 0.004
->>>>>>> a2c97a57
+      kb: 0.004