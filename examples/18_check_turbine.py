# Copyright 2021 NREL

# Licensed under the Apache License, Version 2.0 (the "License"); you may not
# use this file except in compliance with the License. You may obtain a copy of
# the License at http://www.apache.org/licenses/LICENSE-2.0

# Unless required by applicable law or agreed to in writing, software
# distributed under the License is distributed on an "AS IS" BASIS, WITHOUT
# WARRANTIES OR CONDITIONS OF ANY KIND, either express or implied. See the
# License for the specific language governing permissions and limitations under
# the License.

# See https://floris.readthedocs.io for documentation


from pathlib import Path

import matplotlib.pyplot as plt
import numpy as np

from floris.tools import FlorisInterface


"""
For each turbine in the turbine library, make a small figure showing that its power
curve and power loss to yaw are reasonable and  reasonably smooth
"""
ws_array = np.arange(0.1,30,0.2)
wd_array = 270.0 * np.ones_like(ws_array)
yaw_angles = np.linspace(-30,30,60)
wind_speed_to_test_yaw = 11

# Grab the gch model
fi = FlorisInterface("inputs/gch.yaml")

# Make one turbine sim
fi.reinitialize(layout_x=[0], layout_y=[0])

# Apply wind speeds
fi.reinitialize(wind_speeds=ws_array, wind_directions=wd_array)

# Get a list of available turbine models provided through FLORIS, and remove
# multi-dimensional Cp/Ct turbine definitions as they require different handling
turbines = [
    t.stem
    for t in fi.floris.farm.internal_turbine_library.iterdir()
    if t.suffix == ".yaml" and ("multi_dim" not in t.stem)
]

# TEMPORARY
print(turbines)
turbines = turbines[1:]
# END TEMPORARY

# Declare a set of figures for comparing cp and ct across models
fig_pow_ct, axarr_pow_ct = plt.subplots(2,1,sharex=True,figsize=(10,10))

# For each turbine model available plot the basic info
for t in turbines:

    # Set t as the turbine
    fi.reinitialize(turbine_type=[t])

    # Since we are changing the turbine type, make a matching change to the reference wind height
    fi.assign_hub_height_to_ref_height()

    # Plot power and ct onto the fig_pow_ct plot
    axarr_pow_ct[0].plot(
        fi.floris.farm.turbine_map[0].power_thrust_table["wind_speed"],
        fi.floris.farm.turbine_map[0].power_thrust_table["power"],label=t
    )
<<<<<<< HEAD
    axarr_cp_ct[0].grid(True)
    axarr_cp_ct[0].legend()
    axarr_cp_ct[0].set_ylabel('Power (kW)')
    axarr_cp_ct[1].plot(
        fi.floris.farm.turbine_map[0].power_thrust_table["wind_speed"],
        fi.floris.farm.turbine_map[0].power_thrust_table["thrust_coefficient"],label=t
    )
    axarr_cp_ct[1].grid(True)
    axarr_cp_ct[1].legend()
    axarr_cp_ct[1].set_ylabel('Ct (-)')
    axarr_cp_ct[1].set_xlabel('Wind Speed (m/s)')
=======
    axarr_pow_ct[0].grid(True)
    axarr_pow_ct[0].legend()
    axarr_pow_ct[0].set_ylabel('Power (kW)')
    axarr_pow_ct[1].plot(
        fi.floris.farm.turbine_map[0].power_thrust_table["wind_speed"],
        fi.floris.farm.turbine_map[0].power_thrust_table["thrust_coefficient"],label=t
    )
    axarr_pow_ct[1].grid(True)
    axarr_pow_ct[1].legend()
    axarr_pow_ct[1].set_ylabel('Ct (-)')
    axarr_pow_ct[1].set_xlabel('Wind Speed (m/s)')
>>>>>>> 98e2faeb

    # Create a figure
    fig, axarr = plt.subplots(1,2,figsize=(10,5))

    # Try a few density
    for density in [1.15,1.225,1.3]:

        fi.reinitialize(air_density=density)

        # POWER CURVE
        ax = axarr[0]
        fi.reinitialize(wind_speeds=ws_array, wind_directions=wd_array)
        fi.calculate_wake()
        turbine_powers = fi.get_turbine_powers().flatten() / 1e3
        if density == 1.225:
            ax.plot(ws_array,turbine_powers,label='Air Density = %.3f' % density, lw=2, color='k')
        else:
            ax.plot(ws_array,turbine_powers,label='Air Density = %.3f' % density, lw=1)
        ax.grid(True)
        ax.legend()
        ax.set_xlabel('Wind Speed (m/s)')
        ax.set_ylabel('Power (kW)')

        # Power loss to yaw, try a range of yaw angles
        ax = axarr[1]

        fi.reinitialize(wind_speeds=[wind_speed_to_test_yaw], wind_directions=[270.0])
        yaw_result = []
        for yaw in yaw_angles:
            fi.calculate_wake(yaw_angles=np.array([[yaw]]))
            turbine_powers = fi.get_turbine_powers().flatten() / 1e3
            yaw_result.append(turbine_powers[0])
        if density == 1.225:
            ax.plot(yaw_angles,yaw_result,label='Air Density = %.3f' % density, lw=2, color='k')
        else:
            ax.plot(yaw_angles,yaw_result,label='Air Density = %.3f' % density, lw=1)
        # ax.plot(yaw_angles,yaw_result,label='Air Density = %.3f' % density)
        ax.grid(True)
        ax.legend()
        ax.set_xlabel('Yaw Error (deg)')
        ax.set_ylabel('Power (kW)')
        ax.set_title('Wind Speed = %.1f' % wind_speed_to_test_yaw )

    # Give a suptitle
    fig.suptitle(t)

plt.show()<|MERGE_RESOLUTION|>--- conflicted
+++ resolved
@@ -69,19 +69,6 @@
         fi.floris.farm.turbine_map[0].power_thrust_table["wind_speed"],
         fi.floris.farm.turbine_map[0].power_thrust_table["power"],label=t
     )
-<<<<<<< HEAD
-    axarr_cp_ct[0].grid(True)
-    axarr_cp_ct[0].legend()
-    axarr_cp_ct[0].set_ylabel('Power (kW)')
-    axarr_cp_ct[1].plot(
-        fi.floris.farm.turbine_map[0].power_thrust_table["wind_speed"],
-        fi.floris.farm.turbine_map[0].power_thrust_table["thrust_coefficient"],label=t
-    )
-    axarr_cp_ct[1].grid(True)
-    axarr_cp_ct[1].legend()
-    axarr_cp_ct[1].set_ylabel('Ct (-)')
-    axarr_cp_ct[1].set_xlabel('Wind Speed (m/s)')
-=======
     axarr_pow_ct[0].grid(True)
     axarr_pow_ct[0].legend()
     axarr_pow_ct[0].set_ylabel('Power (kW)')
@@ -93,7 +80,6 @@
     axarr_pow_ct[1].legend()
     axarr_pow_ct[1].set_ylabel('Ct (-)')
     axarr_pow_ct[1].set_xlabel('Wind Speed (m/s)')
->>>>>>> 98e2faeb
 
     # Create a figure
     fig, axarr = plt.subplots(1,2,figsize=(10,5))
