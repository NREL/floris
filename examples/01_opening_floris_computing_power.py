
import numpy as np

from floris import FlorisModel


"""
This example creates a FLORIS instance
1) Makes a two-turbine layout
2) Demonstrates single ws/wd simulations
3) Demonstrates multiple ws/wd simulations

Main concept is introduce FLORIS and illustrate essential structure of most-used FLORIS calls
"""

# Initialize FLORIS with the given input file.
# The Floris class is the entry point for most usage.
fmodel = FlorisModel("inputs/gch.yaml")

# Convert to a simple two turbine layout
fmodel.set(layout_x=[0, 500.0], layout_y=[0.0, 0.0])

# Single wind speed and wind direction
print("\n========================= Single Wind Direction and Wind Speed =========================")

# Get the turbine powers assuming 1 wind direction and speed
# Set the yaw angles to 0 with 1 wind direction and speed
fmodel.set(wind_directions=[270.0], wind_speeds=[8.0], yaw_angles=np.zeros([1, 2]))

fmodel.run()

# Get the turbine powers
turbine_powers = fmodel.get_turbine_powers() / 1000.0

print("The turbine power matrix should be of dimensions 1 findex X 2 Turbines")
print(turbine_powers)
print("Shape: ", turbine_powers.shape)

# Single wind speed and multiple wind directions
print("\n========================= Single Wind Direction and Multiple Wind Speeds ===============")

wind_speeds = np.array([8.0, 9.0, 10.0])
wind_directions = np.array([270.0, 270.0, 270.0])
turbulence_intensities = np.array([0.06, 0.06, 0.06])

# 3 wind directions/ speeds
<<<<<<< HEAD
fmodel.set(wind_speeds=wind_speeds, wind_directions=wind_directions, yaw_angles=np.zeros([3, 2]))
fmodel.run()
turbine_powers = fmodel.get_turbine_powers() / 1000.0
=======
fi.set(
    wind_speeds=wind_speeds,
    wind_directions=wind_directions,
    turbulence_intensities=turbulence_intensities,
    yaw_angles=np.zeros([3, 2])
)
fi.run()
turbine_powers = fi.get_turbine_powers() / 1000.0
>>>>>>> f17fd585
print("The turbine power matrix should be of dimensions 3 findex X 2 Turbines")
print(turbine_powers)
print("Shape: ", turbine_powers.shape)

# Multiple wind speeds and multiple wind directions
print("\n========================= Multiple Wind Directions and Multiple Wind Speeds ============")

# To consider each combination, this needs to be broadcast out in advance

wind_speeds = np.tile([8.0, 9.0, 10.0], 3)
wind_directions = np.repeat([260.0, 270.0, 280.0], 3)
<<<<<<< HEAD

fmodel.set(wind_directions=wind_directions, wind_speeds=wind_speeds, yaw_angles=np.zeros([9, 2]))
fmodel.run()
turbine_powers = fmodel.get_turbine_powers() / 1000.0
=======
turbulence_intensities = np.tile([0.06, 0.06, 0.06], 3)

fi.set(
    wind_directions=wind_directions,
    wind_speeds=wind_speeds,
    turbulence_intensities=turbulence_intensities,
    yaw_angles=np.zeros([9, 2])
)
fi.run()
turbine_powers = fi.get_turbine_powers() / 1000.0
>>>>>>> f17fd585
print("The turbine power matrix should be of dimensions 9 WD/WS X 2 Turbines")
print(turbine_powers)
print("Shape: ", turbine_powers.shape)<|MERGE_RESOLUTION|>--- conflicted
+++ resolved
@@ -44,20 +44,14 @@
 turbulence_intensities = np.array([0.06, 0.06, 0.06])
 
 # 3 wind directions/ speeds
-<<<<<<< HEAD
-fmodel.set(wind_speeds=wind_speeds, wind_directions=wind_directions, yaw_angles=np.zeros([3, 2]))
-fmodel.run()
-turbine_powers = fmodel.get_turbine_powers() / 1000.0
-=======
-fi.set(
+fmodel.set(
     wind_speeds=wind_speeds,
     wind_directions=wind_directions,
     turbulence_intensities=turbulence_intensities,
     yaw_angles=np.zeros([3, 2])
 )
-fi.run()
-turbine_powers = fi.get_turbine_powers() / 1000.0
->>>>>>> f17fd585
+fmodel.run()
+turbine_powers = fmodel.get_turbine_powers() / 1000.0
 print("The turbine power matrix should be of dimensions 3 findex X 2 Turbines")
 print(turbine_powers)
 print("Shape: ", turbine_powers.shape)
@@ -69,23 +63,16 @@
 
 wind_speeds = np.tile([8.0, 9.0, 10.0], 3)
 wind_directions = np.repeat([260.0, 270.0, 280.0], 3)
-<<<<<<< HEAD
-
-fmodel.set(wind_directions=wind_directions, wind_speeds=wind_speeds, yaw_angles=np.zeros([9, 2]))
-fmodel.run()
-turbine_powers = fmodel.get_turbine_powers() / 1000.0
-=======
 turbulence_intensities = np.tile([0.06, 0.06, 0.06], 3)
 
-fi.set(
+fmodel.set(
     wind_directions=wind_directions,
     wind_speeds=wind_speeds,
     turbulence_intensities=turbulence_intensities,
     yaw_angles=np.zeros([9, 2])
 )
-fi.run()
-turbine_powers = fi.get_turbine_powers() / 1000.0
->>>>>>> f17fd585
+fmodel.run()
+turbine_powers = fmodel.get_turbine_powers() / 1000.0
 print("The turbine power matrix should be of dimensions 9 WD/WS X 2 Turbines")
 print(turbine_powers)
 print("Shape: ", turbine_powers.shape)