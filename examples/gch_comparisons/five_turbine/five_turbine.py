--- conflicted
+++ resolved
@@ -60,10 +60,6 @@
 # Match the inflow
 U0 = df_results.floris_U0.values[0]
 TI = df_results.floris_TI.values[0]
-<<<<<<< HEAD
-print(TI)
-=======
->>>>>>> 22e88a87
 fi_gl.reinitialize_flow_field(wind_speed=U0, turbulence_intensity=TI)
 
 # Set up the yar model
