from abc import ABC, abstractmethod

import numpy as np

from .farm import Farm
from .grid import TurbineGrid
from .turbine import Ct, axial_induction
from .flow_field import FlowField
from .wake_velocity.jensen import JensenVelocityDeficit
from .wake_deflection.jimenez import JimenezVelocityDeflection


jimenez_deflection_model = JimenezVelocityDeflection()
jensen_deficit_model = JensenVelocityDeficit()


def sequential_solver(farm: Farm, flow_field: FlowField) -> None:

<<<<<<< HEAD
    grid = TurbineGrid(
        farm.coords,
        flow_field.reference_turbine_diameter,
        flow_field.reference_wind_height,
        5,
    )
    grid.expand_atmospheric_conditions(flow_field.n_wind_directions, flow_field.n_wind_speeds)
=======
    grid = TurbineGrid(farm.coordinates, flow_field.reference_turbine_diameter, flow_field.reference_wind_height, 5)
    grid.expand_wind_speed(flow_field.n_wind_speeds)
>>>>>>> 62bd6a0f
    flow_field.initialize_velocity_field(grid)

    # <<interface>>
    jimenez_args = jimenez_deflection_model.prepare_function(grid, farm.rotor_diameter[:, [0]], farm.farm_controller.yaw_angles)
    jensen_args = jensen_deficit_model.prepare_function(grid, farm.rotor_diameter[:, [0]], flow_field)

    # This is u_wake
    velocity_deficit = np.zeros_like(flow_field.u_initial)

<<<<<<< HEAD
    array_fct = np.array(
        flow_field.n_wind_directions * flow_field.n_wind_speeds * [t.fCt for t in farm.turbines]
    ).reshape((flow_field.n_wind_directions, flow_field.n_wind_speeds, grid.n_turbines))
    # Add a dimension for wind directions

=======
>>>>>>> 62bd6a0f
    # Calculate the velocity deficit sequentially from upstream to downstream turbines
    for i in range(grid.n_turbines - 1):

        u = flow_field.u_initial - velocity_deficit
        u[:, :, i + 1 :, :, :] = 0  # TODO: explain

        thrust_coefficient = Ct(
            velocities=u,
            yaw_angle=farm.farm_controller.yaw_angles,
            fCt=farm.fCt_interp,
            ix_filter=[i],
        )
        deflection_field = jimenez_deflection_model.function(  # n wind speeds, n turbines, grid x, grid y
            i, thrust_coefficient, **jimenez_args
        )

        # jensen_args['u'] = flow_field.u_initial - velocity_deficit
        c = jensen_deficit_model.function(i, deflection_field, **jensen_args)

        turbine_ai = axial_induction(
            velocities=u,
            yaw_angle=farm.farm_controller.yaw_angles,
            fCt=farm.fCt_interp,
            ix_filter=[i],
        )
        turbine_ai = turbine_ai[:, :, :, None, None] * np.ones(
            (
                flow_field.n_wind_directions,
                flow_field.n_wind_speeds,
                grid.n_turbines,
                grid.grid_resolution,
                grid.grid_resolution,
            )
        )

        turb_u_wake = 2 * turbine_ai * c * flow_field.u_initial

        velocity_deficit = np.sqrt(( velocity_deficit ** 2) + (turb_u_wake ** 2))

    flow_field.u = flow_field.u_initial - velocity_deficit<|MERGE_RESOLUTION|>--- conflicted
+++ resolved
@@ -16,18 +16,8 @@
 
 def sequential_solver(farm: Farm, flow_field: FlowField) -> None:
 
-<<<<<<< HEAD
-    grid = TurbineGrid(
-        farm.coords,
-        flow_field.reference_turbine_diameter,
-        flow_field.reference_wind_height,
-        5,
-    )
+    grid = TurbineGrid(farm.coordinates, flow_field.reference_turbine_diameter, flow_field.reference_wind_height, 5)
     grid.expand_atmospheric_conditions(flow_field.n_wind_directions, flow_field.n_wind_speeds)
-=======
-    grid = TurbineGrid(farm.coordinates, flow_field.reference_turbine_diameter, flow_field.reference_wind_height, 5)
-    grid.expand_wind_speed(flow_field.n_wind_speeds)
->>>>>>> 62bd6a0f
     flow_field.initialize_velocity_field(grid)
 
     # <<interface>>
@@ -37,14 +27,6 @@
     # This is u_wake
     velocity_deficit = np.zeros_like(flow_field.u_initial)
 
-<<<<<<< HEAD
-    array_fct = np.array(
-        flow_field.n_wind_directions * flow_field.n_wind_speeds * [t.fCt for t in farm.turbines]
-    ).reshape((flow_field.n_wind_directions, flow_field.n_wind_speeds, grid.n_turbines))
-    # Add a dimension for wind directions
-
-=======
->>>>>>> 62bd6a0f
     # Calculate the velocity deficit sequentially from upstream to downstream turbines
     for i in range(grid.n_turbines - 1):
 
