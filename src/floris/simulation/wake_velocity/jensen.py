# Copyright 2021 NREL

# Licensed under the Apache License, Version 2.0 (the "License"); you may not
# use this file except in compliance with the License. You may obtain a copy of
# the License at http://www.apache.org/licenses/LICENSE-2.0

# Unless required by applicable law or agreed to in writing, software
# distributed under the License is distributed on an "AS IS" BASIS, WITHOUT
# WARRANTIES OR CONDITIONS OF ANY KIND, either express or implied. See the
# License for the specific language governing permissions and limitations under
# the License.


from typing import Any, Dict

import attr
import numpy as np

<<<<<<< HEAD
from floris.simulation import Grid
from floris.simulation import Turbine
=======
>>>>>>> 325e7784
from floris.utilities import float_attrib, model_attrib
from floris.simulation import BaseModel, Farm, FlowField, TurbineGrid


@attr.s(auto_attribs=True)
class JensenVelocityDeficit(BaseModel):
    """
    The Jensen model computes the wake velocity deficit based on the classic
    Jensen/Park model :cite:`jvm-jensen1983note`.

    -   **we** (*float*): The linear wake decay constant that
        defines the cone boundary for the wake as well as the
        velocity deficit. D/2 +/- we*x is the cone boundary for the
        wake.

    References:
        .. bibliography:: /source/zrefs.bib
            :style: unsrt
            :filter: docname in docnames
            :keyprefix: jvm-
    """

    we: float = float_attrib(default=0.05)

    def prepare_function(
        self,
        grid: Grid,
        farm: Farm,
        flow_field: FlowField
    ) -> Dict[str, Any]:
        """
        This function prepares the inputs from the various FLORIS data structures
        for use in the Jensen model. This should only be used to 'initialize'
        the inputs. For any data that should be updated successively,
        do not use this function and instead pass that data directly to
        the model function.
        """
        reference_rotor_diameter = farm.reference_turbine_diameter * np.ones(
            (
                flow_field.n_wind_directions,
                flow_field.n_wind_speeds,
                *grid.template_grid.shape
            )
        )
        kwargs = dict(
            x=grid.x,
            y=grid.y,
            z=grid.z,
            reference_rotor_diameter=reference_rotor_diameter
        )
        return kwargs

    def function(
        self,
<<<<<<< HEAD
        x_i: np.ndarray,
        y_i: np.ndarray,
        z_i: np.ndarray,
        axial_induction_i: np.ndarray,
=======
        i: int,
        deflection_field: np.ndarray,
        turbine_ai: np.ndarray,
        turbulence_intensity: np.ndarray,
        Ct: np.ndarray,
>>>>>>> 325e7784
        # enforces the use of the below as keyword arguments and adherence to the
        # unpacking of the results from prepare_function()
        *,
        x: np.ndarray,
        y: np.ndarray,
        z: np.ndarray,
        reference_rotor_diameter: float,
    ) -> None:

        # u is 4-dimensional (n wind speeds, n turbines, grid res 1, grid res 2)
        # velocities is 3-dimensional (n turbines, grid res 1, grid res 2)

        # grid.rotate_fields(flow_field.wind_directions)  # TODO: check the rotations with multiple directions or non-0/270

        # Calculate and apply wake mask
        # x = grid.x # mesh_x_rotated - x_coord_rotated

        # This is the velocity deficit seen by the i'th turbine due to wake effects from upstream turbines.
        # Indeces of velocity_deficit corresponding to unwaked turbines will have 0's
        # velocity_deficit = np.zeros(np.shape(flow_field.u_initial))

        reference_rotor_radius = reference_rotor_diameter / 2.0

        # y = m * x + b
        boundary_line = self.we * x + reference_rotor_radius

<<<<<<< HEAD
        # Calculate the wake velocity deficit ratios
        # Do we need to do masking here or can it be handled in the solver?
        # TODO: why do we need to slice with i:i+1 below? This became a problem when adding the wind direction dimension. Prior to that, the dimensions worked out simply with i
        dx = x - x_i
        dy = y - y_i
        dz = z - z_i
        c = ( reference_rotor_radius / ( reference_rotor_radius + self.we * dx ) ) ** 2
=======
        y_i = np.mean(y[:, :, i:i+1], axis=(3, 4))
        y_i = y_i[:, :, :, None, None] + deflection_field
        z_i = np.mean(z[:, :, i:i+1], axis=(3, 4))
        z_i = z_i[:, :, :, None, None]

        # Calculate the wake velocity deficit ratios
        # Do we need to do masking here or can it be handled in the solver?
        # TODO: why do we need to slice with i:i+1 below? This became a problem when adding the wind direction dimension. Prior to that, the dimensions worked out simply with i
        dx = x - x[:, :, i:i+1]
        c = (reference_rotor_radius / (reference_rotor_radius + self.we * dx)) ** 2
>>>>>>> 325e7784
        # c *= ~(np.array(x - x[:, :, i:i+1] <= 0.0))  # using this causes nan's in the upstream turbine because it negates the mask rather than setting it to 0. When self.we * (x - x[:, :, i:i+1]) ) == the radius, c goes to infinity and then this line flips it to Nans rather than setting to 0.
        # c *= ~(((y - y_center) ** 2 + (z - z_center) ** 2) > (boundary_line ** 2))
        # np.nan_to_num
        # C should be 0 at the current turbine and everywhere in front of it
        c[dx <= 0.0] = 0.0
        mask = (dy ** 2 + dz ** 2) > (boundary_line ** 2)
        c[mask] = 0.0

        velocity_deficit = 2 * axial_induction_i * c

        return velocity_deficit

        # u[i] = u[i - 1] * (1 - 2 * turbine_ai * c)

        # This combination model is essentially the freestream linear superposition of v2
        # This is used in the original paper.
        # flow_field.u[i] = flow_field.u[i-1] * (1 - 2 * turbine_ai * c)<|MERGE_RESOLUTION|>--- conflicted
+++ resolved
@@ -16,13 +16,8 @@
 import attr
 import numpy as np
 
-<<<<<<< HEAD
-from floris.simulation import Grid
-from floris.simulation import Turbine
-=======
->>>>>>> 325e7784
 from floris.utilities import float_attrib, model_attrib
-from floris.simulation import BaseModel, Farm, FlowField, TurbineGrid
+from floris.simulation import BaseModel, Farm, FlowField, Grid, Turbine
 
 
 @attr.s(auto_attribs=True)
@@ -75,18 +70,14 @@
 
     def function(
         self,
-<<<<<<< HEAD
         x_i: np.ndarray,
         y_i: np.ndarray,
         z_i: np.ndarray,
         axial_induction_i: np.ndarray,
-=======
-        i: int,
-        deflection_field: np.ndarray,
-        turbine_ai: np.ndarray,
-        turbulence_intensity: np.ndarray,
-        Ct: np.ndarray,
->>>>>>> 325e7784
+        deflection_field_i: np.ndarray,
+        yaw_angle_i: np.ndarray,
+        turbulence_intensity_i: np.ndarray,
+        ct_i: np.ndarray,
         # enforces the use of the below as keyword arguments and adherence to the
         # unpacking of the results from prepare_function()
         *,
@@ -113,7 +104,6 @@
         # y = m * x + b
         boundary_line = self.we * x + reference_rotor_radius
 
-<<<<<<< HEAD
         # Calculate the wake velocity deficit ratios
         # Do we need to do masking here or can it be handled in the solver?
         # TODO: why do we need to slice with i:i+1 below? This became a problem when adding the wind direction dimension. Prior to that, the dimensions worked out simply with i
@@ -121,18 +111,6 @@
         dy = y - y_i
         dz = z - z_i
         c = ( reference_rotor_radius / ( reference_rotor_radius + self.we * dx ) ) ** 2
-=======
-        y_i = np.mean(y[:, :, i:i+1], axis=(3, 4))
-        y_i = y_i[:, :, :, None, None] + deflection_field
-        z_i = np.mean(z[:, :, i:i+1], axis=(3, 4))
-        z_i = z_i[:, :, :, None, None]
-
-        # Calculate the wake velocity deficit ratios
-        # Do we need to do masking here or can it be handled in the solver?
-        # TODO: why do we need to slice with i:i+1 below? This became a problem when adding the wind direction dimension. Prior to that, the dimensions worked out simply with i
-        dx = x - x[:, :, i:i+1]
-        c = (reference_rotor_radius / (reference_rotor_radius + self.we * dx)) ** 2
->>>>>>> 325e7784
         # c *= ~(np.array(x - x[:, :, i:i+1] <= 0.0))  # using this causes nan's in the upstream turbine because it negates the mask rather than setting it to 0. When self.we * (x - x[:, :, i:i+1]) ) == the radius, c goes to infinity and then this line flips it to Nans rather than setting to 0.
         # c *= ~(((y - y_center) ** 2 + (z - z_center) ** 2) > (boundary_line ** 2))
         # np.nan_to_num
