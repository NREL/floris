--- conflicted
+++ resolved
@@ -15,14 +15,11 @@
 from __future__ import annotations
 
 import json
-<<<<<<< HEAD
 import copy
-=======
 from pathlib import Path
 
 import attr
 import yaml
->>>>>>> 325e7784
 
 import floris.logging_manager as logging_manager
 from floris.utilities import FromDictMixin
@@ -32,22 +29,14 @@
     Turbine,
     FlowField,
     TurbineGrid,
+    FlowFieldGrid,
     sequential_solver,
+    full_flow_sequential_solver
 )
 
-<<<<<<< HEAD
-from floris.simulation import Farm
-from floris.simulation import TurbineGrid, FlowFieldGrid
-from floris.simulation import sequential_solver, full_flow_sequential_solver
-
-# from .wake import Wake
-from .turbine import Turbine
-from .flow_field import FlowField
-=======
 
 def convert_dict_to_turbine(turbine_map: dict[str, dict]) -> dict[str, Turbine]:
     """Converts the dictionary of turbine input data to a dictionary of `Turbine`s.
->>>>>>> 325e7784
 
     Args:
         turbine_map (dict[str, dict]): The "turbine" dictionary from the input file/dictionary.
@@ -177,7 +166,6 @@
         sequential_solver(self.farm, self.flow_field, grid, self.wake)
 
         grid.finalize()
-<<<<<<< HEAD
         self.flow_field.finalize(grid.unsorted_indices)
 
     def solve_for_viz(self):
@@ -206,57 +194,4 @@
         )
         self.flow_field.initialize_velocity_field(flow_field_grid)
 
-        full_flow_sequential_solver(self.farm, self.flow_field, flow_field_grid, turbine_grid)
-
-
-    # Utility functions
-
-    def set_wake_model(self, wake_model):
-        """
-        Sets the velocity deficit model to use as given, and determines the
-        wake deflection model based on the selected velocity deficit model.
-
-        Args:
-            wake_model (str): The desired wake model.
-
-        Raises:
-            Exception: Invalid wake model.
-        """
-        valid_wake_models = [
-            "jensen",
-            "turbopark",
-            "multizone",
-            "gauss",
-            "gauss_legacy",
-            "blondel",
-            "ishihara_qian",
-            "curl",
-        ]
-        if wake_model not in valid_wake_models:
-            # TODO: logging
-            raise Exception("Invalid wake model. Valid options include: {}.".format(", ".join(valid_wake_models)))
-
-        self.flow_field.wake.velocity_model = wake_model
-        if wake_model == "jensen" or wake_model == "multizone" or wake_model == "turbopark":
-            self.flow_field.wake.deflection_model = "jimenez"
-        elif wake_model == "blondel" or wake_model == "ishihara_qian" or "gauss" in wake_model:
-            self.flow_field.wake.deflection_model = "gauss"
-        else:
-            self.flow_field.wake.deflection_model = wake_model
-
-        self.flow_field.reinitialize_flow_field(
-            with_resolution=self.flow_field.wake.velocity_model.model_grid_resolution
-        )
-
-        self.reinitialize_turbines()
-
-    def update_hub_heights(self):
-        """
-        Triggers a rebuild of the internal Python dictionary. This may be
-        used to update the z-component of the turbine coordinates if
-        the hub height has changed.
-        """
-        self.turbine_map_dict = self._build_internal_dict(self.coords, self.turbines)
-=======
-        self.flow_field.finalize(grid.unsorted_indices)
->>>>>>> 325e7784
+        full_flow_sequential_solver(self.farm, self.flow_field, flow_field_grid, turbine_grid)