# Copyright 2022 NREL

# Licensed under the Apache License, Version 2.0 (the "License"); you may not
# use this file except in compliance with the License. You may obtain a copy of
# the License at http://www.apache.org/licenses/LICENSE-2.0

# Unless required by applicable law or agreed to in writing, software
# distributed under the License is distributed on an "AS IS" BASIS, WITHOUT
# WARRANTIES OR CONDITIONS OF ANY KIND, either express or implied. See the
# License for the specific language governing permissions and limitations under
# the License.

# See https://floris.readthedocs.io for documentation


import copy
from time import perf_counter as timerpc

import numpy as np
import pandas as pd

# from .yaw_optimizer_scipy import YawOptimizationScipy
from .yaw_optimization_base import YawOptimization


class YawOptimizationSR(YawOptimization):
    def __init__(
        self,
        fi,
        minimum_yaw_angle=0.0,
        maximum_yaw_angle=25.0,
        yaw_angles_baseline=None,
        x0=None,
        Ny_passes=[5, 4],  # Optimization options
        turbine_weights=None,
        exclude_downstream_turbines=True,
        exploit_layout_symmetry=True,
        verify_convergence=False,
    ):
        """
        Instantiate YawOptimizationSR object with a FlorisInterface object
        and assign parameter values.
        """

        # Initialize base class
        super().__init__(
            fi=fi,
            minimum_yaw_angle=minimum_yaw_angle,
            maximum_yaw_angle=maximum_yaw_angle,
            yaw_angles_baseline=yaw_angles_baseline,
            x0=x0,
            turbine_weights=turbine_weights,
            calc_baseline_power=True,
            exclude_downstream_turbines=exclude_downstream_turbines,
            exploit_layout_symmetry=exploit_layout_symmetry,
            verify_convergence=verify_convergence,
        )

        # Start a timer for FLORIS computations
        self.time_spent_in_floris = 0

        # Confirm that Ny_passes are integers and odd/even
        for Nii, Ny in enumerate(Ny_passes):
            if not isinstance(Ny, int):
                raise ValueError("Ny_passes must contain exclusively integers")
            if Ny < 2:
                raise ValueError("Each entry in Ny_passes must have a value of at least 2.")
            if (Nii > 0) & ((Ny + 1) % 2 == 0):
                raise ValueError("The second and further entries of Ny_passes must be even numbers. " + 
                    "This is to ensure the same yaw angles are not evaluated twice between passes.")

        # # Set baseline and optimization settings
        # if reduce_ngrid:
        #     for ti in range(self.nturbs):
        #         # Force number of grid points to 2
        #         self.fi.floris.farm.turbines[ti].ngrid = 2
        #         self.fi.floris.farm.turbines[ti].initialize_turbine()
        #         print("Reducing ngrid. Unsure if this functionality works!")

        # Save optimization choices to self
        self.Ny_passes = Ny_passes

        # For each wind direction, determine the order of turbines
        self._get_turbine_orders()

    def _get_turbine_orders(self):
        layout_x = self.fi.layout_x
        layout_y = self.fi.layout_y
        turbines_ordered_array = []
        for wd in self.fi_subset.floris.flow_field.wind_directions:
            layout_x_rot = (
                np.cos((wd - 270.0) * np.pi / 180.0) * layout_x
                - np.sin((wd - 270.0) * np.pi / 180.0) * layout_y
            )
            turbines_ordered = np.argsort(layout_x_rot)
            turbines_ordered_array.append(turbines_ordered)
        self.turbines_ordered_array_subset = turbines_ordered_array


    def _calc_powers_with_memory(self, yaw_angles_subset, use_memory=True):
        # Define current optimal solutions and floris wind directions locally
        yaw_angles_opt_subset = self._yaw_angles_opt_subset
        farm_power_opt_subset = self._farm_power_opt_subset
        wd_array_subset = self.fi_subset.floris.flow_field.wind_directions
        turbine_weights_subset = self._turbine_weights_subset

        # Reformat yaw_angles_subset, if necessary
        eval_multiple_passes = (len(np.shape(yaw_angles_subset)) == 4)
        if eval_multiple_passes:
            # Four-dimensional; format everything into three-dimensional
            Ny = yaw_angles_subset.shape[0]  # Number of passes
            yaw_angles_subset = np.vstack(
                [yaw_angles_subset[iii, :, :, :] for iii in range(Ny)]
            )
            yaw_angles_opt_subset = np.tile(yaw_angles_opt_subset, (Ny, 1, 1))
            farm_power_opt_subset = np.tile(farm_power_opt_subset, (Ny, 1))
            wd_array_subset = np.tile(wd_array_subset, Ny)
            turbine_weights_subset = np.tile(turbine_weights_subset, (Ny, 1, 1))

        # Initialize empty matrix for floris farm power outputs
        farm_powers = np.zeros((yaw_angles_subset.shape[0], yaw_angles_subset.shape[1]))

        # Find indices of yaw angles that we previously already evaluated, and
        # prevent redoing the same calculations
        if use_memory:
<<<<<<< HEAD
            idx = (np.abs(self._yaw_angles_opt_subset - yaw_angles_subset) < 0.01).all(axis=2).all(axis=1)
            farm_powers[idx, :] = self._farm_power_opt_subset[idx, :]
=======
            idx = (np.abs(yaw_angles_opt_subset - yaw_angles_subset) < 0.01).all(axis=2).flatten()
            farm_powers[idx, 0] = farm_power_opt_subset[idx, 0]
>>>>>>> fe899aec
            # print("Skipping {:d}/{:d} calculations: already in memory.".format(np.sum(idx), len(idx)))
        else:
            idx = np.zeros(yaw_angles_subset.shape[0], dtype=bool)

        if not np.all(idx):
            # Now calculate farm powers for conditions we haven't yet evaluated previously
            start_time = timerpc()
<<<<<<< HEAD
            wd_array_subset = self.fi_subset.floris.flow_field.wind_directions
            farm_powers[~idx, :] = self._calculate_farm_power(
=======
            farm_powers[~idx] = self._calculate_farm_power(
>>>>>>> fe899aec
                wd_array=wd_array_subset[~idx],
                turbine_weights=turbine_weights_subset[~idx, :, :],
                yaw_angles=yaw_angles_subset[~idx, :, :],
            )
            self.time_spent_in_floris += (timerpc() - start_time)

        # Finally format solutions back to original format, if necessary
        if eval_multiple_passes:
            farm_powers = np.reshape(farm_powers, (Ny, -1, 1))

        return farm_powers

    # def _print_uplift(self):
    #     pow_opt = self._farm_power_opt
    #     pow_bl = self.farm_power_baseline
    #     print("Windrose farm power uplift = {:.2f} %".format(100 * (np.sum(pow_opt) / np.sum(pow_bl) - 1)))
    #     print("Farm power uplift per direction:")
    #     E = 100.0 * (pow_opt / pow_bl - 1)
    #     wd_array = self.fi.floris.flow_field.wind_directions
    #     ws = self.fi.floris.flow_field.wind_speeds[0]
    #     for iw in range(self.nconds):
    #         print("  WD: {:.1f} deg, WS: {:.1f} m/s -- uplift: {:.3f} %".format(wd_array[iw], ws, E[iw]))

    def _generate_evaluation_grid(self, pass_depth, turbine_depth):
        """
        Calculate the yaw angles for every iteration in the SR algorithm, for turbine,
        for every wind direction, for every wind speed, for every TI. Basically, this
        should yield a grid of yaw angle sets to evaluate the wind farm AEP with 'Ny'
        times. Then, for each ambient condition set, 
        """

        # Initialize yaw angles to evaluate, 'Ny' times the wind rose
        Ny = self.Ny_passes[pass_depth]
        evaluation_grid = np.tile(self._yaw_angles_opt_subset, (Ny, 1, 1, 1))

        # Get a list of the turbines in order of x and sort front to back
        for iw in range(self._nwinddirections_subset):
            turbid = self.turbines_ordered_array_subset[iw][turbine_depth]  # Turbine to manipulate

            # # Check if this turbine needs to be optimized. If not, continue
            # if not self._turbs_to_opt_subset[iw, 0, turbid]:
            #     continue

            # # Remove turbines that need not be optimized
            # turbines_ordered = [ti for ti in turbines_ordered if ti in self.turbs_to_opt]

            # Grab yaw bounds from self
            yaw_lb = self._yaw_lbs[iw, :, turbid]
            yaw_ub = self._yaw_ubs[iw, :, turbid]

            # Saturate to allowable yaw limits
            yaw_lb = np.clip(
                yaw_lb,
                self.minimum_yaw_angle[iw, :, turbid],
                self.maximum_yaw_angle[iw, :, turbid]
            )
            yaw_ub = np.clip(
                yaw_ub,
                self.minimum_yaw_angle[iw, :, turbid],
                self.maximum_yaw_angle[iw, :, turbid]
            )

            if pass_depth == 0:
                # Evaluate all possible coordinates
                yaw_angles_subset = np.linspace(yaw_lb, yaw_ub, Ny)
            else:
                # Remove middle point: was evaluated in previous iteration
                c = int(Ny / 2)  # Central point (to remove)
                ids = [*list(range(0, c)), *list(range(c + 1, Ny + 1))]
                yaw_angles_subset = np.linspace(yaw_lb, yaw_ub, Ny + 1)[ids]

            evaluation_grid[:, iw, :, turbid] = yaw_angles_subset

        self._yaw_evaluation_grid = evaluation_grid
        return evaluation_grid

    def _process_evaluation_grid(self):
        # Evaluate the farm AEPs for the grid of possible yaw angles
        evaluation_grid = self._yaw_evaluation_grid
        farm_powers = self._calc_powers_with_memory(evaluation_grid)
        return farm_powers

    def optimize(self): 
        """
        Find the yaw angles that maximize the power production for every wind direction,
        wind speed and turbulence intensity.
        """
        # For each pass, from front to back
        ii = 0
        for Nii in range(len(self.Ny_passes)):
            # Disturb yaw angles for one turbine at a time, from front to back
            for turbine_depth in range(self.nturbs):
                p = 100.0 * ii / (len(self.Ny_passes) * self.nturbs)
                ii += 1
                print("[Serial Refine] Processing pass={:d}, turbine_depth={:d} ({:.1f} %)".format(Nii, turbine_depth, p))

                # Create grid to evaluate yaw angles for one turbine == turbine_depth
                evaluation_grid = self._generate_evaluation_grid(pass_depth=Nii, turbine_depth=turbine_depth)

                # Evaluate grid of yaw angles, get farm powers and find optimal solutions
                farm_powers = self._process_evaluation_grid()
                args_opt = np.argmax(farm_powers, axis=0)

                # Update current optimal solution
                for iw in range(self._nconds_subset):
                    # Get id of the turbine of which we manipulated the yaw angle
                    turbid = self.turbines_ordered_array_subset[iw][turbine_depth]
                    arg_opt = args_opt[iw]  # For this farm, arg_opt increases power the most

                    # Check if farm power increased compared to previous iteration
                    pow_opt = farm_powers[arg_opt, iw]
                    pow_prev_iteration = self._farm_power_opt_subset[iw]
                    if pow_opt > pow_prev_iteration:
                        xopt = evaluation_grid[arg_opt, iw, 0, turbid]
                        self._yaw_angles_opt_subset[iw, 0, turbid] = xopt  # Update optimal yaw angle
                        self._farm_power_opt_subset[iw, 0] = pow_opt  # Update optimal power
                    else:
                        # print("Power did not increase compared to previous evaluation")
                        xopt = self._yaw_angles_opt_subset[iw, 0, turbid]

                    # Update bounds for next iteration to close proximity of optimal solution
                    dx = evaluation_grid[1, iw, 0, turbid] - evaluation_grid[0, iw, 0, turbid]
                    lb_next = xopt - 0.50 * dx
                    ub_next = xopt + 0.50 * dx
                    if lb_next < self.minimum_yaw_angle[iw, 0, turbid]:
                        lb_next = self.minimum_yaw_angle[iw, 0, turbid]
                    if ub_next > self.maximum_yaw_angle[iw, 0, turbid]:
                        ub_next = self.maximum_yaw_angle[iw, 0, turbid]
                    self._yaw_lbs[iw, 0, turbid] = lb_next
                    self._yaw_ubs[iw, 0, turbid] = ub_next
                
                # self._print_uplift()

        # Finalize optimization, i.e., retrieve full solutions
        df_opt = self._finalize()
        return df_opt<|MERGE_RESOLUTION|>--- conflicted
+++ resolved
@@ -123,13 +123,8 @@
         # Find indices of yaw angles that we previously already evaluated, and
         # prevent redoing the same calculations
         if use_memory:
-<<<<<<< HEAD
             idx = (np.abs(self._yaw_angles_opt_subset - yaw_angles_subset) < 0.01).all(axis=2).all(axis=1)
             farm_powers[idx, :] = self._farm_power_opt_subset[idx, :]
-=======
-            idx = (np.abs(yaw_angles_opt_subset - yaw_angles_subset) < 0.01).all(axis=2).flatten()
-            farm_powers[idx, 0] = farm_power_opt_subset[idx, 0]
->>>>>>> fe899aec
             # print("Skipping {:d}/{:d} calculations: already in memory.".format(np.sum(idx), len(idx)))
         else:
             idx = np.zeros(yaw_angles_subset.shape[0], dtype=bool)
@@ -137,12 +132,8 @@
         if not np.all(idx):
             # Now calculate farm powers for conditions we haven't yet evaluated previously
             start_time = timerpc()
-<<<<<<< HEAD
             wd_array_subset = self.fi_subset.floris.flow_field.wind_directions
             farm_powers[~idx, :] = self._calculate_farm_power(
-=======
-            farm_powers[~idx] = self._calculate_farm_power(
->>>>>>> fe899aec
                 wd_array=wd_array_subset[~idx],
                 turbine_weights=turbine_weights_subset[~idx, :, :],
                 yaw_angles=yaw_angles_subset[~idx, :, :],
