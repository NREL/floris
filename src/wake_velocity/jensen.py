--- conflicted
+++ resolved
@@ -44,16 +44,12 @@
     we: float = float_attrib(default=0.05)
     model_string: str = model_attrib(default="jensen")
 
-<<<<<<< HEAD
-    def prepare_function(self, grid: TurbineGrid, reference_turbine: Turbine, flow_field: FlowField) -> Dict[str, Any]:
-=======
     def prepare_function(
         self,
         grid: TurbineGrid,
         reference_rotor_diameter: float,
         flow_field: FlowField
     ) -> Dict[str, Any]:
->>>>>>> 2042d024
         """
         This function prepares the inputs from the various FLORIS data structures
         for use in the Jensen model. This should only be used to 'initialize'
@@ -108,13 +104,8 @@
         # Calculate the wake velocity deficit ratios
         # Do we need to do masking here or can it be handled in the solver?
         c = (
-<<<<<<< HEAD
-            (reference_turbine.rotor_diameter / (2 * self.we * (x - x[:, i]) + reference_turbine.rotor_diameter)) ** 2
-            * ~(np.array(x - x[:, i] <= 0.0))  # using this causes nan's in the upstream turbine
-=======
             (reference_rotor_diameter / (2 * self.we * (x - x[i]) + reference_rotor_diameter)) ** 2
             * ~(np.array(x - x[i] <= 0.0))  # using this causes nan's in the upstream turbine
->>>>>>> 2042d024
             * ~(((y - y_center) ** 2 + (z - z_center) ** 2) > (boundary_line ** 2))
         )
 
