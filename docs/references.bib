--- conflicted
+++ resolved
@@ -273,7 +273,6 @@
 DOI = {10.5194/wes-2022-17}
 }
 
-<<<<<<< HEAD
 @article{Pedersen_2022_turbopark2,
 url = {https://dx.doi.org/10.1088/1742-6596/2265/2/022063},
 year = {2022},
@@ -284,7 +283,9 @@
 pages = {022063},
 author = {J G Pedersen and E Svensson and L Poulsen and N G Nygaard},
 title = {Turbulence Optimized Park model with Gaussian wake profile},
-=======
+journal = {Journal of Physics: Conference Series},
+}
+
 @article{SinnerFleming2024grs,
 doi = {10.1088/1742-6596/2767/3/032036},
 url = {https://dx.doi.org/10.1088/1742-6596/2767/3/032036},
@@ -296,6 +297,5 @@
 pages = {032036},
 author = {Michael Sinner and Paul Fleming},
 title = {Robust wind farm layout optimization},
->>>>>>> 5ea0c561
 journal = {Journal of Physics: Conference Series},
 }