# Table of contents
# Learn more at https://jupyterbook.org/customize/toc.html

format: jb-book
root: intro
<<<<<<< HEAD
chapters:
- file: installation
- file: background_concepts
  sections:
  - file: floating_wind_turbine
- file: examples
- file: input_reference
- file: dev_guide
- file: api_docs
- file: code_quality
=======
parts:
  - caption: Getting Started
    chapters:
    # - file: intro
    - file: installation

  - caption: User Reference
    chapters:
    - file: floris_101
    - file: input_reference
    - file: examples

  - caption: Theory and Background
    chapters:
    - file: reference

  - caption: Developer Reference
    chapters:
    - file: dev_guide
    - file: code_quality
    - file: api_docs
>>>>>>> 8c637b36
<|MERGE_RESOLUTION|>--- conflicted
+++ resolved
@@ -3,18 +3,6 @@
 
 format: jb-book
 root: intro
-<<<<<<< HEAD
-chapters:
-- file: installation
-- file: background_concepts
-  sections:
-  - file: floating_wind_turbine
-- file: examples
-- file: input_reference
-- file: dev_guide
-- file: api_docs
-- file: code_quality
-=======
 parts:
   - caption: Getting Started
     chapters:
@@ -24,6 +12,7 @@
   - caption: User Reference
     chapters:
     - file: floris_101
+    - file: floating_wind_turbine
     - file: input_reference
     - file: examples
 
@@ -35,5 +24,4 @@
     chapters:
     - file: dev_guide
     - file: code_quality
-    - file: api_docs
->>>>>>> 8c637b36
+    - file: api_docs