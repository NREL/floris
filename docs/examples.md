(examples)=
# Examples Index

The FLORIS software repository includes a set of
[examples/](https://github.com/NREL/floris/tree/main/examples)
intended to describe most features as well as provide a starting point
for various analysis methods. These are generally ordered from simplest
to most complex. The examples and their content are described below.
Prior to exploring the examples, it is highly recommended to review
[](background_concepts).


## Basic setup and pre and post processing

These examples are primarily for demonstration and explanation purposes.
They build up data for a simulation, execute the calculations, and do various
post processing steps to analyse the results.

### 01_opening_floris_computing_power.py
This example script loads an input file and makes changes to the turbine layout
and atmospheric conditions. It then configures wind turbine yaw settings and
executes the simulation. Finally, individual turbine powers are reported.
It demonstrates the vectorization capabilities of FLORIS by first creating
a simulation with a single wind condition, and then creating another
simulation with multiple wind conditions.

### 02_visualizations.py
Create visualizations for x, y, and z planes in the whole farm as well as plots of the grid points
on each turbine rotor.

### 03_making_adjustments.py
Make various changes to an initial configuration and plot results on a single figure.
- Change atmospheric conditions including wind speed, wind direction, and shear
- Create a new layout
- Configure yaw settings

### 04_sweep_wind_directions.py
Simulate a wind farm over multiple wind directions and one wind speed.
Evaluate the individual turbine powers.
- Setting up a problem considering the vectorization of the calculations
  - Data structures
  - Broadcasted mathematical operations

### 05_sweep_wind_speeds.py
Same as above except multiple wind speeds and one wind direction.
Evaluate the individual turbine powers.
- Setting up a problem considering the vectorization of the calculations
  - Data structures
  - Broadcasted mathematical operations

### 06_sweep_wind_conditions.py
Simulate a wind farm with multiple wind speeds and wind directions.
- Setting up a problem considering the vectorization of the calculations
  - Data structures
  - Broadcasted mathematical operations

### 07_calc_aep_from_rose.py
Load wind rose information from a .csv file and calculate the AEP of
a wind farm.
- Create a new layout
- Arrange the wind rose data into arrays
- Create the frequency information from the wind condition data

### 08_calc_aep_from_rose_use_class.py
Do the above but use the included WindRose class.

### 09_compare_farm_power_with_neighbor.py
Consider the affects of one wind farm on another wind farm's AEP.

### 20_calculate_farm_power_with_uncertainty.py
Calculate the farm power with a consideration of uncertainty
with the default gaussian probability distribution.

### 21_demo_time_series.py
Simulate a time-series of wind condition data and generate plots
of turbine power over time.

### 22_get_wind_speed_at_turbines.py
Similar to the "Getting Started" tutorial. Sets up a simulation and
prints the wind speeds at all turbines.

### 16_heterogeneous_inflow.py
Define non-uniform (heterogeneous) atmospheric conditions by specifying
speedups at locations throughout the farm. Show plots of the
impact on wind turbine wakes.

### 16b_heterogeneity_multiple_ws_wd.py
Illustrate usage of heterogeneity with multiple wind speeds and directions.

## 16c_optimize_layout_with_heterogeneity.py
This example shows a layout optimization using the geometric yaw option. It
combines elements of examples 15 (layout optimization) and 16 (heterogeneous
inflow) for demonstrative purposes. If you haven't yet run those examples,
we recommend you try them first.

Heterogeneity in the inflow provides the necessary driver for coupled yaw
and layout optimization to be worthwhile. First, a layout optimization is
run without coupled yaw optimization; then a coupled optimization is run to
show the benefits of coupled optimization when flows are heterogeneous.

### 17_multiple_turbine_types.py
Load an input file that describes a wind farm with two turbines
of different types and plot the wake profiles.

### 23_visualize_layout.py
Use the visualize_layout function to provide diagram visualization
of a turbine layout within FLORIS.

### 24_floating_turbine_models.py
Demonstrates the definition of a floating turbine and how to enable the effects of tilt
on Cp and Ct.

For further examples on floating wind turbines, see also examples
25 (vertical wake deflection by a forced tilt angle) and 29 (comparison between
a fixed-bottom and floating wind farm).

### 25_tilt_driven_vertical_wake_deflection.py

This example demonstrates vertical wake deflections due to the tilt angle when running
with the Empirical Gauss model. Note that only the Empirical Gauss model implements
vertical deflections at this time. Also be aware that this example uses a potentially
unrealistic tilt angle, 15 degrees, to highlight the wake deflection. Moreover, the magnitude
of vertical deflections due to tilt has not been validated.

For further examples on floating wind turbines, see also examples
24 (effects of tilt on turbine power and thrust coefficients) and 29
(comparison between a fixed-bottom and floating wind farm).

### 26_empirical_gauss_velocity_deficit_parameters.py

This example illustrates the main parameters of the Empirical Gaussian
velocity deficit model and their effects on the wind turbine wake.

### 27_empirical_gauss_deflection_parameters.py
This example illustrates the main parameters of the Empirical Gaussian
deflection model and their effects on the wind turbine wake.

### 28_extract_wind_speed_at_points.py
This example demonstrates the use of the `FlorisInterface.sample_flow_at_points` method
to extract the wind speed information at user-specified locations in the flow.

Specifically, this example gets the wind speed at a single x, y location and four different
heights over a sweep of wind directions. This mimics the wind speed measurements of a met
mast across all wind directions (at a fixed free stream wind speed).

Try different values for met_mast_option to vary the location of the met mast within
the two-turbine farm.

### 32_plot_velocity_deficit_profiles.py
This example illustrates how to plot velocity deficit profiles at several locations
downstream of a turbine. Here we use the following definition:

    velocity_deficit = (homogeneous_wind_speed - u) / homogeneous_wind_speed
        , where u is the wake velocity obtained when the incoming wind speed is the
        same at all heights and equal to `homogeneous_wind_speed`.

### 29_floating_vs_fixedbottom_farm.py

Compares a fixed-bottom wind farm (with a gridded layout) to a floating
wind farm with the same layout. Includes:
- Turbine-by-turbine power comparison for a single wind speed and direction
- Flow visualizations for a single wind speed and direction
- AEP calculations based on an example wind rose.

For further examples on floating wind turbines, see also examples
24 (effects of tilt on turbine power and thrust coefficients) and 25
(vertical wake deflection by a forced tilt angle).

### 30_multi_dimensional_cp_ct.py

This example showcases the capability of using multi-dimensional Cp/Ct data in turbine defintions
dependent on external conditions. Specifically, fictional data for varying Cp/Ct values based on
wave period, Ts, and wave height, Hs, is used, showing the user how to setup the turbine
definition and input file. Also demonstrated is the different method for getting turbine
powers when using multi-dimensional Cp/Ct data.

### 31_multi_dimensional_cp_ct_2Hs.py

This example builds on example 30. Specifically, fictional data for varying Cp/Ct values based on
wave period, Ts, and wave height, Hs, is used to show the difference in power performance for
different wave heights.

<<<<<<< HEAD
### 32_turbines_off.py

This example demonstrates how to shut off some turbines during a simulation.
=======
### 32_specify_turbine_power_curve.py

This example demonstrates how to generate a turbine dictionary or yaml input file based on
a specified power and thrust curve. The power and thrust curves may be specified as power
and thrust coefficients or as absolute values.
>>>>>>> b88dc7bb

## Optimization

These examples demonstrate use of the optimization routines
included in FLORIS through {py:mod}`floris.tools.optimization`. These
focus on yaw settings and wind farm layout, but the concepts
are general and can be used for other optimizations.

### 10_opt_yaw_single_ws.py
Using included yaw optimization routines, run a yaw optimization for a single wind speed
and plot yaw settings and performance.

### 11_opt_yaw_multiple_ws.py
Using included yaw optimization routines, run a yaw optimization for multiple wind
conditions including multiple wind speeds and wind directions.
Similar to above but with extra steps for post processing.

### 12_optimize_yaw.py
Construct wind farm yaw settings for a full wind rose based on the
optimized yaw settings at a single wind speed. Then, compare
results to the baseline no-yaw configuration.

### 12_optimize_yaw_in_parallel.py
Comparable to the above but perform all the computations using
parallel processing. In the current example, use 16 cores
simultaneously to calculate the AEP and perform a wake steering
yaw angle optimization for multiple wind speeds.

### 13_optimize_yaw_with_neighboring_farm.py
Same as above but considering the effects of a nearby wind farm.

### 14_compare_yaw_optimizers.py
Show the difference in optimization results for
- SerialRefine
- SciPy

### 15_optimize_layout.py
Optimize a wind farm layout for AEP within a square boundary and a
random wind resource using the SciPy optimization routines.


## Gallery

The examples listed here are fun and interesting. If you're doing something
cool with FLORIS and want to share, create a pull request with your example
listed here!

### 18_check_turbine.py
Plot power and thrust curves for each turbine type included in the
turbine library. Additionally, plot the losses due to yaw.

### 19_streamlit_demo.py
Creates a Streamlit dashboard to quickly modify the layout and
atmospheric conditions of a wind farm.<|MERGE_RESOLUTION|>--- conflicted
+++ resolved
@@ -180,17 +180,15 @@
 wave period, Ts, and wave height, Hs, is used to show the difference in power performance for
 different wave heights.
 
-<<<<<<< HEAD
-### 32_turbines_off.py
-
-This example demonstrates how to shut off some turbines during a simulation.
-=======
 ### 32_specify_turbine_power_curve.py
 
 This example demonstrates how to generate a turbine dictionary or yaml input file based on
 a specified power and thrust curve. The power and thrust curves may be specified as power
 and thrust coefficients or as absolute values.
->>>>>>> b88dc7bb
+
+### 33_turbines_off.py
+
+This example demonstrates how to shut off some turbines during a simulation.
 
 ## Optimization
 
