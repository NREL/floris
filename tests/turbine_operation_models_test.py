--- conflicted
+++ resolved
@@ -3,12 +3,9 @@
 
 from floris.simulation.turbine.operation_models import (
     CosineLossTurbine,
-<<<<<<< HEAD
     HelixTurbine,
-=======
     MixedOperationTurbine,
     POWER_SETPOINT_DEFAULT,
->>>>>>> f1493092
     rotor_velocity_air_density_correction,
     SimpleDeratingTurbine,
     SimpleTurbine,
@@ -45,19 +42,17 @@
     assert hasattr(CosineLossTurbine, "thrust_coefficient")
     assert hasattr(CosineLossTurbine, "axial_induction")
 
-<<<<<<< HEAD
+    assert hasattr(SimpleDeratingTurbine, "power")
+    assert hasattr(SimpleDeratingTurbine, "thrust_coefficient")
+    assert hasattr(SimpleDeratingTurbine, "axial_induction")
+
+    assert hasattr(MixedOperationTurbine, "power")
+    assert hasattr(MixedOperationTurbine, "thrust_coefficient")
+    assert hasattr(MixedOperationTurbine, "axial_induction")
+
     assert hasattr(HelixTurbine, "power")
     assert hasattr(HelixTurbine, "thrust_coefficient")
     assert hasattr(HelixTurbine, "axial_induction")
-=======
-    assert hasattr(SimpleDeratingTurbine, "power")
-    assert hasattr(SimpleDeratingTurbine, "thrust_coefficient")
-    assert hasattr(SimpleDeratingTurbine, "axial_induction")
-
-    assert hasattr(MixedOperationTurbine, "power")
-    assert hasattr(MixedOperationTurbine, "thrust_coefficient")
-    assert hasattr(MixedOperationTurbine, "axial_induction")
->>>>>>> f1493092
 
 def test_SimpleTurbine():
 
@@ -238,46 +233,14 @@
     absolute_tilt = tilt_angles_test - turbine_data["power_thrust_table"]["ref_tilt"]
     assert test_Ct == baseline_Ct * cosd(yaw_angles_test) * cosd(absolute_tilt)
 
-<<<<<<< HEAD
-def test_HelixTurbine():
-=======
+
 def test_SimpleDeratingTurbine():
->>>>>>> f1493092
 
     n_turbines = 1
     wind_speed = 10.0
     turbine_data = SampleInputs().turbine
 
-<<<<<<< HEAD
-    # Will want to update these
-    baseline_Ct = 0
-    baseline_power = 0
-    baseline_ai = 0
-
-    test_Ct = HelixTurbine.thrust_coefficient(
-        power_thrust_table=turbine_data["power_thrust_table"],
-        velocities=wind_speed * np.ones((1, n_turbines, 3, 3)), # 1 findex, 1 turbine, 3x3 grid
-        # Any other necessary arguments...
-    )
-
-    assert np.allclose(test_Ct, baseline_Ct)
-
-    test_power = HelixTurbine.power(
-        power_thrust_table=turbine_data["power_thrust_table"],
-        velocities=wind_speed * np.ones((1, n_turbines, 3, 3)), # 1 findex, 1 turbine, 3x3 grid
-        # Any other necessary arguments...
-    )
-
-    assert np.allclose(test_power, baseline_power)
-
-    test_ai = HelixTurbine.axial_induction(
-        power_thrust_table=turbine_data["power_thrust_table"],
-        velocities=wind_speed * np.ones((1, n_turbines, 3, 3)), # 1 findex, 1 turbine, 3x3 grid
-        # Any other necessary arguments...
-    )
-
-    assert np.allclose(test_ai, baseline_ai)
-=======
+
     # Check that for no specified derating, matches SimpleTurbine
     test_Ct = SimpleDeratingTurbine.thrust_coefficient(
         power_thrust_table=turbine_data["power_thrust_table"],
@@ -542,4 +505,38 @@
             tilt_angles=tilt_angles_nom,
             tilt_interp=None
         )
->>>>>>> f1493092
+
+def test_HelixTurbine():
+
+    n_turbines = 1
+    wind_speed = 10.0
+    turbine_data = SampleInputs().turbine
+
+    # Will want to update these
+    baseline_Ct = 0
+    baseline_power = 0
+    baseline_ai = 0
+
+    test_Ct = HelixTurbine.thrust_coefficient(
+        power_thrust_table=turbine_data["power_thrust_table"],
+        velocities=wind_speed * np.ones((1, n_turbines, 3, 3)), # 1 findex, 1 turbine, 3x3 grid
+        # Any other necessary arguments...
+    )
+
+    assert np.allclose(test_Ct, baseline_Ct)
+
+    test_power = HelixTurbine.power(
+        power_thrust_table=turbine_data["power_thrust_table"],
+        velocities=wind_speed * np.ones((1, n_turbines, 3, 3)), # 1 findex, 1 turbine, 3x3 grid
+        # Any other necessary arguments...
+    )
+
+    assert np.allclose(test_power, baseline_power)
+
+    test_ai = HelixTurbine.axial_induction(
+        power_thrust_table=turbine_data["power_thrust_table"],
+        velocities=wind_speed * np.ones((1, n_turbines, 3, 3)), # 1 findex, 1 turbine, 3x3 grid
+        # Any other necessary arguments...
+    )
+
+    assert np.allclose(test_ai, baseline_ai)