--- conflicted
+++ resolved
@@ -18,20 +18,9 @@
 import numpy as np
 import pytest
 
-<<<<<<< HEAD
 from tests.conftest import N_WIND_SPEEDS, N_WIND_DIRECTIONS, SampleInputs
 from floris.utilities import Vec3
 from floris.simulation import Farm
-
-=======
-from floris.simulation import Farm
-from floris.utilities import Vec3
-from tests.conftest import (
-    N_WIND_DIRECTIONS,
-    N_WIND_SPEEDS,
-    SampleInputs
-)
->>>>>>> 77a2612a
 
 
 def test_farm_init_homogenous_turbines():
@@ -43,11 +32,7 @@
 
     coordinates = np.array([Vec3([x, y, turbine_data["hub_height"]]) for x, y in zip(layout_x, layout_y)])
 
-    farm = Farm(
-        layout_x=layout_x,
-        layout_y=layout_y,
-        turbine_type=[turbine_data]
-    )
+    farm = Farm(layout_x=layout_x, layout_y=layout_y, turbine_type=[turbine_data])
     # TODO: these all pass on mac and fail on linux
     # turbine_type=[turbine_data]
     # turbine_type=[turbine_data["turbine_type"]]
