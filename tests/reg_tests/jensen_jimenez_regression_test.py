--- conflicted
+++ resolved
@@ -142,12 +142,7 @@
             farm_axial_inductions,
         )
 
-<<<<<<< HEAD
     assert_results_arrays(test_results[0], baseline)
-=======
-    assert_results_arrays(test_results[0, 0:3], baseline)
-
->>>>>>> 26cdcdab
 
 def test_regression_rotation(sample_inputs_fixture):
     """
@@ -287,8 +282,4 @@
             farm_axial_inductions,
         )
 
-<<<<<<< HEAD
-    assert_results_arrays(test_results[0], yawed_baseline)
-=======
-    assert_results_arrays(test_results[0, 0:3], yawed_baseline)
->>>>>>> 26cdcdab
+    assert_results_arrays(test_results[0], yawed_baseline)