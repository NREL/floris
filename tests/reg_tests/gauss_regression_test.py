--- conflicted
+++ resolved
@@ -14,11 +14,6 @@
 
 import numpy as np
 
-<<<<<<< HEAD
-from floris.simulation import Floris
-from floris.simulation import Ct, power, axial_induction, average_velocity, rotor_effective_velocity
-from tests.conftest import N_TURBINES, N_WIND_DIRECTIONS, N_WIND_SPEEDS, print_test_values, assert_results_arrays
-=======
 from floris.simulation import (
     average_velocity,
     axial_induction,
@@ -34,7 +29,6 @@
     print_test_values
 )
 
->>>>>>> 77a2612a
 
 DEBUG = False
 VELOCITY_MODEL = "gauss"
