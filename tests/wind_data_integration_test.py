from pathlib import Path

import numpy as np
import pytest

from floris import (
    TimeSeries,
    WindRose,
    WindTIRose,
)
from floris.wind_data import WindDataBase


TEST_DATA = Path(__file__).resolve().parent / "data"


class ChildClassTest(WindDataBase):
    def __init__(self):
        pass


def test_bad_inheritance():
    """
    Verifies that a child class of WindDataBase must implement the unpack method.
    """
    test_class = ChildClassTest()
    with pytest.raises(NotImplementedError):
        test_class.unpack()


def test_time_series_instantiation():
    wind_directions = np.array([270, 280, 290])
    wind_speeds = np.array([5, 5, 5])

    # Test that TI require
    with pytest.raises(TypeError):
        TimeSeries(wind_directions, wind_speeds)

    # Test that passing a float TI returns a list of length matched to wind directions
    time_series = TimeSeries(wind_directions, wind_speeds, turbulence_intensities=0.06)
    np.testing.assert_allclose(time_series.turbulence_intensities, [0.06, 0.06, 0.06])

    # Test that passing floats to wind directions and wind speeds returns a list of
    # length turbulence intensities
    time_series = TimeSeries(270.0, 8.0, turbulence_intensities=np.array([0.06, 0.07, 0.08]))
    np.testing.assert_allclose(time_series.wind_directions, [270, 270, 270])
    np.testing.assert_allclose(time_series.wind_speeds, [8, 8, 8])

    # Test that passing in all floats raises a type error
    with pytest.raises(TypeError):
        TimeSeries(270.0, 8.0, 0.06)

    # Test casting of both wind speeds and TI
    time_series = TimeSeries(wind_directions, 8.0, 0.06)
    np.testing.assert_allclose(time_series.wind_speeds, [8, 8, 8])
    np.testing.assert_allclose(time_series.turbulence_intensities, [0.06, 0.06, 0.06])

    # Test the passing in a 1D array of turbulence intensities which is longer than the
    # wind directions and wind speeds raises an error
    with pytest.raises(ValueError):
        TimeSeries(
            wind_directions, wind_speeds, turbulence_intensities=np.array([0.06, 0.07, 0.08, 0.09])
        )


def test_wind_rose_init():
    """
    The wind directions and wind speeds can have any length, but the frequency
    array must have shape (n wind directions, n wind speeds)
    """
    wind_directions = np.array([270, 280, 290])
    wind_speeds = np.array([6, 7])

    # Pass ti_table in as a single float and confirm it is broadcast to the correct shape
    wind_rose = WindRose(wind_directions, wind_speeds, ti_table=0.06)
    np.testing.assert_allclose(
        wind_rose.ti_table, np.array([[0.06, 0.06], [0.06, 0.06], [0.06, 0.06]])
    )

    # Pass ti_table in as a 2D array and confirm it is used as is
    ti_table = np.array([[0.06, 0.06], [0.06, 0.06], [0.06, 0.06]])
    wind_rose = WindRose(wind_directions, wind_speeds, ti_table=ti_table)
    np.testing.assert_allclose(wind_rose.ti_table, ti_table)

    # Confirm passing in a ti_table that is 1D raises an error
    with pytest.raises(ValueError):
        WindRose(
            wind_directions, wind_speeds, ti_table=np.array([0.06, 0.06, 0.06, 0.06, 0.06, 0.06])
        )

    # Confirm passing in a ti_table that is wrong dimensions raises an error
    with pytest.raises(ValueError):
        WindRose(wind_directions, wind_speeds, ti_table=np.ones((3, 3)))

    # This should be ok since the frequency array shape matches the wind directions
    # and wind speeds
    _ = WindRose(wind_directions, wind_speeds, ti_table=0.06, freq_table=np.ones((3, 2)))

    # This should raise an error since the frequency array shape does not
    # match the wind directions and wind speeds
    with pytest.raises(ValueError):
        WindRose(wind_directions, wind_speeds, 0.06, np.ones((3, 3)))


def test_wind_rose_grid():
    wind_directions = np.array([270, 280, 290])
    wind_speeds = np.array([6, 7])

    wind_rose = WindRose(wind_directions, wind_speeds, 0.06)

    # Wind direction grid has the same dimensions as the frequency table
    assert wind_rose.wd_grid.shape == wind_rose.freq_table.shape

    # Flattening process occurs wd first
    # This is each wind direction for each wind speed:
    np.testing.assert_allclose(wind_rose.wd_flat, [270, 270, 280, 280, 290, 290])


def test_wind_rose_unpack():
    wind_directions = np.array([270, 280, 290])
    wind_speeds = np.array([6, 7])
    freq_table = np.array([[1.0, 0.0], [0, 1.0], [0, 0]])

    # First test using default assumption only non-zero frequency cases computed
    wind_rose = WindRose(wind_directions, wind_speeds, 0.06, freq_table)

    (
        wind_directions_unpack,
        wind_speeds_unpack,
        ti_table_unpack,
        freq_table_unpack,
        value_table_unpack,
        heterogeneous_inflow_config,
    ) = wind_rose.unpack()

    # Given the above frequency table with zeros for a few elements,
    # we expect only the (270 deg, 6 m/s) and (280 deg, 7 m/s) rows
    np.testing.assert_allclose(wind_directions_unpack, [270, 280])
    np.testing.assert_allclose(wind_speeds_unpack, [6, 7])
    np.testing.assert_allclose(ti_table_unpack, [0.06, 0.06])
    np.testing.assert_allclose(freq_table_unpack, [0.5, 0.5])

    # In this case n_findex is the length of the wind combinations that are
    # non-zero frequency
    assert wind_rose.n_findex == 2

    # Now test computing 0-freq cases too
    wind_rose = WindRose(
        wind_directions, wind_speeds, freq_table, compute_zero_freq_occurrence=True
    )

    (
        wind_directions_unpack,
        wind_speeds_unpack,
        ti_table_unpack,
        freq_table_unpack,
        value_table_unpack,
        heterogeneous_inflow_config,
    ) = wind_rose.unpack()

    # Expect now to compute all combinations
    np.testing.assert_allclose(wind_directions_unpack, [270, 270, 280, 280, 290, 290])

    # In this case n_findex is the total number of wind combinations
    assert wind_rose.n_findex == 6


def test_unpack_for_reinitialize():
    wind_directions = np.array([270, 280, 290])
    wind_speeds = np.array([6, 7])
    freq_table = np.array([[1.0, 0.0], [0, 1.0], [0, 0]])

    # First test using default assumption only non-zero frequency cases computed
    wind_rose = WindRose(wind_directions, wind_speeds, 0.06, freq_table)

    (
        wind_directions_unpack,
        wind_speeds_unpack,
        ti_table_unpack,
        heterogeneous_inflow_config,
    ) = wind_rose.unpack_for_reinitialize()

    # Given the above frequency table, would only expect the
    # (270 deg, 6 m/s) and (280 deg, 7 m/s) rows
    np.testing.assert_allclose(wind_directions_unpack, [270, 280])
    np.testing.assert_allclose(wind_speeds_unpack, [6, 7])
    np.testing.assert_allclose(ti_table_unpack, [0.06, 0.06])


def test_wind_rose_resample():
    wind_directions = np.array([0, 2, 4, 6, 8, 10])
    wind_speeds = np.array([8])
    freq_table = np.array([[1.0], [1.0], [1.0], [1.0], [1.0], [1.0]])

    wind_rose = WindRose(wind_directions, wind_speeds, freq_table)

    # Test that resampling with a new step size returns the same
    wind_rose_resample = wind_rose.resample_wind_rose()

    np.testing.assert_allclose(wind_rose.wind_directions, wind_rose_resample.wind_directions)
    np.testing.assert_allclose(wind_rose.wind_speeds, wind_rose_resample.wind_speeds)
    np.testing.assert_allclose(wind_rose.freq_table_flat, wind_rose_resample.freq_table_flat)

    # Now test resampling the wind direction to 5 deg bins
    wind_rose_resample = wind_rose.resample_wind_rose(wd_step=5.0)
    np.testing.assert_allclose(wind_rose_resample.wind_directions, [0, 5, 10])
    np.testing.assert_allclose(wind_rose_resample.freq_table_flat, [2 / 6, 2 / 6, 2 / 6])


def test_wrap_wind_directions_near_360():
    wd_step = 5.0
    wd_values = np.array([0, 180, 357, 357.5, 358])
    time_series = TimeSeries(np.array([0]), np.array([0]), 0.06)

    wd_wrapped = time_series._wrap_wind_directions_near_360(wd_values, wd_step)

    expected_result = np.array([0, 180, 357, -wd_step / 2.0, -2.0])
    assert np.allclose(wd_wrapped, expected_result)


def test_time_series_to_WindRose():
    # Test just 1 wind speed
    wind_directions = np.array([259.8, 260.2, 264.3])
    wind_speeds = np.array([5.0, 5.0, 5.1])
    time_series = TimeSeries(wind_directions, wind_speeds, 0.06)
    wind_rose = time_series.to_WindRose(wd_step=2.0, ws_step=1.0)

    # The wind directions should be 260, 262 and 264 because they're binned
    # to the nearest 2 deg increment
    assert np.allclose(wind_rose.wind_directions, [260, 262, 264])

    # Freq table should have dimension of 3 wd x 1 ws because the wind speeds
    # are all binned to the same value given the `ws_step` size
    freq_table = wind_rose.freq_table
    assert freq_table.shape[0] == 3
    assert freq_table.shape[1] == 1

    # The frequencies should [2/3, 0, 1/3] given that 2 of the data points
    # fall in the 260 deg bin, 0 in the 262 deg bin and 1 in the 264 deg bin
    assert np.allclose(freq_table.squeeze(), [2 / 3, 0, 1 / 3])

    # Test just 2 wind speeds
    wind_directions = np.array([259.8, 260.2, 264.3])
    wind_speeds = np.array([5.0, 5.0, 6.1])
    time_series = TimeSeries(wind_directions, wind_speeds, 0.06)
    wind_rose = time_series.to_WindRose(wd_step=2.0, ws_step=1.0)

    # The wind directions should be 260, 262 and 264
    assert np.allclose(wind_rose.wind_directions, [260, 262, 264])

    # The wind speeds should be 5 and 6
    assert np.allclose(wind_rose.wind_speeds, [5, 6])

    # Freq table should have dimension of 3 wd x 2 ws
    freq_table = wind_rose.freq_table
    assert freq_table.shape[0] == 3
    assert freq_table.shape[1] == 2

    # The frequencies should [2/3, 0, 1/3]
    assert freq_table[0, 0] == 2 / 3
    assert freq_table[2, 1] == 1 / 3

    # The turbulence intensity table should be 0.06 for all bins
    ti_table = wind_rose.ti_table

    # Assert that table entires which are not nan are equal to 0.06
    assert np.allclose(ti_table[~np.isnan(ti_table)], 0.06)


def test_time_series_to_WindRose_wrapping():
    wind_directions = np.arange(0.0, 360.0, 0.25)
    wind_speeds = 8.0 * np.ones_like(wind_directions)
    time_series = TimeSeries(wind_directions, wind_speeds, 0.06)
    wind_rose = time_series.to_WindRose(wd_step=2.0, ws_step=1.0)

    # Expert for the first bin in this case to be 0, and the final to be 358
    # and both to have equal numbers of points
    np.testing.assert_almost_equal(wind_rose.wind_directions[0], 0)
    np.testing.assert_almost_equal(wind_rose.wind_directions[-1], 358)
    np.testing.assert_almost_equal(wind_rose.freq_table[0, 0], wind_rose.freq_table[-1, 0])


def test_time_series_to_WindRose_with_ti():
    wind_directions = np.array([259.8, 260.2, 260.3, 260.1])
    wind_speeds = np.array([5.0, 5.0, 5.1, 7.2])
    turbulence_intensities = np.array([0.5, 1.0, 1.5, 2.0])
    time_series = TimeSeries(
        wind_directions,
        wind_speeds,
        turbulence_intensities=turbulence_intensities,
    )
    wind_rose = time_series.to_WindRose(wd_step=2.0, ws_step=1.0)

    # Turbulence intensity should average to 1 in the 5 m/s bin and 2 in the 7 m/s bin
    ti_table = wind_rose.ti_table
    np.testing.assert_almost_equal(ti_table[0, 0], 1)
    np.testing.assert_almost_equal(ti_table[0, 2], 2)

    # The 6 m/s bin should be empty
    freq_table = wind_rose.freq_table
    np.testing.assert_almost_equal(freq_table[0, 1], 0)


def test_wind_ti_rose_init():
    """
    The wind directions, wind speeds, and turbulence intensities can have any
    length, but the frequency array must have shape (n wind directions,
    n wind speeds, n turbulence intensities)
    """
    wind_directions = np.array([270, 280, 290, 300])
    wind_speeds = np.array([6, 7, 8])
    turbulence_intensities = np.array([0.05, 0.1])

    # This should be ok
    _ = WindTIRose(wind_directions, wind_speeds, turbulence_intensities)

    # This should be ok since the frequency array shape matches the wind directions
    # and wind speeds
    _ = WindTIRose(wind_directions, wind_speeds, turbulence_intensities, np.ones((4, 3, 2)))

    # This should raise an error since the frequency array shape does not
    # match the wind directions and wind speeds
    with pytest.raises(ValueError):
        WindTIRose(wind_directions, wind_speeds, turbulence_intensities, np.ones((3, 3, 3)))


def test_wind_ti_rose_grid():
    wind_directions = np.array([270, 280, 290, 300])
    wind_speeds = np.array([6, 7, 8])
    turbulence_intensities = np.array([0.05, 0.1])

    wind_rose = WindTIRose(wind_directions, wind_speeds, turbulence_intensities)

    # Wind direction grid has the same dimensions as the frequency table
    assert wind_rose.wd_grid.shape == wind_rose.freq_table.shape

    # Flattening process occurs wd first
    # This is each wind direction for each wind speed:
    np.testing.assert_allclose(wind_rose.wd_flat, 6 * [270] + 6 * [280] + 6 * [290] + 6 * [300])


def test_wind_ti_rose_unpack():
    wind_directions = np.array([270, 280, 290, 300])
    wind_speeds = np.array([6, 7, 8])
    turbulence_intensities = np.array([0.05, 0.1])
    freq_table = np.array(
        [
            [[1.0, 0.0], [1.0, 0.0], [0.0, 0.0]],
            [[1.0, 0.0], [1.0, 0.0], [0.0, 0.0]],
            [[0.0, 0.0], [0.0, 0.0], [0.0, 0.0]],
            [[0.0, 0.0], [0.0, 0.0], [0.0, 0.0]],
        ]
    )

    # First test using default assumption only non-zero frequency cases computed
    wind_rose = WindTIRose(wind_directions, wind_speeds, turbulence_intensities, freq_table)

    (
        wind_directions_unpack,
        wind_speeds_unpack,
        turbulence_intensities_unpack,
        freq_table_unpack,
        value_table_unpack,
        heterogeneous_inflow_config,
    ) = wind_rose.unpack()

    # Given the above frequency table with zeros for a few elements,
    # we expect only combinations of wind directions of 270 and 280 deg,
    # wind speeds of 6 and 7 m/s, and a TI of 5%
    np.testing.assert_allclose(wind_directions_unpack, [270, 270, 280, 280])
    np.testing.assert_allclose(wind_speeds_unpack, [6, 7, 6, 7])
    np.testing.assert_allclose(turbulence_intensities_unpack, [0.05, 0.05, 0.05, 0.05])
    np.testing.assert_allclose(freq_table_unpack, [0.25, 0.25, 0.25, 0.25])

    # In this case n_findex is the length of the wind combinations that are
    # non-zero frequency
    assert wind_rose.n_findex == 4

    # Now test computing 0-freq cases too
    wind_rose = WindTIRose(
        wind_directions,
        wind_speeds,
        turbulence_intensities,
        freq_table,
        compute_zero_freq_occurrence=True,
    )

    (
        wind_directions_unpack,
        wind_speeds_unpack,
        turbulence_intensities_unpack,
        freq_table_unpack,
        value_table_unpack,
        heterogeneous_inflow_config,
    ) = wind_rose.unpack()

    # Expect now to compute all combinations
    np.testing.assert_allclose(
        wind_directions_unpack, 6 * [270] + 6 * [280] + 6 * [290] + 6 * [300]
    )

    # In this case n_findex is the total number of wind combinations
    assert wind_rose.n_findex == 24


def test_wind_ti_rose_unpack_for_reinitialize():
    wind_directions = np.array([270, 280, 290, 300])
    wind_speeds = np.array([6, 7, 8])
    turbulence_intensities = np.array([0.05, 0.1])
    freq_table = np.array(
        [
            [[1.0, 0.0], [1.0, 0.0], [0.0, 0.0]],
            [[1.0, 0.0], [1.0, 0.0], [0.0, 0.0]],
            [[0.0, 0.0], [0.0, 0.0], [0.0, 0.0]],
            [[0.0, 0.0], [0.0, 0.0], [0.0, 0.0]],
        ]
    )

    # First test using default assumption only non-zero frequency cases computed
    wind_rose = WindTIRose(wind_directions, wind_speeds, turbulence_intensities, freq_table)

    (
        wind_directions_unpack,
        wind_speeds_unpack,
        turbulence_intensities_unpack,
        heterogeneous_inflow_config,
    ) = wind_rose.unpack_for_reinitialize()

    # Given the above frequency table with zeros for a few elements,
    # we expect only combinations of wind directions of 270 and 280 deg,
    # wind speeds of 6 and 7 m/s, and a TI of 5%
    np.testing.assert_allclose(wind_directions_unpack, [270, 270, 280, 280])
    np.testing.assert_allclose(wind_speeds_unpack, [6, 7, 6, 7])
    np.testing.assert_allclose(turbulence_intensities_unpack, [0.05, 0.05, 0.05, 0.05])


def test_wind_ti_rose_resample():
    wind_directions = np.array([0, 2, 4, 6, 8, 10])
    wind_speeds = np.array([7, 8])
    turbulence_intensities = np.array([0.02, 0.04, 0.06, 0.08, 0.1])
    freq_table = np.ones((6, 2, 5))

    wind_rose = WindTIRose(wind_directions, wind_speeds, turbulence_intensities, freq_table)

    # Test that resampling with a new step size returns the same
    wind_rose_resample = wind_rose.resample_wind_rose()

    np.testing.assert_allclose(wind_rose.wind_directions, wind_rose_resample.wind_directions)
    np.testing.assert_allclose(wind_rose.wind_speeds, wind_rose_resample.wind_speeds)
    np.testing.assert_allclose(
        wind_rose.turbulence_intensities, wind_rose_resample.turbulence_intensities
    )
    np.testing.assert_allclose(wind_rose.freq_table_flat, wind_rose_resample.freq_table_flat)

    # Now test resampling the turbulence intensities to 4% bins
    wind_rose_resample = wind_rose.resample_wind_rose(ti_step=0.04)
    np.testing.assert_allclose(wind_rose_resample.turbulence_intensities, [0.04, 0.08, 0.12])
    np.testing.assert_allclose(
        wind_rose_resample.freq_table_flat, (1 / 60) * np.array(12 * [2, 2, 1])
    )


def test_time_series_to_WindTIRose():
    wind_directions = np.array([259.8, 260.2, 260.3, 260.1])
    wind_speeds = np.array([5.0, 5.0, 5.1, 7.2])
    turbulence_intensities = np.array([0.05, 0.1, 0.15, 0.2])
    time_series = TimeSeries(
        wind_directions,
        wind_speeds,
        turbulence_intensities=turbulence_intensities,
    )
    wind_rose = time_series.to_WindTIRose(wd_step=2.0, ws_step=1.0, ti_step=0.1)

    # The binning should result in turbulence intensity bins of 0.1 and 0.2
    tis_windrose = wind_rose.turbulence_intensities
    np.testing.assert_almost_equal(tis_windrose, [0.1, 0.2])

    # The 6 m/s bin should be empty
    freq_table = wind_rose.freq_table
    np.testing.assert_almost_equal(freq_table[0, 1, :], [0, 0])


<<<<<<< HEAD
    heterogeneous_inflow_config_by_wd = {
        'speed_multipliers': np.array(
=======
def test_get_speed_multipliers_by_wd():
    heterogenous_inflow_config_by_wd = {
        "speed_multipliers": np.array(
>>>>>>> 724f452a
            [
                [1.0, 1.1, 1.2],
                [1.1, 1.1, 1.1],
                [1.3, 1.4, 1.5],
            ]
        ),
        "wind_directions": np.array([0, 90, 270]),
    }

    # Check for correctness
    wind_directions = np.array([240, 80, 15])
    expected_output = np.array([[1.3, 1.4, 1.5], [1.1, 1.1, 1.1], [1.0, 1.1, 1.2]])
    wind_data = WindDataBase()
    result = wind_data.get_speed_multipliers_by_wd(
<<<<<<< HEAD
        heterogeneous_inflow_config_by_wd,
        wind_directions
=======
        heterogenous_inflow_config_by_wd, wind_directions
>>>>>>> 724f452a
    )
    assert np.allclose(result, expected_output)

    # Confirm wrapping behavior
    wind_directions = np.array([350, 10])
    expected_output = np.array([[1.0, 1.1, 1.2], [1.0, 1.1, 1.2]])
    result = wind_data.get_speed_multipliers_by_wd(
<<<<<<< HEAD
        heterogeneous_inflow_config_by_wd,
        wind_directions
=======
        heterogenous_inflow_config_by_wd, wind_directions
>>>>>>> 724f452a
    )
    assert np.allclose(result, expected_output)

    # Confirm can expand the result to match wind directions
    wind_directions = np.arange(0.0, 360.0, 10.0)
    num_wd = len(wind_directions)
<<<<<<< HEAD
    result = wind_data.get_speed_multipliers_by_wd(heterogeneous_inflow_config_by_wd,
                                                    wind_directions)
    assert result.shape[0] == num_wd

def test_gen_heterogeneous_inflow_config():
=======
    result = wind_data.get_speed_multipliers_by_wd(
        heterogenous_inflow_config_by_wd, wind_directions
    )
    assert result.shape[0] == num_wd

>>>>>>> 724f452a

def test_gen_heterogenous_inflow_config():
    wind_directions = np.array([259.8, 260.2, 260.3, 260.1, 270.0])
    wind_speeds = 8
    turbulence_intensities = 0.06

<<<<<<< HEAD
    heterogeneous_inflow_config_by_wd = {
        'speed_multipliers': np.array(
=======
    heterogenous_inflow_config_by_wd = {
        "speed_multipliers": np.array(
>>>>>>> 724f452a
            [
                [0.9, 0.9],
                [1.0, 1.0],
                [1.1, 1.2],
            ]
        ),
        "wind_directions": np.array([250, 260, 270]),
        "x": np.array([0, 1000]),
        "y": np.array([0, 0]),
    }

    time_series = TimeSeries(
        wind_directions,
        wind_speeds,
        turbulence_intensities=turbulence_intensities,
<<<<<<< HEAD
        heterogeneous_inflow_config_by_wd=heterogeneous_inflow_config_by_wd
=======
        heterogenous_inflow_config_by_wd=heterogenous_inflow_config_by_wd,
>>>>>>> 724f452a
    )

    (_, _, _, _, _, heterogeneous_inflow_config) = time_series.unpack()

    expected_result = np.array([[1.0, 1.0], [1.0, 1.0], [1.0, 1.0], [1.0, 1.0], [1.1, 1.2]])
    np.testing.assert_allclose(heterogenous_inflow_config["speed_multipliers"], expected_result)
    np.testing.assert_allclose(
        heterogenous_inflow_config["x"], heterogenous_inflow_config_by_wd["x"]
    )
<<<<<<< HEAD
    np.testing.assert_allclose(heterogeneous_inflow_config['speed_multipliers'], expected_result)
    np.testing.assert_allclose(heterogeneous_inflow_config['x'],heterogeneous_inflow_config_by_wd['x'])
=======


def test_read_csv_long():
    # Read in the wind rose data from the csv file

    # First confirm that the data raises value error when wrong columns passed
    with pytest.raises(ValueError):
        wind_rose = WindRose.read_csv_long(TEST_DATA / "wind_rose.csv")

    # Since TI not specified in table, not giving a fixed TI should raise an error
    with pytest.raises(ValueError):
        wind_rose = WindRose.read_csv_long(
            TEST_DATA / "wind_rose.csv", wd_col="wd", ws_col="ws", freq_col="freq_val"
        )

    # Now read in with correct columns
    wind_rose = WindRose.read_csv_long(
        TEST_DATA / "wind_rose.csv",
        wd_col="wd",
        ws_col="ws",
        freq_col="freq_val",
        ti_col_or_value=0.06,
    )

    # Confirm that data read in correctly, and the missing wd/ws bins are filled with zeros
    expected_result = np.array([[0.25, 0.25], [0.5, 0]])
    np.testing.assert_allclose(wind_rose.freq_table, expected_result)

    # Confirm expected wind direction and wind speed values
    expected_result = np.array([270, 280])
    np.testing.assert_allclose(wind_rose.wind_directions, expected_result)

    expected_result = np.array([8, 9])
    np.testing.assert_allclose(wind_rose.wind_speeds, expected_result)

    # Confirm expected TI values
    expected_result = np.array([[0.06, 0.06], [0.06, np.nan]])

    # Confirm all elements which aren't nan are close
    np.testing.assert_allclose(
        wind_rose.ti_table[~np.isnan(wind_rose.ti_table)],
        expected_result[~np.isnan(expected_result)],
    )


def test_read_csv_long_ti():
    # Read in the wind rose data from the csv file



    # Now read in with correct columns
    wind_ti_rose = WindTIRose.read_csv_long(
        TEST_DATA / "wind_ti_rose.csv",
        wd_col="wd",
        ws_col="ws",
        ti_col="ti",
        freq_col="freq_val",

    )

    # Confirm the shape of the frequency table
    assert wind_ti_rose.freq_table.shape == (2, 2, 2)

    # Confirm expected wind direction and wind speed values
    expected_result = np.array([270, 280])
    np.testing.assert_allclose(wind_ti_rose.wind_directions, expected_result)

    expected_result = np.array([8, 9])
    np.testing.assert_allclose(wind_ti_rose.wind_speeds, expected_result)

    expected_result = np.array([0.06, 0.07])
    np.testing.assert_allclose(wind_ti_rose.turbulence_intensities, expected_result)
>>>>>>> 724f452a
<|MERGE_RESOLUTION|>--- conflicted
+++ resolved
@@ -130,7 +130,7 @@
         ti_table_unpack,
         freq_table_unpack,
         value_table_unpack,
-        heterogeneous_inflow_config,
+        heterogenous_inflow_config,
     ) = wind_rose.unpack()
 
     # Given the above frequency table with zeros for a few elements,
@@ -155,7 +155,7 @@
         ti_table_unpack,
         freq_table_unpack,
         value_table_unpack,
-        heterogeneous_inflow_config,
+        heterogenous_inflow_config,
     ) = wind_rose.unpack()
 
     # Expect now to compute all combinations
@@ -177,7 +177,7 @@
         wind_directions_unpack,
         wind_speeds_unpack,
         ti_table_unpack,
-        heterogeneous_inflow_config,
+        heterogenous_inflow_config,
     ) = wind_rose.unpack_for_reinitialize()
 
     # Given the above frequency table, would only expect the
@@ -218,12 +218,12 @@
     assert np.allclose(wd_wrapped, expected_result)
 
 
-def test_time_series_to_WindRose():
+def test_time_series_to_wind_rose():
     # Test just 1 wind speed
     wind_directions = np.array([259.8, 260.2, 264.3])
     wind_speeds = np.array([5.0, 5.0, 5.1])
     time_series = TimeSeries(wind_directions, wind_speeds, 0.06)
-    wind_rose = time_series.to_WindRose(wd_step=2.0, ws_step=1.0)
+    wind_rose = time_series.to_wind_rose(wd_step=2.0, ws_step=1.0)
 
     # The wind directions should be 260, 262 and 264 because they're binned
     # to the nearest 2 deg increment
@@ -243,7 +243,7 @@
     wind_directions = np.array([259.8, 260.2, 264.3])
     wind_speeds = np.array([5.0, 5.0, 6.1])
     time_series = TimeSeries(wind_directions, wind_speeds, 0.06)
-    wind_rose = time_series.to_WindRose(wd_step=2.0, ws_step=1.0)
+    wind_rose = time_series.to_wind_rose(wd_step=2.0, ws_step=1.0)
 
     # The wind directions should be 260, 262 and 264
     assert np.allclose(wind_rose.wind_directions, [260, 262, 264])
@@ -267,11 +267,11 @@
     assert np.allclose(ti_table[~np.isnan(ti_table)], 0.06)
 
 
-def test_time_series_to_WindRose_wrapping():
+def test_time_series_to_wind_rose_wrapping():
     wind_directions = np.arange(0.0, 360.0, 0.25)
     wind_speeds = 8.0 * np.ones_like(wind_directions)
     time_series = TimeSeries(wind_directions, wind_speeds, 0.06)
-    wind_rose = time_series.to_WindRose(wd_step=2.0, ws_step=1.0)
+    wind_rose = time_series.to_wind_rose(wd_step=2.0, ws_step=1.0)
 
     # Expert for the first bin in this case to be 0, and the final to be 358
     # and both to have equal numbers of points
@@ -280,7 +280,7 @@
     np.testing.assert_almost_equal(wind_rose.freq_table[0, 0], wind_rose.freq_table[-1, 0])
 
 
-def test_time_series_to_WindRose_with_ti():
+def test_time_series_to_wind_rose_with_ti():
     wind_directions = np.array([259.8, 260.2, 260.3, 260.1])
     wind_speeds = np.array([5.0, 5.0, 5.1, 7.2])
     turbulence_intensities = np.array([0.5, 1.0, 1.5, 2.0])
@@ -289,7 +289,7 @@
         wind_speeds,
         turbulence_intensities=turbulence_intensities,
     )
-    wind_rose = time_series.to_WindRose(wd_step=2.0, ws_step=1.0)
+    wind_rose = time_series.to_wind_rose(wd_step=2.0, ws_step=1.0)
 
     # Turbulence intensity should average to 1 in the 5 m/s bin and 2 in the 7 m/s bin
     ti_table = wind_rose.ti_table
@@ -361,7 +361,7 @@
         turbulence_intensities_unpack,
         freq_table_unpack,
         value_table_unpack,
-        heterogeneous_inflow_config,
+        heterogenous_inflow_config,
     ) = wind_rose.unpack()
 
     # Given the above frequency table with zeros for a few elements,
@@ -391,7 +391,7 @@
         turbulence_intensities_unpack,
         freq_table_unpack,
         value_table_unpack,
-        heterogeneous_inflow_config,
+        heterogenous_inflow_config,
     ) = wind_rose.unpack()
 
     # Expect now to compute all combinations
@@ -423,7 +423,7 @@
         wind_directions_unpack,
         wind_speeds_unpack,
         turbulence_intensities_unpack,
-        heterogeneous_inflow_config,
+        heterogenous_inflow_config,
     ) = wind_rose.unpack_for_reinitialize()
 
     # Given the above frequency table with zeros for a few elements,
@@ -460,7 +460,7 @@
     )
 
 
-def test_time_series_to_WindTIRose():
+def test_time_series_to_wind_ti_rose():
     wind_directions = np.array([259.8, 260.2, 260.3, 260.1])
     wind_speeds = np.array([5.0, 5.0, 5.1, 7.2])
     turbulence_intensities = np.array([0.05, 0.1, 0.15, 0.2])
@@ -469,7 +469,7 @@
         wind_speeds,
         turbulence_intensities=turbulence_intensities,
     )
-    wind_rose = time_series.to_WindTIRose(wd_step=2.0, ws_step=1.0, ti_step=0.1)
+    wind_rose = time_series.to_wind_ti_rose(wd_step=2.0, ws_step=1.0, ti_step=0.1)
 
     # The binning should result in turbulence intensity bins of 0.1 and 0.2
     tis_windrose = wind_rose.turbulence_intensities
@@ -480,14 +480,9 @@
     np.testing.assert_almost_equal(freq_table[0, 1, :], [0, 0])
 
 
-<<<<<<< HEAD
-    heterogeneous_inflow_config_by_wd = {
-        'speed_multipliers': np.array(
-=======
 def test_get_speed_multipliers_by_wd():
     heterogenous_inflow_config_by_wd = {
         "speed_multipliers": np.array(
->>>>>>> 724f452a
             [
                 [1.0, 1.1, 1.2],
                 [1.1, 1.1, 1.1],
@@ -502,12 +497,7 @@
     expected_output = np.array([[1.3, 1.4, 1.5], [1.1, 1.1, 1.1], [1.0, 1.1, 1.2]])
     wind_data = WindDataBase()
     result = wind_data.get_speed_multipliers_by_wd(
-<<<<<<< HEAD
-        heterogeneous_inflow_config_by_wd,
-        wind_directions
-=======
         heterogenous_inflow_config_by_wd, wind_directions
->>>>>>> 724f452a
     )
     assert np.allclose(result, expected_output)
 
@@ -515,44 +505,26 @@
     wind_directions = np.array([350, 10])
     expected_output = np.array([[1.0, 1.1, 1.2], [1.0, 1.1, 1.2]])
     result = wind_data.get_speed_multipliers_by_wd(
-<<<<<<< HEAD
-        heterogeneous_inflow_config_by_wd,
-        wind_directions
-=======
         heterogenous_inflow_config_by_wd, wind_directions
->>>>>>> 724f452a
     )
     assert np.allclose(result, expected_output)
 
     # Confirm can expand the result to match wind directions
     wind_directions = np.arange(0.0, 360.0, 10.0)
     num_wd = len(wind_directions)
-<<<<<<< HEAD
-    result = wind_data.get_speed_multipliers_by_wd(heterogeneous_inflow_config_by_wd,
-                                                    wind_directions)
-    assert result.shape[0] == num_wd
-
-def test_gen_heterogeneous_inflow_config():
-=======
     result = wind_data.get_speed_multipliers_by_wd(
         heterogenous_inflow_config_by_wd, wind_directions
     )
     assert result.shape[0] == num_wd
 
->>>>>>> 724f452a
 
 def test_gen_heterogenous_inflow_config():
     wind_directions = np.array([259.8, 260.2, 260.3, 260.1, 270.0])
     wind_speeds = 8
     turbulence_intensities = 0.06
 
-<<<<<<< HEAD
-    heterogeneous_inflow_config_by_wd = {
-        'speed_multipliers': np.array(
-=======
     heterogenous_inflow_config_by_wd = {
         "speed_multipliers": np.array(
->>>>>>> 724f452a
             [
                 [0.9, 0.9],
                 [1.0, 1.0],
@@ -568,24 +540,16 @@
         wind_directions,
         wind_speeds,
         turbulence_intensities=turbulence_intensities,
-<<<<<<< HEAD
-        heterogeneous_inflow_config_by_wd=heterogeneous_inflow_config_by_wd
-=======
         heterogenous_inflow_config_by_wd=heterogenous_inflow_config_by_wd,
->>>>>>> 724f452a
-    )
-
-    (_, _, _, _, _, heterogeneous_inflow_config) = time_series.unpack()
+    )
+
+    (_, _, _, _, _, heterogenous_inflow_config) = time_series.unpack()
 
     expected_result = np.array([[1.0, 1.0], [1.0, 1.0], [1.0, 1.0], [1.0, 1.0], [1.1, 1.2]])
     np.testing.assert_allclose(heterogenous_inflow_config["speed_multipliers"], expected_result)
     np.testing.assert_allclose(
         heterogenous_inflow_config["x"], heterogenous_inflow_config_by_wd["x"]
     )
-<<<<<<< HEAD
-    np.testing.assert_allclose(heterogeneous_inflow_config['speed_multipliers'], expected_result)
-    np.testing.assert_allclose(heterogeneous_inflow_config['x'],heterogeneous_inflow_config_by_wd['x'])
-=======
 
 
 def test_read_csv_long():
@@ -657,5 +621,4 @@
     np.testing.assert_allclose(wind_ti_rose.wind_speeds, expected_result)
 
     expected_result = np.array([0.06, 0.07])
-    np.testing.assert_allclose(wind_ti_rose.turbulence_intensities, expected_result)
->>>>>>> 724f452a
+    np.testing.assert_allclose(wind_ti_rose.turbulence_intensities, expected_result)