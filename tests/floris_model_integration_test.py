import logging
from pathlib import Path

import numpy as np
import pytest
import yaml

from floris import FlorisModel, WindRose
from floris.core.turbine.operation_models import POWER_SETPOINT_DEFAULT


TEST_DATA = Path(__file__).resolve().parent / "data"
YAML_INPUT = TEST_DATA / "input_full.yaml"


def test_read_yaml():
    fmodel = FlorisModel(configuration=YAML_INPUT)
    assert isinstance(fmodel, FlorisModel)

def test_assign_setpoints():

    fmodel =  FlorisModel(configuration=YAML_INPUT)
    fmodel.set(layout_x=[0, 0], layout_y=[0, 1000])

    # Test setting yaw angles via a list, integers, numpy array
    fmodel.set(yaw_angles=[[20.0, 30.0]])
    fmodel.set(yaw_angles=[[20, 30]])
    fmodel.set(yaw_angles=np.array([[20.0, 30.0]]))

    # Test setting power setpoints in various ways
    fmodel.set(power_setpoints=[[1e6, 2e6]])
    fmodel.set(power_setpoints=np.array([[1e6, 2e6]]))

    # Disable turbines
    fmodel.set(disable_turbines=[[True, False]])
    fmodel.set(disable_turbines=np.array([[True, False]]))

    # Combination
    fmodel.set(yaw_angles=[[0, 30]], power_setpoints=np.array([[1e6, None]]))

    # power_setpoints and disable_turbines (disable_turbines overrides power_setpoints)
    fmodel.set(power_setpoints=[[1e6, 2e6]], disable_turbines=[[True, False]])
    assert np.allclose(fmodel.core.farm.power_setpoints, np.array([[0.001, 2e6]]))

def test_set_run():
    """
    These tests are designed to test the set / run sequence to ensure that inputs are
    set when they should be, not set when they shouldn't be, and that the run sequence
    retains or resets information as intended.
    """

    # In FLORIS v3.2, running calculate_wake twice incorrectly set the yaw angles when the
    # first time has non-zero yaw settings but the second run had all-zero yaw settings.
    # The test below asserts that the yaw angles are correctly set in subsequent calls to run.
    fmodel = FlorisModel(configuration=YAML_INPUT)
    yaw_angles = 20 * np.ones((fmodel.core.flow_field.n_findex, fmodel.core.farm.n_turbines))
    fmodel.set(yaw_angles=yaw_angles)
    fmodel.run()
    assert fmodel.core.farm.yaw_angles == yaw_angles

    yaw_angles = np.zeros((fmodel.core.flow_field.n_findex, fmodel.core.farm.n_turbines))
    fmodel.set(yaw_angles=yaw_angles)
    fmodel.run()
    assert fmodel.core.farm.yaw_angles == yaw_angles

    # Verify making changes to the layout, wind speed, wind direction  and
    # turbulence intensity both before and after running the calculation
    fmodel.reset_operation()
    fmodel.set(
        layout_x=[0, 0],
        layout_y=[0, 1000],
        wind_speeds=[8, 8],
        wind_directions=[270, 270],
        turbulence_intensities=[0.06, 0.06]
    )
    assert np.array_equal(fmodel.core.farm.layout_x, np.array([0, 0]))
    assert np.array_equal(fmodel.core.farm.layout_y, np.array([0, 1000]))
    assert np.array_equal(fmodel.core.flow_field.wind_speeds, np.array([8, 8]))
    assert np.array_equal(fmodel.core.flow_field.wind_directions, np.array([270, 270]))

    # Double check that nothing has changed after running the calculation
    fmodel.run()
    assert np.array_equal(fmodel.core.farm.layout_x, np.array([0, 0]))
    assert np.array_equal(fmodel.core.farm.layout_y, np.array([0, 1000]))
    assert np.array_equal(fmodel.core.flow_field.wind_speeds, np.array([8, 8]))
    assert np.array_equal(fmodel.core.flow_field.wind_directions, np.array([270, 270]))

    # Verify that changing wind shear doesn't change the other settings above
    fmodel.set(wind_shear=0.1)
    assert fmodel.core.flow_field.wind_shear == 0.1
    assert np.array_equal(fmodel.core.farm.layout_x, np.array([0, 0]))
    assert np.array_equal(fmodel.core.farm.layout_y, np.array([0, 1000]))
    assert np.array_equal(fmodel.core.flow_field.wind_speeds, np.array([8, 8]))
    assert np.array_equal(fmodel.core.flow_field.wind_directions, np.array([270, 270]))

    # Verify that operation set-points are retained after changing other settings
    yaw_angles = 20 * np.ones((fmodel.core.flow_field.n_findex, fmodel.core.farm.n_turbines))
    fmodel.set(yaw_angles=yaw_angles)
    assert np.array_equal(fmodel.core.farm.yaw_angles, yaw_angles)
    fmodel.set()
    assert np.array_equal(fmodel.core.farm.yaw_angles, yaw_angles)
    fmodel.set(wind_speeds=[10, 10])
    assert np.array_equal(fmodel.core.farm.yaw_angles, yaw_angles)
    power_setpoints = 1e6 * np.ones((fmodel.core.flow_field.n_findex, fmodel.core.farm.n_turbines))
    fmodel.set(power_setpoints=power_setpoints)
    assert np.array_equal(fmodel.core.farm.yaw_angles, yaw_angles)
    assert np.array_equal(fmodel.core.farm.power_setpoints, power_setpoints)

    # Test that setting power setpoints through the .set() function actually sets the
    # power setpoints in the floris object
    fmodel.reset_operation()
    power_setpoints = 1e6 * np.ones((fmodel.core.flow_field.n_findex, fmodel.core.farm.n_turbines))
    fmodel.set(power_setpoints=power_setpoints)
    fmodel.run()
    assert np.array_equal(fmodel.core.farm.power_setpoints, power_setpoints)

    # Similar to above, any "None" set-points should be set to the default value
    power_setpoints = np.array([[1e6, None]])
    fmodel.set(layout_x=[0, 0], layout_y=[0, 1000], power_setpoints=power_setpoints)
    fmodel.run()
    assert np.array_equal(
        fmodel.core.farm.power_setpoints,
        np.array([[power_setpoints[0, 0], POWER_SETPOINT_DEFAULT]])
    )

def test_reset_operation():
    # Calling the reset function should reset the power setpoints to the default values
    fmodel = FlorisModel(configuration=YAML_INPUT)
    yaw_angles = 20 * np.ones((fmodel.core.flow_field.n_findex, fmodel.core.farm.n_turbines))
    power_setpoints = 1e6 * np.ones((fmodel.core.flow_field.n_findex, fmodel.core.farm.n_turbines))
    fmodel.set(power_setpoints=power_setpoints, yaw_angles=yaw_angles)
    fmodel.run()
    fmodel.reset_operation()
    assert fmodel.core.farm.yaw_angles == np.zeros(
        (fmodel.core.flow_field.n_findex, fmodel.core.farm.n_turbines)
    )
    assert fmodel.core.farm.power_setpoints == (
        POWER_SETPOINT_DEFAULT * np.ones((fmodel.core.flow_field.n_findex,
                                          fmodel.core.farm.n_turbines))
    )

    # Double check that running the calculate also doesn't change the operating set points
    fmodel.run()
    assert fmodel.core.farm.yaw_angles == np.zeros(
        (fmodel.core.flow_field.n_findex, fmodel.core.farm.n_turbines)
    )
    assert fmodel.core.farm.power_setpoints == (
        POWER_SETPOINT_DEFAULT * np.ones((fmodel.core.flow_field.n_findex,
                                          fmodel.core.farm.n_turbines))
    )

def test_run_no_wake():
    # In FLORIS v3.2, running calculate_no_wake twice incorrectly set the yaw angles when the first
    # time has non-zero yaw settings but the second run had all-zero yaw settings. The test below
    # asserts that the yaw angles are correctly set in subsequent calls to run_no_wake.
    fmodel = FlorisModel(configuration=YAML_INPUT)
    yaw_angles = 20 * np.ones((fmodel.core.flow_field.n_findex, fmodel.core.farm.n_turbines))
    fmodel.set(yaw_angles=yaw_angles)
    fmodel.run_no_wake()
    assert fmodel.core.farm.yaw_angles == yaw_angles

    yaw_angles = np.zeros((fmodel.core.flow_field.n_findex, fmodel.core.farm.n_turbines))
    fmodel.set(yaw_angles=yaw_angles)
    fmodel.run_no_wake()
    assert fmodel.core.farm.yaw_angles == yaw_angles

    # With no wake and three turbines in a line, the power for all turbines with zero yaw
    # should be the same
    fmodel.reset_operation()
    fmodel.set(layout_x=[0, 200, 4000], layout_y=[0, 0, 0])
    fmodel.run_no_wake()
    power_no_wake = fmodel.get_turbine_powers()
    assert len(np.unique(power_no_wake)) == 1

def test_get_turbine_powers():
    # Get turbine powers should return n_findex x n_turbine powers
    # Apply the same wind speed and direction multiple times and confirm all equal

    fmodel = FlorisModel(configuration=YAML_INPUT)

    wind_speeds = np.array([8.0, 8.0, 8.0])
    wind_directions = np.array([270.0, 270.0, 270.0])
    turbulence_intensities = np.array([0.06, 0.06, 0.06])
    n_findex = len(wind_directions)

    layout_x = np.array([0, 0])
    layout_y = np.array([0, 1000])
    n_turbines = len(layout_x)

    fmodel.set(
        wind_speeds=wind_speeds,
        wind_directions=wind_directions,
        turbulence_intensities=turbulence_intensities,
        layout_x=layout_x,
        layout_y=layout_y,
    )

    fmodel.run()

    turbine_powers = fmodel.get_turbine_powers()

    assert turbine_powers.shape[0] == n_findex
    assert turbine_powers.shape[1] == n_turbines
    assert turbine_powers[0, 0] == turbine_powers[1, 0]

def test_get_farm_power():
    fmodel = FlorisModel(configuration=YAML_INPUT)

    wind_speeds = np.array([8.0, 8.0, 8.0])
    wind_directions = np.array([270.0, 270.0, 270.0])
    turbulence_intensities = np.array([0.06, 0.06, 0.06])
    n_findex = len(wind_directions)

    layout_x = np.array([0, 0])
    layout_y = np.array([0, 1000])
    # n_turbines = len(layout_x)

    fmodel.set(
        wind_speeds=wind_speeds,
        wind_directions=wind_directions,
        turbulence_intensities=turbulence_intensities,
        layout_x=layout_x,
        layout_y=layout_y,
    )

    fmodel.run()

    turbine_powers = fmodel.get_turbine_powers()
    farm_powers = fmodel.get_farm_power()

    assert farm_powers.shape[0] == n_findex

    # Assert farm power is the same as summing turbine powers
    # over the turbine axis
    farm_power_from_turbine = turbine_powers.sum(axis=1)
    np.testing.assert_almost_equal(farm_power_from_turbine, farm_powers)

    # Test using weights to disable the second turbine
    turbine_weights = np.array([1.0, 0.0])
    farm_powers = fmodel.get_farm_power(turbine_weights=turbine_weights)

    # Assert farm power is now equal to the 0th turbine since 1st is
    # disabled
    farm_power_from_turbine = turbine_powers[:, 0]
    np.testing.assert_almost_equal(farm_power_from_turbine, farm_powers)

    # Finally, test using weights only disable the 1 turbine on the final
    # findex values
    turbine_weights = np.array([[1.0, 1.0], [1.0, 1.0], [1.0, 0.0]])

    farm_powers = fmodel.get_farm_power(turbine_weights=turbine_weights)
    turbine_powers[-1, 1] = 0
    farm_power_from_turbine = turbine_powers.sum(axis=1)
    np.testing.assert_almost_equal(farm_power_from_turbine, farm_powers)

def test_disable_turbines():

    fmodel = FlorisModel(configuration=YAML_INPUT)

    # Set to mixed turbine model
    with open(
        str(
            fmodel.core.as_dict()["farm"]["turbine_library_path"]
            / (fmodel.core.as_dict()["farm"]["turbine_type"][0] + ".yaml")
        )
    ) as t:
        turbine_type = yaml.safe_load(t)
    turbine_type["operation_model"] = "mixed"
    fmodel.set(turbine_type=[turbine_type])

    # Init to n-findex = 2, n_turbines = 3
    fmodel.set(
        wind_speeds=np.array([8.,8.,]),
        wind_directions=np.array([270.,270.]),
        turbulence_intensities=np.array([0.06,0.06]),
        layout_x = [0,1000,2000],
        layout_y=[0,0,0]
    )

    # Confirm that using a disable value with wrong n_findex raises error
    with pytest.raises(ValueError):
        fmodel.set(disable_turbines=np.zeros((10, 3), dtype=bool))
        fmodel.run()

    # Confirm that using a disable value with wrong n_turbines raises error
    with pytest.raises(ValueError):
        fmodel.set(disable_turbines=np.zeros((2, 10), dtype=bool))
        fmodel.run()

    # Confirm that if all turbines are disabled, power is near 0 for all turbines
    fmodel.set(disable_turbines=np.ones((2, 3), dtype=bool))
    fmodel.run()
    turbines_powers = fmodel.get_turbine_powers()
    np.testing.assert_allclose(turbines_powers, 0, atol=0.1)

    # Confirm the same for run_no_wake
    fmodel.run_no_wake()
    turbines_powers = fmodel.get_turbine_powers()
    np.testing.assert_allclose(turbines_powers, 0, atol=0.1)

    # Confirm that if all disabled values set to false, equivalent to running normally
    fmodel.reset_operation()
    fmodel.run()
    turbines_powers_normal = fmodel.get_turbine_powers()
    fmodel.set(disable_turbines=np.zeros((2, 3), dtype=bool))
    fmodel.run()
    turbines_powers_false_disable = fmodel.get_turbine_powers()
    np.testing.assert_allclose(turbines_powers_normal,turbines_powers_false_disable,atol=0.1)

    # Confirm the same for run_no_wake
    fmodel.run_no_wake()
    turbines_powers_normal = fmodel.get_turbine_powers()
    fmodel.set(disable_turbines=np.zeros((2, 3), dtype=bool))
    fmodel.run_no_wake()
    turbines_powers_false_disable = fmodel.get_turbine_powers()
    np.testing.assert_allclose(turbines_powers_normal,turbines_powers_false_disable,atol=0.1)

    # Confirm the shutting off the middle turbine is like removing from the layout
    # In terms of impact on third turbine
    disable_turbines = np.zeros((2, 3), dtype=bool)
    disable_turbines[:,1] = [True, True]
    fmodel.set(disable_turbines=disable_turbines)
    fmodel.run()
    power_with_middle_disabled = fmodel.get_turbine_powers()

    # Two turbine case to compare against above
    fmodel_remove_middle = fmodel.copy()
    fmodel_remove_middle.set(layout_x=[0,2000], layout_y=[0, 0])
    fmodel_remove_middle.run()
    power_with_middle_removed = fmodel_remove_middle.get_turbine_powers()

    np.testing.assert_almost_equal(power_with_middle_disabled[0,2], power_with_middle_removed[0,1])
    np.testing.assert_almost_equal(power_with_middle_disabled[1,2], power_with_middle_removed[1,1])

    # Check that yaw angles are correctly set when turbines are disabled
    fmodel.set(
        layout_x=[0, 1000, 2000],
        layout_y=[0, 0, 0],
        disable_turbines=disable_turbines,
        yaw_angles=np.ones((2, 3))
    )
    fmodel.run()
    assert (fmodel.core.farm.yaw_angles == np.array([[1.0, 0.0, 1.0], [1.0, 0.0, 1.0]])).all()

def test_get_farm_aep(caplog):
    fmodel = FlorisModel(configuration=YAML_INPUT)

    wind_speeds = np.array([8.0, 8.0, 8.0])
    wind_directions = np.array([270.0, 270.0, 270.0])
    turbulence_intensities = np.array([0.06, 0.06, 0.06])
    n_findex = len(wind_directions)

    layout_x = np.array([0, 0])
    layout_y = np.array([0, 1000])
    # n_turbines = len(layout_x)

    fmodel.set(
        wind_speeds=wind_speeds,
        wind_directions=wind_directions,
        turbulence_intensities=turbulence_intensities,
        layout_x=layout_x,
        layout_y=layout_y,
    )

    fmodel.run()

    farm_powers = fmodel.get_farm_power()

    # Start with uniform frequency
    freq = np.ones(n_findex)
    freq = freq / np.sum(freq)

    # Check warning raised if freq not passed; no warning if freq passed
    with caplog.at_level(logging.WARNING):
        fmodel.get_farm_AEP()
    assert caplog.text != "" # Checking not empty
    caplog.clear()
    with caplog.at_level(logging.WARNING):
        fmodel.get_farm_AEP(freq=freq)
    assert caplog.text == "" # Checking empty

    farm_aep = fmodel.get_farm_AEP(freq=freq)

    aep = np.sum(np.multiply(freq, farm_powers) * 365 * 24)

    # In this case farm_aep should match farm powers
    np.testing.assert_allclose(farm_aep, aep)

    # Also check get_expected_farm_power
    expected_farm_power = fmodel.get_expected_farm_power(freq=freq)
    np.testing.assert_allclose(expected_farm_power, aep / (365 * 24))

def test_set_ti():
    fmodel = FlorisModel(configuration=YAML_INPUT)

    # Set wind directions, wind speeds and turbulence intensities with n_findex = 3
    fmodel.set(
        wind_speeds=[8.0, 8.0, 8.0],
        wind_directions=[240.0, 250.0, 260.0],
        turbulence_intensities=[0.1, 0.1, 0.1],
    )

    # Confirm can change turbulence intensities if not changing the length of the array
    fmodel.set(turbulence_intensities=[0.12, 0.12, 0.12])

    # Confirm that changes to wind speeds and directions without changing turbulence intensities
    # raises an error
    with pytest.raises(ValueError):
        fmodel.set(
            wind_speeds=[8.0, 8.0, 8.0, 8.0],
            wind_directions=[240.0, 250.0, 260.0, 270.0],
        )

    # Changing the length of TI alone is not allowed
    with pytest.raises(ValueError):
        fmodel.set(turbulence_intensities=[0.12])

    # Test that applying a float however raises an error
    with pytest.raises(TypeError):
        fmodel.set(turbulence_intensities=0.12)

def test_calculate_planes():
    fmodel = FlorisModel(configuration=YAML_INPUT)

    # The calculate_plane functions should run directly with the inputs as given
    fmodel.calculate_horizontal_plane(90.0)
    fmodel.calculate_y_plane(0.0)
    fmodel.calculate_cross_plane(500.0)

    # They should also support setting new wind conditions, but they all have to set at once
    wind_speeds = [8.0, 8.0, 8.0]
    wind_directions = [270.0, 270.0, 270.0]
    turbulence_intensities = [0.1, 0.1, 0.1]
    fmodel.calculate_horizontal_plane(
        90.0,
        ws=[wind_speeds[0]],
        wd=[wind_directions[0]],
        ti=[turbulence_intensities[0]]
    )
    fmodel.calculate_y_plane(
        0.0,
        ws=[wind_speeds[0]],
        wd=[wind_directions[0]],
        ti=[turbulence_intensities[0]]
    )
    fmodel.calculate_cross_plane(
        500.0,
        ws=[wind_speeds[0]],
        wd=[wind_directions[0]],
        ti=[turbulence_intensities[0]]
    )

    # If Floris is configured with multiple wind conditions prior to this, then all of the
    # components must be changed together.
    fmodel.set(
        wind_speeds=wind_speeds,
        wind_directions=wind_directions,
        turbulence_intensities=turbulence_intensities
    )
    with pytest.raises(ValueError):
        fmodel.calculate_horizontal_plane(90.0, ws=[wind_speeds[0]], wd=[wind_directions[0]])
    with pytest.raises(ValueError):
        fmodel.calculate_y_plane(0.0, ws=[wind_speeds[0]], wd=[wind_directions[0]])
    with pytest.raises(ValueError):
        fmodel.calculate_cross_plane(500.0, ws=[wind_speeds[0]], wd=[wind_directions[0]])

def test_get_turbine_powers_with_WindRose():
    fmodel = FlorisModel(configuration=YAML_INPUT)

    wind_speeds = np.array([8.0, 10.0, 12.0, 8.0, 10.0, 12.0])
    wind_directions = np.array([270.0, 270.0, 270.0, 280.0, 280.0, 280.0])
    turbulence_intensities = 0.06 * np.ones_like(wind_speeds)

    fmodel.set(
        wind_speeds=wind_speeds,
        wind_directions=wind_directions,
        turbulence_intensities=turbulence_intensities,
        layout_x=[0, 1000, 2000, 3000],
        layout_y=[0, 0, 0, 0]
    )
    fmodel.run()
    turbine_powers_simple = fmodel.get_turbine_powers()

    # Now declare a WindRose with 2 wind directions and 3 wind speeds
    # uniform TI and frequency
    wind_rose = WindRose(
        wind_directions=np.unique(wind_directions),
        wind_speeds=np.unique(wind_speeds),
        ti_table=0.06
    )

    # Set this wind rose, run
    fmodel.set(wind_data=wind_rose)
    fmodel.run()

    # Get the turbine powers in the wind rose
    turbine_powers_windrose = fmodel.get_turbine_powers()

    # Turbine power should have shape (n_wind_directions, n_wind_speeds, n_turbines)
    assert turbine_powers_windrose.shape == (2, 3, 4)
    assert np.allclose(turbine_powers_simple.reshape(2, 3, 4), turbine_powers_windrose)
    assert np.allclose(turbine_powers_simple, turbine_powers_windrose.reshape(2*3, 4))

    # Test that if certain combinations in the wind rose have 0 frequency, the power in
    # those locations is nan
    wind_rose = WindRose(
        wind_directions = np.array([270.0, 280.0]),
        wind_speeds = np.array([8.0, 10.0, 12.0]),
        ti_table=0.06,
        freq_table=np.array([[0.25, 0.25, 0.0], [0.0, 0.0, 0.5]])
    )
    fmodel.set(wind_data=wind_rose)
    fmodel.run()
    turbine_powers = fmodel.get_turbine_powers()
    assert np.isnan(turbine_powers[0, 2, 0])

def test_get_powers_with_wind_data():
    fmodel = FlorisModel(configuration=YAML_INPUT)

    wind_speeds = np.array([8.0, 10.0, 12.0, 8.0, 10.0, 12.0])
    wind_directions = np.array([270.0, 270.0, 270.0, 280.0, 280.0, 280.0])
    turbulence_intensities = 0.06 * np.ones_like(wind_speeds)

    fmodel.set(
        wind_speeds=wind_speeds,
        wind_directions=wind_directions,
        turbulence_intensities=turbulence_intensities,
        layout_x=[0, 1000, 2000, 3000],
        layout_y=[0, 0, 0, 0]
    )
    fmodel.run()
    farm_power_simple = fmodel.get_farm_power()

    # Now declare a WindRose with 2 wind directions and 3 wind speeds
    # uniform TI and frequency
    wind_rose = WindRose(
        wind_directions=np.unique(wind_directions),
        wind_speeds=np.unique(wind_speeds),
        ti_table=0.06
    )

    # Set this wind rose, run
    fmodel.set(wind_data=wind_rose)
    fmodel.run()

    farm_power_windrose = fmodel.get_farm_power()

    # Check dimensions and that the farm power is the sum of the turbine powers
    assert farm_power_windrose.shape == (2, 3)
    assert np.allclose(farm_power_windrose, fmodel.get_turbine_powers().sum(axis=2))

    # Check that simple and windrose powers are consistent
    assert np.allclose(farm_power_simple.reshape(2, 3), farm_power_windrose)
    assert np.allclose(farm_power_simple, farm_power_windrose.flatten())

    # Test that if the last turbine's weight is set to 0, the farm power is the same as the
    # sum of the first 3 turbines
    turbine_weights = np.array([1.0, 1.0, 1.0, 0.0])
    farm_power_weighted = fmodel.get_farm_power(turbine_weights=turbine_weights)

    assert np.allclose(farm_power_weighted, fmodel.get_turbine_powers()[:,:,:-1].sum(axis=2))

def test_get_and_set_param():
    fmodel = FlorisModel(configuration=YAML_INPUT)

    # Get the wind speed
    wind_speeds = fmodel.get_param(['flow_field', 'wind_speeds'])
    assert wind_speeds[0] == 8.0

    # Set the wind speed
    fmodel.set_param(['flow_field', 'wind_speeds'], 10.0, param_idx=0)
    wind_speed = fmodel.get_param(['flow_field', 'wind_speeds'], param_idx=0  )
    assert wind_speed == 10.0

    # Repeat with wake parameter
    fmodel.set_param(['wake', 'wake_velocity_parameters', 'gauss', 'alpha'], 0.1)
    alpha = fmodel.get_param(['wake', 'wake_velocity_parameters', 'gauss', 'alpha'])
    assert alpha == 0.1

def test_get_operation_model():
    fmodel = FlorisModel(configuration=YAML_INPUT)
    assert fmodel.get_operation_model() == "cosine-loss"

def test_set_operation_model():

    fmodel = FlorisModel(configuration=YAML_INPUT)
<<<<<<< HEAD
    fmodel.set_power_thrust_model("simple-derating")
    assert fmodel.get_power_thrust_model() == "simple-derating"

    # Check multiple turbine types works
    fmodel.set(layout_x=[0, 0], layout_y=[0, 1000])
    fmodel.set_power_thrust_model(["simple-derating", "cosine-loss"])
    assert fmodel.get_power_thrust_model() == ["simple-derating", "cosine-loss"]
=======
    fmodel.set_operation_model("simple-derating")
    assert fmodel.get_operation_model() == "simple-derating"
>>>>>>> 614cffea
<|MERGE_RESOLUTION|>--- conflicted
+++ resolved
@@ -584,15 +584,10 @@
 def test_set_operation_model():
 
     fmodel = FlorisModel(configuration=YAML_INPUT)
-<<<<<<< HEAD
-    fmodel.set_power_thrust_model("simple-derating")
-    assert fmodel.get_power_thrust_model() == "simple-derating"
+    fmodel.set_operation_model("simple-derating")
+    assert fmodel.get_operation_model() == "simple-derating"
 
     # Check multiple turbine types works
     fmodel.set(layout_x=[0, 0], layout_y=[0, 1000])
-    fmodel.set_power_thrust_model(["simple-derating", "cosine-loss"])
-    assert fmodel.get_power_thrust_model() == ["simple-derating", "cosine-loss"]
-=======
-    fmodel.set_operation_model("simple-derating")
-    assert fmodel.get_operation_model() == "simple-derating"
->>>>>>> 614cffea
+    fmodel.set_operation_model(["simple-derating", "cosine-loss"])
+    assert fmodel.get_operation_model() == ["simple-derating", "cosine-loss"]