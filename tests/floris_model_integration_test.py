--- conflicted
+++ resolved
@@ -454,7 +454,6 @@
     with pytest.raises(ValueError):
         fmodel.calculate_cross_plane(500.0, ws=[wind_speeds[0]], wd=[wind_directions[0]])
 
-<<<<<<< HEAD
 def test_get_turbine_powers_with_WindRose():
     fmodel = FlorisModel(configuration=YAML_INPUT)
 
@@ -550,7 +549,7 @@
     farm_power_weighted = fmodel.get_farm_power(turbine_weights=turbine_weights)
 
     assert np.allclose(farm_power_weighted, fmodel.get_turbine_powers()[:,:,:-1].sum(axis=2))
-=======
+
 def test_get_and_set_param():
     fmodel = FlorisModel(configuration=YAML_INPUT)
 
@@ -576,5 +575,4 @@
 
     fmodel = FlorisModel(configuration=YAML_INPUT)
     fmodel.set_power_thrust_model("simple-derating")
-    assert fmodel.get_power_thrust_model() == "simple-derating"
->>>>>>> b43c9c57
+    assert fmodel.get_power_thrust_model() == "simple-derating"