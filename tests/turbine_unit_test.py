# Copyright 2021 NREL

# Licensed under the Apache License, Version 2.0 (the "License"); you may not
# use this file except in compliance with the License. You may obtain a copy of
# the License at http://www.apache.org/licenses/LICENSE-2.0

# Unless required by applicable law or agreed to in writing, software
# distributed under the License is distributed on an "AS IS" BASIS, WITHOUT
# WARRANTIES OR CONDITIONS OF ANY KIND, either express or implied. See the
# License for the specific language governing permissions and limitations under
# the License.

# See https://floris.readthedocs.io for documentation


import attr
import numpy as np
import pytest
from scipy.interpolate import interp1d

<<<<<<< HEAD
from tests.conftest import WIND_SPEEDS, SampleInputs
from floris.simulation import Ct, Turbine, power, axial_induction, average_velocity, _rotor_velocity_yaw_correction, _rotor_velocity_tilt_correction, _compute_tilt_angles_for_floating_turbines
from floris.simulation.turbine import PowerThrustTable, _filter_convert
=======
from floris.simulation import (
    average_velocity,
    axial_induction,
    Ct,
    power,
    Turbine
)
from floris.simulation.turbine import _filter_convert, PowerThrustTable
from tests.conftest import SampleInputs, WIND_SPEEDS
>>>>>>> 77a2612a


# size 3 x 4 x 1 x 1 x 1
WIND_CONDITION_BROADCAST = np.stack(
    (
        np.reshape(np.array(WIND_SPEEDS), (-1, 1, 1, 1)),  # Wind direction 0
        np.reshape(np.array(WIND_SPEEDS), (-1, 1, 1, 1)),  # Wind direction 1
        np.reshape(np.array(WIND_SPEEDS), (-1, 1, 1, 1)),  # Wind direction 2
    ),
    axis=0,
)
INDEX_FILTER = [0, 2]


def test_power_thrust_table():
    turbine_data = SampleInputs().turbine
    table = PowerThrustTable.from_dict(turbine_data["power_thrust_table"])

    # Test data conversion is correct
    assert isinstance(table.power, np.ndarray)
    assert isinstance(table.thrust, np.ndarray)
    assert isinstance(table.wind_speed, np.ndarray)

    # Test for initialization errors
    for el in ("power", "thrust", "wind_speed"):
        pt_table = SampleInputs().turbine["power_thrust_table"]
        pt_table[el] = pt_table[el][:-1]
        with pytest.raises(ValueError):
            PowerThrustTable.from_dict(pt_table)

        pt_table = SampleInputs().turbine["power_thrust_table"]
        pt_table[el] = np.array(pt_table[el]).reshape(2, -1)
        with pytest.raises(ValueError):
            PowerThrustTable.from_dict(pt_table)


def test_turbine_init():
    turbine_data = SampleInputs().turbine
    turbine = Turbine.from_dict(turbine_data)
    assert turbine.rotor_diameter == turbine_data["rotor_diameter"]
    assert turbine.hub_height == turbine_data["hub_height"]
    assert turbine.pP == turbine_data["pP"]
    assert turbine.pT == turbine_data["pT"]
    assert turbine.generator_efficiency == turbine_data["generator_efficiency"]

    pt_data = turbine_data["power_thrust_table"]
    assert isinstance(turbine.power_thrust_table, PowerThrustTable)
    np.testing.assert_allclose(turbine.power_thrust_table.power, np.array(pt_data["power"]))
    np.testing.assert_allclose(turbine.power_thrust_table.thrust, np.array(pt_data["thrust"]))
    np.testing.assert_allclose(turbine.power_thrust_table.wind_speed, np.array(pt_data["wind_speed"]))

    assert isinstance(turbine.fCp_interp, interp1d)
    assert isinstance(turbine.fCt_interp, interp1d)
    assert isinstance(turbine.power_interp, interp1d)
    assert turbine.rotor_radius == turbine_data["rotor_diameter"] / 2.0


def test_rotor_radius():

    turbine_data = SampleInputs().turbine
    turbine = Turbine.from_dict(turbine_data)

    # Test that the radius is set correctly from the input file
    assert turbine.rotor_radius == turbine_data["rotor_diameter"] / 2.0

    # Test the radius setter method since it actually sets the diameter
    turbine.rotor_radius = 200.0
    assert turbine.rotor_diameter == 400.0

    # Test the getter-method again
    assert turbine.rotor_radius == 200.0


def test_rotor_area():

    turbine_data = SampleInputs().turbine
    turbine = Turbine.from_dict(turbine_data)

    # Test that the area is set correctly from the input file
    assert turbine.rotor_area == np.pi * (turbine_data["rotor_diameter"] / 2.0) ** 2

    # Test the area setter method since it actually sets the radius and then the diameter
    turbine.rotor_area = np.pi
    assert turbine.rotor_radius == 1
    assert turbine.rotor_diameter == 2

    # Test the getter-method again
    assert turbine.rotor_area == np.pi


def test_filter_convert():
    N = 4

    # When the index filter is not None or a Numpy array,
    # the function should return None
    ix_filter = 1
    sample_arg = np.arange(N)
    with pytest.raises(TypeError):
        _filter_convert(ix_filter, sample_arg)

    # When the sample_arg is not a Numpy array, the function
    # should return None
    ix_filter = None
    sample_arg = [1, 2, 3]
    with pytest.raises(TypeError):
        _filter_convert(ix_filter, sample_arg)

    # When the sample_arg is a Numpy array and the index filter
    # is None, a boolean array containing all True should be
    # returned with the same shape as the sample_arg.
    ix_filter = None
    sample_arg = np.arange(N)
    ix_filter = _filter_convert(ix_filter, sample_arg)
    assert ix_filter.sum() == N
    assert ix_filter.shape == (N,)

    # When the index filter is given as a Python list, the
    # function should return the values cast to a Numpy array
    ix_filter = [1, 2]
    sample_arg = np.arange(N).reshape(1, 1, N)
    ix_filter = _filter_convert(ix_filter, sample_arg)
    np.testing.assert_array_equal(ix_filter, np.array([1, 2]))

    # Test that a 1-D boolean truth array is returned
    # When the index filter is None and the sample_arg
    # is a Numpy array of values, the returned filter indices
    # should be all True and have the shape of the turbine-dimension
    ix_filter = None
    sample_arg = np.arange(N).reshape(1, 1, N)
    ix_filter = _filter_convert(ix_filter, sample_arg)
    assert ix_filter.sum() == N
    assert ix_filter.shape == (N,)


def test_average_velocity():
    # TODO: why do we use cube root - mean - cube (like rms) instead of a simple average (np.mean)?
    # Dimensions are (n wind directions, n wind speeds, n turbines, grid x, grid y)
    velocities = np.ones((1, 1, 1, 5, 5))
    assert average_velocity(velocities) == 1

    # Constructs an array of shape 1 x 1 x 2 x 3 x 3 with finrst turbie all 1, second turbine all 2
    velocities = np.stack(
        (
            np.ones((1, 1, 3, 3)),  # The first dimension here is the wind direction and the second
            2 * np.ones((1, 1, 3, 3)),  # is the wind speed since we are stacking on axis=2
        ),
        axis=2,
    )

    # Pull out the first wind speed for the test
    np.testing.assert_array_equal(average_velocity(velocities)[0, 0], np.array([1, 2]))

    # Test boolean filter
    ix_filter = [True, False, True, False]
    velocities = np.stack(  # 4 turbines with 3 x 3 velocity array; shape (1,1,4,3,3)
        [i * np.ones((1, 1, 3, 3)) for i in range(1,5)],
        # (
        #     np.ones(
        #         (1, 1, 3, 3)
        #     ),  # The first dimension here is the wind direction and second is the wind speed since we are stacking on axis=2
        #     2 * np.ones((1, 1, 3, 3)),
        #     3 * np.ones((1, 1, 3, 3)),
        #     4 * np.ones((1, 1, 3, 3)),
        # ),
        axis=2,
    )
    avg = average_velocity(velocities, ix_filter)
    assert avg.shape == (1, 1, 2)  # 1 wind direction, 1 wind speed, 2 turbines filtered

    # Pull out the first wind direction and wind speed for the comparison
    assert np.allclose(avg[0, 0], np.array([1.0, 3.0]))
    # This fails in GitHub Actions due to a difference in precision:
    # E           assert 3.0000000000000004 == 3.0
    # np.testing.assert_array_equal(avg[0], np.array([1.0, 3.0]))

    # Test integer array filter
    # np.arange(1, 5).reshape((-1,1,1)) * np.ones((1, 1, 3, 3))
    velocities = np.stack(  # 4 turbines with 3 x 3 velocity array; shape (1,1,4,3,3)
        [i * np.ones((1, 1, 3, 3)) for i in range(1,5)],
        axis=2,
    )
    avg = average_velocity(velocities, INDEX_FILTER)
    assert avg.shape == (1, 1, 2)  # 1 wind direction, 1 wind speed, 2 turbines filtered

    # Pull out the first wind direction and wind speed for the comparison
    assert np.allclose(avg[0, 0], np.array([1.0, 3.0]))


def test_ct():
    N_TURBINES = 4

    turbine_data = SampleInputs().turbine
    turbine_floating_data = SampleInputs().turbine_floating
    turbine = Turbine.from_dict(turbine_data)
    turbine_floating = Turbine.from_dict(turbine_floating_data)
    turbine_type_map = np.array(N_TURBINES * [turbine.turbine_type])
    turbine_type_map = turbine_type_map[None, None, :]

    # Single turbine
    # yaw angle / fCt are (n wind direction, n wind speed, n turbine)
    wind_speed = 10.0
    thrust = Ct(
        velocities=wind_speed * np.ones((1, 1, 1, 3, 3)),
        yaw_angle=np.zeros((1, 1, 1)),
        tilt_angle=np.ones((1, 1, 1)) * 5.0,
        ref_tilt_cp_ct=np.ones((1, 1, 1)) * 5.0,
        fCt=np.array([(turbine.turbine_type, turbine.fCt_interp)]),
        tilt_interp=np.array([(turbine.turbine_type, None)]),
        correct_cp_ct_for_tilt=np.array([[[False]]]),
        turbine_type_map=turbine_type_map[:,:,0]
    )

    truth_index = turbine_data["power_thrust_table"]["wind_speed"].index(wind_speed)
    np.testing.assert_allclose(thrust, turbine_data["power_thrust_table"]["thrust"][truth_index])

    # Multiple turbines with index filter
    # 4 turbines with 3 x 3 grid arrays
    thrusts = Ct(
        velocities=np.ones((N_TURBINES, 3, 3)) * WIND_CONDITION_BROADCAST,  # 3 x 4 x 4 x 3 x 3
        yaw_angle=np.zeros((1, 1, N_TURBINES)),
        tilt_angle=np.ones((1, 1, N_TURBINES)) * 5.0,
        ref_tilt_cp_ct=np.ones((1, 1, N_TURBINES)) * 5.0,
        fCt=np.array([(turbine.turbine_type, turbine.fCt_interp)]),
        tilt_interp=np.array([(turbine.turbine_type, None)]),
        correct_cp_ct_for_tilt=np.array([[[False] * N_TURBINES]]),
        turbine_type_map=turbine_type_map,
        ix_filter=INDEX_FILTER,
    )
    assert len(thrusts[0, 0]) == len(INDEX_FILTER)

    for i in range(len(INDEX_FILTER)):
        truth_index = turbine_data["power_thrust_table"]["wind_speed"].index(WIND_SPEEDS[0])
        np.testing.assert_allclose(thrusts[0, 0, i], turbine_data["power_thrust_table"]["thrust"][truth_index])

    # Single floating turbine; note that 'tilt_interp' is not set to None
    thrust = Ct(
        velocities=wind_speed * np.ones((1, 1, 1, 3, 3)),
        yaw_angle=np.zeros((1, 1, 1)),
        tilt_angle=np.ones((1, 1, 1)) * 5.0,
        ref_tilt_cp_ct=np.ones((1, 1, 1)) * 5.0,
        fCt=np.array([(turbine_floating.turbine_type, turbine_floating.fCt_interp)]),
        tilt_interp=np.array([(turbine_floating.turbine_type, turbine_floating.fTilt_interp)]),
        correct_cp_ct_for_tilt=np.array([[[True]]]),
        turbine_type_map=turbine_type_map[:,:,0]
    )

    truth_index = turbine_floating_data["power_thrust_table"]["wind_speed"].index(wind_speed)
    np.testing.assert_allclose(thrust, turbine_floating_data["power_thrust_table"]["thrust"][truth_index])


def test_power():
    N_TURBINES = 4
    AIR_DENSITY = 1.225

    turbine_data = SampleInputs().turbine
    turbine = Turbine.from_dict(turbine_data)
    turbine_type_map = np.array(N_TURBINES * [turbine.turbine_type])
    turbine_type_map = turbine_type_map[None, None, :]

    # Single turbine
    wind_speed = 10.0
    p = power(
        ref_density_cp_ct=AIR_DENSITY,
        rotor_effective_velocities=wind_speed * np.ones((1, 1, 1, 3, 3)),
        power_interp=np.array([(turbine.turbine_type, turbine.fCp_interp)]),
        turbine_type_map=turbine_type_map[:,:,0]
    )

    # calculate power again
    truth_index = turbine_data["power_thrust_table"]["wind_speed"].index(wind_speed)
    cp_truth = turbine_data["power_thrust_table"]["power"][truth_index]
    power_truth = 0.5 * turbine.rotor_area * cp_truth * turbine.generator_efficiency * wind_speed ** 3
    np.testing.assert_allclose(p,cp_truth,power_truth )

    # # Multiple turbines with ix filter
    # p = power(
    #     air_density=AIR_DENSITY,
    #     velocities=np.ones((N_TURBINES, 3, 3)) * WIND_CONDITION_BROADCAST,  # 3 x 4 x 4 x 3 x 3
    #     yaw_angle=np.zeros((1, 1, N_TURBINES)),
    #     pP=turbine.pP * np.ones((3, 4, N_TURBINES)),
    #     power_interp=np.array([(turbine.turbine_type, turbine.fCp_interp)]),
    #     turbine_type_map=turbine_type_map,
    #     ix_filter=INDEX_FILTER,
    # )
    # assert len(p[0, 0]) == len(INDEX_FILTER)

    # for i in range(len(INDEX_FILTER)):
    #     effective_velocity_trurth = ((AIR_DENSITY/1.225)**(1/3)) * WIND_SPEEDS[0]
    #     truth_index = turbine_data["power_thrust_table"]["wind_speed"].index(effective_velocity_trurth)
    #     cp_truth = turbine_data["power_thrust_table"]["power"][truth_index]
    #     power_truth = 0.5 * turbine.rotor_area * cp_truth * turbine.generator_efficiency * effective_velocity_trurth ** 3
    #     print(i,WIND_SPEEDS, effective_velocity_trurth, cp_truth, p[0, 0, i], power_truth)
    #     np.testing.assert_allclose(p[0, 0, i], power_truth)
        


def test_axial_induction():

    N_TURBINES = 4

    turbine_data = SampleInputs().turbine
    turbine_floating_data = SampleInputs().turbine_floating
    turbine = Turbine.from_dict(turbine_data)
    turbine_floating = Turbine.from_dict(turbine_floating_data)
    turbine_type_map = np.array(N_TURBINES * [turbine.turbine_type])
    turbine_type_map = turbine_type_map[None, None, :]

    baseline_ai = 0.25116283939089806

    # Single turbine
    wind_speed = 10.0
    ai = axial_induction(
        velocities=wind_speed * np.ones((1, 1, 1, 3, 3)),
        yaw_angle=np.zeros((1, 1, 1)),
        tilt_angle=np.ones((1, 1, 1)) * 5.0,
        ref_tilt_cp_ct=np.ones((1, 1, 1)) * 5.0,
        fCt=np.array([(turbine.turbine_type, turbine.fCt_interp)]),
        tilt_interp=np.array([(turbine.turbine_type, None)]),
        correct_cp_ct_for_tilt=np.array([[[False]]]),
        turbine_type_map=turbine_type_map[0,0,0],
    )
    np.testing.assert_allclose(ai, baseline_ai)

    # Multiple turbines with ix filter
    ai = axial_induction(
        velocities=np.ones((N_TURBINES, 3, 3)) * WIND_CONDITION_BROADCAST,  # 3 x 4 x 4 x 3 x 3
        yaw_angle=np.zeros((1, 1, N_TURBINES)),
        tilt_angle=np.ones((1, 1, N_TURBINES)) * 5.0,
        ref_tilt_cp_ct=np.ones((1, 1, N_TURBINES)) * 5.0,
        fCt=np.array([(turbine.turbine_type, turbine.fCt_interp)]),
        tilt_interp=np.array([(turbine.turbine_type, None)] * N_TURBINES),
        correct_cp_ct_for_tilt=np.array([[[False] * N_TURBINES]]),
        turbine_type_map=turbine_type_map,
        ix_filter=INDEX_FILTER,
    )

    assert len(ai[0, 0]) == len(INDEX_FILTER)

    # Test the 10 m/s wind speed to use the same baseline as above
    np.testing.assert_allclose(ai[0,2], baseline_ai)

    # Single floating turbine; note that 'tilt_interp' is not set to None
    ai = axial_induction(
        velocities=wind_speed * np.ones((1, 1, 1, 3, 3)),
        yaw_angle=np.zeros((1, 1, 1)),
        tilt_angle=np.ones((1, 1, 1)) * 5.0,
        ref_tilt_cp_ct=np.ones((1, 1, 1)) * 5.0,
        fCt=np.array([(turbine_floating.turbine_type, turbine_floating.fCt_interp)]),
        tilt_interp=np.array([(turbine_floating.turbine_type, turbine_floating.fTilt_interp)]),
        correct_cp_ct_for_tilt=np.array([[[True]]]),
        turbine_type_map=turbine_type_map[0,0,0],
    )
    np.testing.assert_allclose(ai, baseline_ai)


def test_rotor_velocity_yaw_correction():
    N_TURBINES = 4

    wind_speed = average_velocity(10.0 * np.ones((1, 1, 1, 3, 3)))
    wind_speed_N_TURBINES = average_velocity(10.0 * np.ones((1, 1, N_TURBINES, 3, 3)))

    # Test a single turbine for zero yaw
    yaw_corrected_velocities = _rotor_velocity_yaw_correction(
        pP=3.0,
        yaw_angle=0.0,
        rotor_effective_velocities=wind_speed,
    )
    np.testing.assert_allclose(yaw_corrected_velocities, wind_speed)

    # Test a single turbine for non-zero yaw
    yaw_corrected_velocities = _rotor_velocity_yaw_correction(
        pP=3.0,
        yaw_angle=60.0,
        rotor_effective_velocities=wind_speed,
    )
    np.testing.assert_allclose(yaw_corrected_velocities, 0.5 * wind_speed)

    # Test multiple turbines for zero yaw
    yaw_corrected_velocities = _rotor_velocity_yaw_correction(
        pP=3.0,
        yaw_angle=np.zeros((1, 1, N_TURBINES)),
        rotor_effective_velocities=wind_speed_N_TURBINES,
    )
    np.testing.assert_allclose(yaw_corrected_velocities, wind_speed_N_TURBINES)

    # Test multiple turbines for non-zero yaw
    yaw_corrected_velocities = _rotor_velocity_yaw_correction(
        pP=3.0,
        yaw_angle=np.ones((1, 1, N_TURBINES)) * 60.0,
        rotor_effective_velocities=wind_speed_N_TURBINES,
    )
    np.testing.assert_allclose(yaw_corrected_velocities, 0.5 * wind_speed_N_TURBINES)


def test_rotor_velocity_tilt_correction():
    N_TURBINES = 4

    wind_speed = average_velocity(10.0 * np.ones((1, 1, 1, 3, 3)))
    wind_speed_N_TURBINES = average_velocity(10.0 * np.ones((1, 1, N_TURBINES, 3, 3)))

    turbine_data = SampleInputs().turbine
    turbine_floating_data = SampleInputs().turbine_floating
    turbine = Turbine.from_dict(turbine_data)
    turbine_floating = Turbine.from_dict(turbine_floating_data)
    turbine_type_map = np.array(N_TURBINES * [turbine.turbine_type])
    turbine_type_map = turbine_type_map[None, None, :]

    # Test single non-floating turbine
    tilt_corrected_velocities = _rotor_velocity_tilt_correction(
        turbine_type_map=np.array([turbine_type_map[:, :, 0]]),
        tilt_angle=5.0*np.ones((1, 1, 1)),
        ref_tilt_cp_ct=np.array([turbine.ref_tilt_cp_ct]),
        pT=np.array([turbine.pT]),
        tilt_interp=np.array([(turbine.turbine_type, turbine.fTilt_interp)]),
        correct_cp_ct_for_tilt=np.array([[[False]]]),
        rotor_effective_velocities=wind_speed,
    )

    np.testing.assert_allclose(tilt_corrected_velocities, wind_speed)

    # Test multiple non-floating turbines
    tilt_corrected_velocities = _rotor_velocity_tilt_correction(
        turbine_type_map=turbine_type_map,
        tilt_angle=5.0*np.ones((1, 1, N_TURBINES)),
        ref_tilt_cp_ct=np.array([turbine.ref_tilt_cp_ct] * N_TURBINES),
        pT=np.array([turbine.pT] * N_TURBINES),
        tilt_interp=np.array([(turbine.turbine_type, turbine.fTilt_interp)] * N_TURBINES),
        correct_cp_ct_for_tilt=np.array([[[False] * N_TURBINES]]),
        rotor_effective_velocities=wind_speed_N_TURBINES,
    )

    np.testing.assert_allclose(tilt_corrected_velocities, wind_speed_N_TURBINES)

    # Test single floating turbine
    tilt_corrected_velocities = _rotor_velocity_tilt_correction(
        turbine_type_map=np.array([turbine_type_map[:, :, 0]]),
        tilt_angle=5.0*np.ones((1, 1, 1)),
        ref_tilt_cp_ct=np.array([turbine_floating.ref_tilt_cp_ct]),
        pT=np.array([turbine_floating.pT]),
        tilt_interp=np.array([(turbine_floating.turbine_type, turbine_floating.fTilt_interp)]),
        correct_cp_ct_for_tilt=np.array([[[True]]]),
        rotor_effective_velocities=wind_speed,
    )

    np.testing.assert_allclose(tilt_corrected_velocities, wind_speed)

    # Test multiple floating turbines
    tilt_corrected_velocities = _rotor_velocity_tilt_correction(
        turbine_type_map,
        tilt_angle=5.0*np.ones((1, 1, N_TURBINES)),
        ref_tilt_cp_ct=np.array([turbine_floating.ref_tilt_cp_ct] * N_TURBINES),
        pT=np.array([turbine_floating.pT] * N_TURBINES),
        tilt_interp=np.array([(turbine_floating.turbine_type, turbine_floating.fTilt_interp)] * N_TURBINES),
        correct_cp_ct_for_tilt=np.array([[[True] * N_TURBINES]]),
        rotor_effective_velocities=wind_speed_N_TURBINES,
    )

    np.testing.assert_allclose(tilt_corrected_velocities, wind_speed_N_TURBINES)


def test_compute_tilt_angles_for_floating_turbines():
    wind_speed = 25.0
    rotor_effective_velocities = average_velocity(wind_speed * np.ones((1, 1, 1, 3, 3)))

    turbine_floating_data = SampleInputs().turbine_floating
    turbine_floating = Turbine.from_dict(turbine_floating_data)
    turbine_type_map = np.array([turbine_floating.turbine_type])
    turbine_type_map = turbine_type_map[None, None, :]

    # Single turbine
    tilt = _compute_tilt_angles_for_floating_turbines(
        turbine_type_map=np.array([turbine_type_map[:, :, 0]]),
        tilt_angle=5.0*np.ones((1, 1, 1)),
        tilt_interp=np.array([(turbine_floating.turbine_type, turbine_floating.fTilt_interp)]),
        rotor_effective_velocities=rotor_effective_velocities,
    )

    # calculate tilt again
    truth_index = turbine_floating_data["floating_tilt_table"]["wind_speeds"].index(wind_speed)
    tilt_truth = turbine_floating_data["floating_tilt_table"]["tilt"][truth_index]
    np.testing.assert_allclose(tilt,tilt_truth )


def test_asdict(sample_inputs_fixture: SampleInputs):
    
    turbine = Turbine.from_dict(sample_inputs_fixture.turbine)
    dict1 = turbine.as_dict()

    new_turb = Turbine.from_dict(dict1)
    dict2 = new_turb.as_dict()

    print(dict1)
    print(dict2)
    print(dict1 == dict2)

    assert dict1 == dict2<|MERGE_RESOLUTION|>--- conflicted
+++ resolved
@@ -18,11 +18,6 @@
 import pytest
 from scipy.interpolate import interp1d
 
-<<<<<<< HEAD
-from tests.conftest import WIND_SPEEDS, SampleInputs
-from floris.simulation import Ct, Turbine, power, axial_induction, average_velocity, _rotor_velocity_yaw_correction, _rotor_velocity_tilt_correction, _compute_tilt_angles_for_floating_turbines
-from floris.simulation.turbine import PowerThrustTable, _filter_convert
-=======
 from floris.simulation import (
     average_velocity,
     axial_induction,
@@ -32,7 +27,6 @@
 )
 from floris.simulation.turbine import _filter_convert, PowerThrustTable
 from tests.conftest import SampleInputs, WIND_SPEEDS
->>>>>>> 77a2612a
 
 
 # size 3 x 4 x 1 x 1 x 1
