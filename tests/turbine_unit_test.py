--- conflicted
+++ resolved
@@ -248,15 +248,11 @@
     thrust = Ct(
         velocities=wind_speed * np.ones((1, 1, 1, 3, 3)),
         yaw_angle=np.zeros((1, 1, 1)),
-<<<<<<< HEAD
-        fCt={turbine.turbine_type: turbine.fCt_interp},
-=======
         tilt_angle=np.ones((1, 1, 1)) * 5.0,
         ref_tilt_cp_ct=np.ones((1, 1, 1)) * 5.0,
         fCt={turbine.turbine_type: turbine.fCt_interp},
         tilt_interp=np.array([(turbine.turbine_type, None)]),
         correct_cp_ct_for_tilt=np.array([[[False]]]),
->>>>>>> 0d2bfecc
         turbine_type_map=turbine_type_map[:,:,0]
     )
 
@@ -268,15 +264,11 @@
     thrusts = Ct(
         velocities=np.ones((N_TURBINES, 3, 3)) * WIND_CONDITION_BROADCAST,  # 3 x 4 x 4 x 3 x 3
         yaw_angle=np.zeros((1, 1, N_TURBINES)),
-<<<<<<< HEAD
-        fCt={turbine.turbine_type: turbine.fCt_interp},
-=======
         tilt_angle=np.ones((1, 1, N_TURBINES)) * 5.0,
         ref_tilt_cp_ct=np.ones((1, 1, N_TURBINES)) * 5.0,
         fCt={turbine.turbine_type: turbine.fCt_interp},
         tilt_interp=np.array([(turbine.turbine_type, None)]),
         correct_cp_ct_for_tilt=np.array([[[False] * N_TURBINES]]),
->>>>>>> 0d2bfecc
         turbine_type_map=turbine_type_map,
         ix_filter=INDEX_FILTER,
     )
@@ -321,13 +313,7 @@
     wind_speed = 10.0
     p = power(
         ref_density_cp_ct=AIR_DENSITY,
-<<<<<<< HEAD
-        velocities=wind_speed * np.ones((1, 1, 1, 3, 3)),
-        yaw_angle=np.zeros((1, 1, 1)),
-        pP=turbine.pP * np.ones((1, 1, 1)),
-=======
         rotor_effective_velocities=wind_speed * np.ones((1, 1, 1, 3, 3)),
->>>>>>> 0d2bfecc
         power_interp={turbine.turbine_type: turbine.fCp_interp},
         turbine_type_map=turbine_type_map[:,:,0]
     )
@@ -391,15 +377,11 @@
     ai = axial_induction(
         velocities=wind_speed * np.ones((1, 1, 1, 3, 3)),
         yaw_angle=np.zeros((1, 1, 1)),
-<<<<<<< HEAD
-        fCt={turbine.turbine_type: turbine.fCt_interp},
-=======
         tilt_angle=np.ones((1, 1, 1)) * 5.0,
         ref_tilt_cp_ct=np.ones((1, 1, 1)) * 5.0,
         fCt={turbine.turbine_type: turbine.fCt_interp},
         tilt_interp=np.array([(turbine.turbine_type, None)]),
         correct_cp_ct_for_tilt=np.array([[[False]]]),
->>>>>>> 0d2bfecc
         turbine_type_map=turbine_type_map[0,0,0],
     )
     np.testing.assert_allclose(ai, baseline_ai)
@@ -408,15 +390,11 @@
     ai = axial_induction(
         velocities=np.ones((N_TURBINES, 3, 3)) * WIND_CONDITION_BROADCAST,  # 3 x 4 x 4 x 3 x 3
         yaw_angle=np.zeros((1, 1, N_TURBINES)),
-<<<<<<< HEAD
-        fCt={turbine.turbine_type: turbine.fCt_interp},
-=======
         tilt_angle=np.ones((1, 1, N_TURBINES)) * 5.0,
         ref_tilt_cp_ct=np.ones((1, 1, N_TURBINES)) * 5.0,
         fCt={turbine.turbine_type: turbine.fCt_interp},
         tilt_interp=np.array([(turbine.turbine_type, None)] * N_TURBINES),
         correct_cp_ct_for_tilt=np.array([[[False] * N_TURBINES]]),
->>>>>>> 0d2bfecc
         turbine_type_map=turbine_type_map,
         ix_filter=INDEX_FILTER,
     )
