--- conflicted
+++ resolved
@@ -98,7 +98,6 @@
 
     # Test the radius setter method since it actually sets the diameter
     turbine.rotor_radius = 200.0
-    print(turbine.rotor_diameter, turbine.rotor_radius)
     assert turbine.rotor_diameter == 400.0
 
     # Test the getter-method again
@@ -156,7 +155,6 @@
     velocities = np.ones((1, 1, 5, 5))
     assert average_velocity(velocities) == 1
 
-<<<<<<< HEAD
     # Constructs an array of shape 1 x 2 x 3 x 3 with first turbine all 1, second turbine all 2
     velocities = np.stack(
         (
@@ -168,12 +166,6 @@
 
     # Pull out the first wind speed for the test
     np.testing.assert_array_equal(average_velocity(velocities)[0], np.array([1, 2]))
-=======
-    velocities = np.stack(
-        (np.ones((3, 3)), 2 * np.ones((3, 3)))
-    )  # 2 x 3 x 3 array with first turbine all 1, second turbine all 2
-    np.testing.assert_array_equal(average_velocity(velocities), 1 + np.arange(2))
->>>>>>> 2042d024
 
     # Test boolean filter
     ix_filter = [True, False, True, False]
@@ -196,7 +188,6 @@
     # np.testing.assert_array_equal(avg[0], np.array([1.0, 3.0]))
 
     # Test integer array filter
-<<<<<<< HEAD
     ix_filter = INDEX_FILTER
     velocities = np.stack(  # 4 turbines with 3 x 3 velocity array; shape (1,4,3,3)
         (
@@ -207,13 +198,6 @@
         ),
         axis=1,
     )
-=======
-    rng = np.arange(4).reshape(-1, 1, 1)
-    ix_filter = [0, 2]
-    velocities = np.stack(
-        rng * np.ones((3, 3))
-    )  # 4 turbines with 3 x 3 velocity array; shape (4,3,3)
->>>>>>> 2042d024
     avg = average_velocity(velocities, ix_filter)
     assert avg.shape == (1, 2)  # 1 wind speed, 2 turbines filtered
 
@@ -228,49 +212,27 @@
 
     # Single turbine
     wind_speed = 10.0
-<<<<<<< HEAD
     thrust = Ct(
         velocities=wind_speed * np.ones((1, 1, 3, 3)),
         yaw_angle=np.zeros((1, 1)),
         fCt=np.array([turbine.fCt]).reshape((1, 1)),
     )
-=======
-    thrust = Ct(velocities=wind_speed * np.ones((5, 5)), yaw_angle=0.0, fCt=turbine.fCt)
->>>>>>> 2042d024
 
     truth_index = turbine_data["power_thrust_table"]["wind_speed"].index(wind_speed)
     assert thrust == turbine_data["power_thrust_table"]["thrust"][truth_index]
 
     # Multiple turbines with index filter
     thrusts = Ct(
-<<<<<<< HEAD
         velocities=np.ones((3, 3)) * WIND_SPEEDS_BROADCAST,  # 4 turbines with 3 x 3 velocity array; shape (1,4,3,3)
         yaw_angle=np.zeros((1, 4)),
         fCt=np.array(4 * [turbine.fCt]).reshape((1, 4)),
-=======
-        velocities=np.ones((3, 3))
-        * WIND_SPEEDS_BROADCAST,  # 4 turbines with 3 x 3 velocity array; shape (4,3,3)
-        yaw_angle=np.zeros(4),
-        fCt=4 * [turbine.fCt],
->>>>>>> 2042d024
         ix_filter=INDEX_FILTER,
     )
     assert len(thrusts[0]) == len(INDEX_FILTER)
 
-<<<<<<< HEAD
     for i, index in enumerate(INDEX_FILTER):
         truth_index = turbine_data["power_thrust_table"]["wind_speed"].index(WIND_SPEEDS[index])
         assert thrusts[0, i] == turbine_data["power_thrust_table"]["thrust"][truth_index]
-=======
-    assert len(thrusts) == len(INDEX_FILTER)
-    assert isinstance(thrusts, np.ndarray)
-
-    for i, index in enumerate(INDEX_FILTER):
-        truth_index = turbine_data["power_thrust_table"]["wind_speed"].index(
-            WIND_SPEEDS[index]
-        )
-        assert thrusts[i] == turbine_data["power_thrust_table"]["thrust"][truth_index]
->>>>>>> 2042d024
 
 
 def test_power():
@@ -281,19 +243,11 @@
     # Single turbine
     wind_speed = 10.0
     p = power(
-<<<<<<< HEAD
         air_density=1.0 * np.ones((1, 1)),
         velocities=wind_speed * np.ones((1, 1, 3, 3)),
         yaw_angle=np.zeros((1, 1)),
         pP=turbine.pP * np.ones((1, 1)),
         power_interp=np.array([turbine.fCp]).reshape((1, 1)),
-=======
-        air_density=1.0,
-        velocities=wind_speed * np.ones((5, 5)),
-        yaw_angle=0.0,
-        pP=turbine.pP,
-        power_interp=turbine.fCp,
->>>>>>> 2042d024
     )
 
     truth_index = turbine_data["power_thrust_table"]["wind_speed"].index(wind_speed)
@@ -302,39 +256,18 @@
     # Multiple turbines with ix filter
     # Why are we using air density of 1.0 here? If not 1, the test fails.
     p = power(
-<<<<<<< HEAD
         air_density=1.0 * np.ones((1, 4)),
         velocities=np.ones((3, 3)) * WIND_SPEEDS_BROADCAST,  # 4 turbines with 3 x 3 velocity array; shape (1,4,3,3)
         yaw_angle=np.zeros((1, 4)),
         pP=turbine.pP * np.ones((1, 4)),
         power_interp=np.array(4 * [turbine.fCp]).reshape((1, 4)),
         ix_filter=INDEX_FILTER,
-=======
-        air_density=1.0 * np.ones(4),
-        velocities=np.ones((3, 3))
-        * WIND_SPEEDS_BROADCAST,  # 4 turbines with 3 x 3 velocity array; shape (4,3,3)
-        yaw_angle=np.zeros(4),
-        pP=4 * [turbine.pP],
-        power_interp=4 * [turbine.fCp],
-        ix_filter=ix_filter,
->>>>>>> 2042d024
     )
     assert len(p[0]) == len(INDEX_FILTER)
 
-<<<<<<< HEAD
     for i, index in enumerate(INDEX_FILTER):
         truth_index = turbine_data["power_thrust_table"]["wind_speed"].index(WIND_SPEEDS[index])
         assert p[0, i] == turbine_data["power_thrust_table"]["power"][truth_index]
-=======
-    assert len(p) == len(ix_filter)
-    assert isinstance(p, np.ndarray)
-
-    for i, index in enumerate(ix_filter):
-        truth_index = turbine_data["power_thrust_table"]["wind_speed"].index(
-            WIND_SPEEDS[index]
-        )
-        assert p[i] == turbine_data["power_thrust_table"]["power"][truth_index]
->>>>>>> 2042d024
 
 
 def test_axial_induction():
@@ -347,34 +280,18 @@
     # Single turbine
     wind_speed = 10.0
     ai = axial_induction(
-<<<<<<< HEAD
         velocities=wind_speed * np.ones((1, 1, 3, 3)),
         yaw_angle=np.zeros((1, 1)),
         fCt=np.array([turbine.fCt]).reshape((1, 1)),
-=======
-        velocities=wind_speed * np.ones((5, 5)), yaw_angle=0.0, fCt=turbine.fCt
->>>>>>> 2042d024
     )
     assert ai == baseline_ai
 
     # Multiple turbines with ix filter
-<<<<<<< HEAD
     ai = axial_induction(
         velocities=np.ones((3, 3)) * WIND_SPEEDS_BROADCAST,  # 4 turbines with 3 x 3 velocity array; shape (1,4,3,3)
         yaw_angle=np.zeros((1, 4)),
         fCt=np.array(4 * [turbine.fCt]).reshape((1, 4)),
         ix_filter=INDEX_FILTER,
-=======
-    # rng = np.array(WIND_SPEEDS).reshape(-1, 1, 1)  # size 4 x 1 x 1
-    ix_filter = [0, 2]
-
-    ai = axial_induction(
-        velocities=np.ones((3, 3))
-        * WIND_SPEEDS_BROADCAST,  # 4 turbines with 3 x 3 velocity array; shape (4,3,3)
-        yaw_angle=np.zeros(4),
-        fCt=4 * [turbine.fCt],
-        ix_filter=ix_filter,
->>>>>>> 2042d024
     )
 
     assert len(ai[0]) == len(INDEX_FILTER)
