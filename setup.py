--- conflicted
+++ resolved
@@ -82,48 +82,6 @@
 else:
     about["__version__"] = VERSION
 
-
-<<<<<<< HEAD
-=======
-class UploadCommand(Command):
-    """Support setup.py upload."""
-
-    description = "Build and publish the package."
-    user_options = []
-
-    @staticmethod
-    def status(s):
-        """Prints things in bold."""
-        print("\033[1m{0}\033[0m".format(s))
-
-    def initialize_options(self):
-        pass
-
-    def finalize_options(self):
-        pass
-
-    def run(self):
-        try:
-            self.status("Removing previous builds...")
-            rmtree(os.path.join(here, "dist"))
-        except OSError:
-            pass
-
-        self.status("Building Source and Wheel (universal) distribution...")
-        os.system("{0} setup.py sdist bdist_wheel --universal".format(sys.executable))
-
-        self.status("Uploading the package to PyPI via Twine...")
-        os.system("twine upload dist/*")
-
-        self.status("Pushing git tags...")
-        os.system("git tag v{0}".format(about["__version__"]))
-        os.system("git push --tags")
-
-        sys.exit()
-
-
->>>>>>> ec8c4cf6
-# Where the magic happens:
 setup(
     name=NAME,
     version=about["__version__"],
@@ -154,9 +112,4 @@
         "Programming Language :: Python :: Implementation :: CPython",
         "Programming Language :: Python :: Implementation :: PyPy",
     ],
-<<<<<<< HEAD
-=======
-    # $ setup.py publish support.
-    cmdclass={"upload": UploadCommand},
->>>>>>> ec8c4cf6
 )