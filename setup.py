# Copyright 2021 NREL

# Licensed under the Apache License, Version 2.0 (the "License"); you may not
# use this file except in compliance with the License. You may obtain a copy of
# the License at http://www.apache.org/licenses/LICENSE-2.0

# Unless required by applicable law or agreed to in writing, software
# distributed under the License is distributed on an "AS IS" BASIS, WITHOUT
# WARRANTIES OR CONDITIONS OF ANY KIND, either express or implied. See the
# License for the specific language governing permissions and limitations under
# the License.

# See https://floris.readthedocs.io for documentation


# This setup file was taken from https://github.com/kennethreitz/setup.py
# accessed on April 3, 2019.

# Note: To use the 'upload' functionality of this file, you must:
#   $ pip install twine

import io
import os
import sys
from shutil import rmtree
from pathlib import Path

from setuptools import Command, setup, find_packages


# Package meta-data.
NAME = "FLORIS"
DESCRIPTION = "A controls-oriented engineering wake model."
URL = "https://github.com/NREL/FLORIS"
EMAIL = "rafael.mudafort@nrel.gov"
AUTHOR = "NREL National Wind Technology Center"
REQUIRES_PYTHON = ">=3.6.0"
<<<<<<< HEAD
VERSION = "2.2.5"
=======
>>>>>>> b76ca8b6

# What packages are required for this module to be executed?
REQUIRED = [
    # simulation
    "matplotlib>=3",
    "numpy>=1.16",
    "pytest>=4",
    "scipy>=1.1",
    "coloredlogs>=10.0",
    # tools
    "pandas>=0.24",
    "pyproj>=2.1",
    "seaborn>=0.9",
    "sklearn>=0.0",
    "shapely>=1.7.1",
]

# What packages are optional?
EXTRAS = {
    "wind_tool_kit": {"h5pyd>=0.3"},
    "docs": {"readthedocs-sphinx-ext", "Sphinx", "sphinxcontrib-napoleon"},
    "develop": {"pre-commit", "black", "isort", "flake8"},
}

# The rest you shouldn't have to touch too much :)
# ------------------------------------------------
# Except, perhaps the License and Trove Classifiers!
# If you do change the License, remember to change the Trove Classifier for that!

here = os.path.abspath(os.path.dirname(__file__))

# Import the README and use it as the long-description.
# Note: this will only work if 'README.md' is present in your MANIFEST.in file!
try:
    with io.open(os.path.join(here, "README.rst"), encoding="utf-8") as f:
        long_description = "\n" + f.read()
except FileNotFoundError:
    long_description = DESCRIPTION

# Load the package's VERSION module
ROOT = Path(__file__).parent
with open(ROOT / "VERSION") as version_file:
    VERSION = version_file.read().strip()

setup(
    name=NAME,
    version=VERSION,
    description=DESCRIPTION,
    long_description=long_description,
    long_description_content_type="text/markdown",
    author=AUTHOR,
    author_email=EMAIL,
    python_requires=REQUIRES_PYTHON,
    url=URL,
    packages=find_packages(exclude=["tests", "*.tests", "*.tests.*", "tests.*"]),
    # If your package is a single module, use this instead of 'packages':
    # py_modules=['mypackage'],
    # entry_points={
    #     'console_scripts': ['mycli=mymodule:cli'],
    # },
    install_requires=REQUIRED,
    extras_require=EXTRAS,
    include_package_data=True,
    license="Apache-2.0",
    classifiers=[
        # Trove classifiers
        # Full list: https://pypi.python.org/pypi?%3Aaction=list_classifiers
        "License :: OSI Approved :: Apache Software License",
        "Programming Language :: Python",
        "Programming Language :: Python :: 3",
        "Programming Language :: Python :: 3.6",
        "Programming Language :: Python :: Implementation :: CPython",
        "Programming Language :: Python :: Implementation :: PyPy",
    ],
)<|MERGE_RESOLUTION|>--- conflicted
+++ resolved
@@ -35,10 +35,6 @@
 EMAIL = "rafael.mudafort@nrel.gov"
 AUTHOR = "NREL National Wind Technology Center"
 REQUIRES_PYTHON = ">=3.6.0"
-<<<<<<< HEAD
-VERSION = "2.2.5"
-=======
->>>>>>> b76ca8b6
 
 # What packages are required for this module to be executed?
 REQUIRED = [
