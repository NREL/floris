# Copyright 2022 NREL

# Licensed under the Apache License, Version 2.0 (the "License"); you may not
# use this file except in compliance with the License. You may obtain a copy of
# the License at http://www.apache.org/licenses/LICENSE-2.0

# Unless required by applicable law or agreed to in writing, software
# distributed under the License is distributed on an "AS IS" BASIS, WITHOUT
# WARRANTIES OR CONDITIONS OF ANY KIND, either express or implied. See the
# License for the specific language governing permissions and limitations under
# the License.

# See https://floris.readthedocs.io for documentation


from multiprocessing import Pool
from time import perf_counter as timerpc

import matplotlib.pyplot as plt
import numpy as np
from scipy.spatial.distance import cdist, pdist
from shapely.geometry import Point, Polygon

from floris import FlorisModel
from floris.optimization.yaw_optimization.yaw_optimizer_geometric import (
    YawOptimizationGeometric,
)

from .layout_optimization_base import LayoutOptimization


def _load_local_floris_object(
    fmodel_dict,
    wind_data=None,
):
    # Load local FLORIS object
    fmodel = FlorisModel(fmodel_dict)
    fmodel.set(wind_data=wind_data)
    return fmodel

def test_min_dist(layout_x, layout_y, min_dist):
    coords = np.array([layout_x,layout_y]).T
    dist = pdist(coords)
    return dist.min() >= min_dist

def test_point_in_bounds(test_x, test_y, poly_outer):
    return poly_outer.contains(Point(test_x, test_y))

# Return in MW
def _get_objective(
        layout_x,
        layout_y,
        fmodel,
        yaw_angles=None,
        use_value=False
):
    fmodel.set(
        layout_x=layout_x,
        layout_y=layout_y,
        yaw_angles=yaw_angles
    )
    fmodel.run()

    return fmodel.get_farm_AVP() if use_value else fmodel.get_farm_AEP()

def _gen_dist_based_init(
    N, # Number of turbins to place
    step_size, #m, courseness of search grid
    poly_outer, # Polygon of outer boundary
    min_x,
    max_x,
    min_y,
    max_y,
    s
):
    """
    Generates an initial layout by randomly placing
    the first turbine than placing the remaining turbines
    as far as possible from the existing turbines.
    """

    # Set random seed
    np.random.seed(s)

    # Choose the initial point randomly
    init_x = float(np.random.randint(int(min_x),int(max_x)))
    init_y = float(np.random.randint(int(min_y),int(max_y)))
    while not (poly_outer.contains(Point([init_x,init_y]))):
        init_x = float(np.random.randint(int(min_x),int(max_x)))
        init_y = float(np.random.randint(int(min_y),int(max_y)))

    # Intialize the layout arrays
    layout_x = np.array([init_x])
    layout_y = np.array([init_y])
    layout = np.array([layout_x, layout_y]).T

    # Now add the remaining points
    for i in range(1,N):

        print("Placing turbine {0} of {1}.".format(i, N))
        # Add a new turbine being as far as possible from current
        max_dist = 0.
        for x in np.arange(min_x, max_x,step_size):
            for y in np.arange(min_y, max_y,step_size):
                if poly_outer.contains(Point([x,y])):
                    test_dist = cdist([[x,y]],layout)
                    min_dist = np.min(test_dist)
                    if min_dist > max_dist:
                        max_dist = min_dist
                        save_x = x
                        save_y = y

        # Add point to the layout
        layout_x = np.append(layout_x,[save_x])
        layout_y = np.append(layout_y,[save_y])
        layout = np.array([layout_x, layout_y]).T

    # Return the layout
    return layout_x, layout_y

class LayoutOptimizationRandomSearch(LayoutOptimization):
    def __init__(
        self,
        fmodel,
        boundaries,
        min_dist=None,
        min_dist_D=None,
        distance_pmf=None,
        n_individuals=4,
        seconds_per_iteration=60.,
        total_optimization_seconds=600.,
        interface="multiprocessing",  # Options are 'multiprocessing', 'mpi4py', None
        max_workers=None,
        grid_step_size=100.,
        relegation_number=1,
        enable_geometric_yaw=False,
        use_dist_based_init=True,
        random_seed=None,
        use_value=False,
    ):
        """
        Optimize layout using genetic random search algorithm. Details of the algorithm can be found
        in Sinner and Fleming, 2024: https://dx.doi.org/10.1088/1742-6596/2767/3/032036

        Args:
            fmodel (_type_): _description_
            boundaries (iterable(float, float)): Pairs of x- and y-coordinates
                that represent the boundary's vertices (m).
            min_dist (float, optional): The minimum distance to be maintained
                between turbines during the optimization (m). If not specified,
                initializes to 2 rotor diameters. Defaults to None.
            min_dist_D (float, optional): The minimum distance to be maintained
                between turbines during the optimization, specified as a multiple
                of the rotor diameter.
            distance_pmf (dict, optional): Probability mass function describing the
                length of steps in the random search. Specified as a dictionary with
                keys "d" (array of step distances, specified in meters) and "p"
                (array of probability of occurrence, should sum to 1). Defaults to
                uniform probability between 0.5D and 2D, with some extra mass
                to encourage large changes.
            n_individuals (int, optional): The number of individuals to use in the
                optimization. Defaults to 4.
            seconds_per_iteration (float, optional): The number of seconds to
                run each step of the optimization for. Defaults to 60.
            total_optimization_seconds (float, optional): The total number of
                seconds to run the optimization for. Defaults to 600.
            interface (str): Parallel computing interface to leverage. Recommended is 'concurrent'
                or 'multiprocessing' for local (single-system) use, and 'mpi4py' for high
                performance computing on multiple nodes. Defaults to 'multiprocessing'.
            max_workers (int): Number of parallel workers, typically equal to the number of cores
                you have on your system or HPC.  Defaults to None, which will use all
                available cores.
            grid_step_size (float): The coarseness of the grid used to generate the initial layout.
                Defaults to 100.
            relegation_number (int): The number of the lowest performing individuals to be replaced
                with new individuals generated from the best performing individual.  Must
                be less than n_individuals / 2.  Defaults to 1.
            enable_geometric_yaw (bool): Use geometric yaw code to determine approximate wake
                steering yaw angles during layout optimization routine. Defaults to False.
            use_dist_based_init (bool): Generate initial layouts automatically by placing turbines
                as far apart as possible.
            random_seed (int or None): Random seed for reproducibility. Defaults to None.
            use_value (bool, optional): If True, the layout optimization objective
                is to maximize annual value production using the value array in the
                FLORIS model's WindData object. If False, the optimization
                objective is to maximize AEP. Defaults to False.
        """
        # The parallel computing interface to use
        if interface == "mpi4py":
            import mpi4py.futures as mp
            self._PoolExecutor = mp.MPIPoolExecutor
        elif interface == "multiprocessing":
            import multiprocessing as mp
            self._PoolExecutor = mp.Pool
            if max_workers is None:
                max_workers = mp.cpu_count()
        elif interface is None:
            if n_individuals > 1 or (max_workers is not None and max_workers > 1):
                print(
                    "Parallelization not possible with interface=None. "
                    +"Reducing n_individuals to 1 and ignoring max_workers."
                )
                self._PoolExecutor = None
                max_workers = None
                n_individuals = 1

        # elif interface == "concurrent":
        #     from concurrent.futures import ProcessPoolExecutor
        #     self._PoolExecutor = ProcessPoolExecutor
        else:
            raise ValueError(
                f"Interface '{interface}' not recognized. "
                "Please use ' 'multiprocessing' or 'mpi4py'."
            )

        # Store the max_workers
        self.max_workers = max_workers

        # Store the interface
        self.interface = interface

        # Set and store the random seed
        self.random_seed = random_seed

        # Confirm the relegation_number is valid
        if relegation_number > n_individuals / 2:
            raise ValueError("relegation_number must be less than n_individuals / 2.")
        self.relegation_number = relegation_number

        # Store the rotor diameter and number of turbines
        self.D = fmodel.core.farm.rotor_diameters.max()
        if not all(fmodel.core.farm.rotor_diameters == self.D):
            self.logger.warning("Using largest rotor diameter for min_dist_D and distance_pmf.")
        self.N_turbines = fmodel.n_turbines

        # Make sure not both min_dist and min_dist_D are defined
        if min_dist is not None and min_dist_D is not None:
            raise ValueError("Only one of min_dist and min_dist_D can be defined.")

        # If min_dist_D is defined, convert to min_dist
        if min_dist_D is not None:
            min_dist = min_dist_D * self.D

        super().__init__(
            fmodel,
            boundaries,
            min_dist=min_dist,
            enable_geometric_yaw=enable_geometric_yaw,
            use_value=use_value,
        )
        if use_value:
            self._obj_name = "value"
            self._obj_unit = ""
        else:
            self._obj_name = "AEP"
            self._obj_unit = "[GWh]"

        # Save min_dist_D
        self.min_dist_D = self.min_dist / self.D

        # Process and save the step distribution
        self._process_dist_pmf(distance_pmf)

        # Store the Core dictionary
        self.fmodel_dict = self.fmodel.core.as_dict()

        # Save the grid step size
        self.grid_step_size = grid_step_size

        # Save number of individuals
        self.n_individuals = n_individuals

        # Store the initial locations
        self.x_initial = self.fmodel.layout_x
        self.y_initial = self.fmodel.layout_y

        # Store the total optimization seconds
        self.total_optimization_seconds = total_optimization_seconds

        # Store the seconds per iteration
        self.seconds_per_iteration = seconds_per_iteration

        # Get the initial objective value
        self.x = self.x_initial # Required by _get_geoyaw_angles
        self.y = self.y_initial # Required by _get_geoyaw_angles
        self.objective_initial = _get_objective(
            self.x_initial,
            self.y_initial,
            self.fmodel,
            self._get_geoyaw_angles(),
            self.use_value,
        )

        # Initialize the objective statistics
        self.objective_mean = self.objective_initial
        self.objective_median = self.objective_initial
        self.objective_max = self.objective_initial
        self.objective_min = self.objective_initial

        # Initialize the numpy arrays which will hold the candidate layouts
        # these will have dimensions n_individuals x N_turbines
        self.x_candidate = np.zeros((self.n_individuals, self.N_turbines))
        self.y_candidate = np.zeros((self.n_individuals, self.N_turbines))

        # Initialize the array which will hold the objective function values for each candidate
        self.objective_candidate = np.zeros(self.n_individuals)

        # Initialize the iteration step
        self.iteration_step = -1

        # Initialize the optimization time
        self.opt_time_start = timerpc()
        self.opt_time = 0

        # Generate the initial layouts
        if use_dist_based_init:
            self._generate_initial_layouts()
        else:
            print(f'Using supplied initial layout for {self.n_individuals} individuals.')
            for i in range(self.n_individuals):
                self.x_candidate[i, :] = self.x_initial
                self.y_candidate[i, :] = self.y_initial
                self.objective_candidate[i] = self.objective_initial

        # Evaluate the initial optimization step
        self._evaluate_opt_step()

        # Delete stored x and y to avoid confusion
        del self.x, self.y

    def describe(self):
        print("Random Layout Optimization")
        print(f"Number of turbines to optimize = {self.N_turbines}")
        print(f"Minimum distance between turbines = {self.min_dist_D} [D], {self.min_dist} [m]")
        print(f"Number of individuals = {self.n_individuals}")
        print(f"Seconds per iteration = {self.seconds_per_iteration}")
        print(f"Initial {self._obj_name} = {self.objective_initial/1e9:.1f} {self._obj_unit}")

    def _process_dist_pmf(self, dist_pmf):
        """
        Check validity of pmf and assign default if none provided.
        """
        if dist_pmf is None:
            jump_dist = np.min([self.xmax-self.xmin, self.ymax-self.ymin])/2
            jump_prob = 0.05

            d = np.append(np.linspace(0.0, 2.0*self.D, 99), jump_dist)
            p = np.append((1-jump_prob)/len(d)*np.ones(len(d)-1), jump_prob)
            p = p / p.sum()
            dist_pmf = {"d":d, "p":p}

        # Check correct keys are provided
        if not all(k in dist_pmf for k in ("d", "p")):
            raise KeyError("distance_pmf must contains keys \"d\" (step distance)"+\
                " and \"p\" (probability of occurrence).")

        # Check entries are in the correct form
        if not hasattr(dist_pmf["d"], "__len__") or not hasattr(dist_pmf["d"], "__len__")\
            or len(dist_pmf["d"]) != len(dist_pmf["p"]):
            raise TypeError("distance_pmf entries should be numpy arrays or lists"+\
                " of equal length.")

        if not np.isclose(dist_pmf["p"].sum(), 1):
            print("Probability mass function does not sum to 1. Normalizing.")
            dist_pmf["p"] = np.array(dist_pmf["p"]) / np.array(dist_pmf["p"]).sum()

        self.distance_pmf = dist_pmf

    def _evaluate_opt_step(self):

        # Sort the candidate layouts by objective function value
        sorted_indices = np.argsort(self.objective_candidate)[::-1] # Decreasing order
        self.objective_candidate = self.objective_candidate[sorted_indices]
        self.x_candidate = self.x_candidate[sorted_indices]
        self.y_candidate = self.y_candidate[sorted_indices]

        # Update the optimization time
        self.opt_time = timerpc() - self.opt_time_start

        # Update the optimizations step
        self.iteration_step += 1

        # Update the objective statistics
        self.objective_mean = np.mean(self.objective_candidate)
        self.objective_median = np.median(self.objective_candidate)
        self.objective_max = np.max(self.objective_candidate)
        self.objective_min = np.min(self.objective_candidate)

        # Report the results
        increase_mean = (
            100 * (self.objective_mean - self.objective_initial) / self.objective_initial
        )
        increase_median = (
            100 * (self.objective_median - self.objective_initial) / self.objective_initial
        )
        increase_max = 100 * (self.objective_max - self.objective_initial) / self.objective_initial
        increase_min = 100 * (self.objective_min - self.objective_initial) / self.objective_initial
        print("=======================================")
        print(f"Optimization step {self.iteration_step:+.1f}")
        print(f"Optimization time = {self.opt_time:+.1f} [s]")
        print(
            f"Mean {self._obj_name} = {self.objective_mean/1e9:.1f}"
            f" {self._obj_unit} ({increase_mean:+.2f}%)"
        )
        print(
            f"Median {self._obj_name} = {self.objective_median/1e9:.1f}"
            f" {self._obj_unit} ({increase_median:+.2f}%)"
        )
        print(
            f"Max {self._obj_name} = {self.objective_max/1e9:.1f}"
            f" {self._obj_unit} ({increase_max:+.2f}%)"
        )
        print(
            f"Min {self._obj_name} = {self.objective_min/1e9:.1f}"
            f" {self._obj_unit} ({increase_min:+.2f}%)"
        )
        print("=======================================")

        # Replace the relegation_number worst performing layouts with relegation_number
        # best layouts
        if self.relegation_number > 0:
            self.objective_candidate[-self.relegation_number:] = (
                self.objective_candidate[:self.relegation_number]
            )
            self.x_candidate[-self.relegation_number:] = self.x_candidate[:self.relegation_number]
            self.y_candidate[-self.relegation_number:] = self.y_candidate[:self.relegation_number]


    # Private methods
    def _generate_initial_layouts(self):
        """
        This method generates n_individuals initial layout of turbines. It does
        this by calling the _generate_random_layout method within a multiprocessing
        pool.
        """

        # Set random seed for initial layout
        if self.random_seed is None:
            multi_random_seeds = [None]*self.n_individuals
        else:
            multi_random_seeds = [23 + i for i in range(self.n_individuals)]
            # 23 is just an arbitrary choice to ensure different random seeds
            # to the evaluation code

        print(f'Generating {self.n_individuals} initial layouts...')
        t1 = timerpc()
        # Generate the multiargs for parallel execution
        multiargs = [
            (self.N_turbines,
            self.grid_step_size,
            self._boundary_polygon,
            self.xmin,
            self.xmax,
            self.ymin,
            self.ymax,
            multi_random_seeds[i])
            for i in range(self.n_individuals)
        ]

        if self._PoolExecutor: # Parallelized
            with self._PoolExecutor(self.max_workers) as p:
                # This code is not currently necessary, but leaving in case implement
                # concurrent later, based on parallel_computing_interface.py
                if (self.interface == "mpi4py") or (self.interface == "multiprocessing"):
                        out = p.starmap(_gen_dist_based_init, multiargs)
        else: # Parallelization not activated
            out = [_gen_dist_based_init(*multiargs[0])]

        # Unpack out into the candidate layouts
        for i in range(self.n_individuals):
            self.x_candidate[i, :] = out[i][0]
            self.y_candidate[i, :] = out[i][1]

        # Get the objective function values for each candidate layout
        for i in range(self.n_individuals):
            self.objective_candidate[i] = _get_objective(
                self.x_candidate[i, :],
                self.y_candidate[i, :],
                self.fmodel,
                self._get_geoyaw_angles(),
                self.use_value,
            )

        t2 = timerpc()
        print(f"  Time to generate initial layouts: {t2-t1:.3f} s")

    def _get_initial_and_final_locs(self):
        x_initial = self.x_initial
        y_initial = self.y_initial
        x_opt = self.x_opt
        y_opt = self.y_opt
        return x_initial, y_initial, x_opt, y_opt


    # Public methods

    def optimize(self):
        """
        Perform the optimization
        """
        print(f'Optimizing using {self.n_individuals} individuals.')
        opt_start_time = timerpc()
        opt_stop_time = opt_start_time + self.total_optimization_seconds
        sim_time = 0

        self.objective_candidate_log = [self.objective_candidate.copy()]
        self.num_objective_calls_log = []
        self._num_objective_calls = [0]*self.n_individuals

        while timerpc() < opt_stop_time:

            # Set random seed for the main loop
            if self.random_seed is None:
                multi_random_seeds = [None]*self.n_individuals
            else:
                multi_random_seeds = [55 + self.iteration_step + i
                    for i in range(self.n_individuals)]
            # 55 is just an arbitrary choice to ensure different random seeds
            # to the initialization code

            # Update the optimization time
            sim_time = timerpc() - opt_start_time
            print(f'Optimization time: {sim_time:.1f} s / {self.total_optimization_seconds:.1f} s')


            # Generate the multiargs for parallel execution of single individual optimization
            multiargs = [
                (self.seconds_per_iteration,
                 self.objective_candidate[i],
                 self.x_candidate[i, :],
                 self.y_candidate[i, :],
                 self.fmodel_dict,
                 self.fmodel.wind_data,
                 self.min_dist,
                 self._boundary_polygon,
                 self.distance_pmf,
                 self.enable_geometric_yaw,
                 multi_random_seeds[i],
                 self.use_value
                )
                    for i in range(self.n_individuals)
            ]

            # Run the single individual optimization in parallel
            if self._PoolExecutor: # Parallelized
                with self._PoolExecutor(self.max_workers) as p:
                    out = p.starmap(_single_individual_opt, multiargs)
            else: # Parallelization not activated
                out = [_single_individual_opt(*multiargs[0])]

            # Unpack the results
            for i in range(self.n_individuals):
                self.objective_candidate[i] = out[i][0]
                self.x_candidate[i, :] = out[i][1]
                self.y_candidate[i, :] = out[i][2]
                self._num_objective_calls[i] = out[i][3]
            self.objective_candidate_log.append(self.objective_candidate)
            self.num_objective_calls_log.append(self._num_objective_calls)

            # Evaluate the individuals for this step
            self._evaluate_opt_step()

        # Finalize the result
        self.objective_final = self.objective_candidate[0]
        self.x_opt = self.x_candidate[0, :]
        self.y_opt = self.y_candidate[0, :]

        # Print the final result
        increase = 100 * (self.objective_final - self.objective_initial) / self.objective_initial
        print(
            f"Final {self._obj_name} = {self.objective_final/1e9:.1f}"
            f" {self._obj_unit} ({increase:+.2f}%)"
        )

        return self.objective_final, self.x_opt, self.y_opt


    # Helpful visualizations
    def plot_distance_pmf(self, ax=None):
        """
        Tool to check the used distance pmf.
        """

        if ax is None:
            _, ax = plt.subplots(1,1)

        ax.stem(self.distance_pmf["d"], self.distance_pmf["p"], linefmt="k-")
        ax.grid(True)
        ax.set_xlabel("Step distance [m]")
        ax.set_ylabel("Probability")

        return ax



def _single_individual_opt(
    seconds_per_iteration,
    initial_objective,
    layout_x,
    layout_y,
    fmodel_dict,
    wind_data,
    min_dist,
    poly_outer,
    dist_pmf,
    enable_geometric_yaw,
    s,
    use_value
):
    # Set random seed
    np.random.seed(s)

    # Initialize the optimization time
    single_opt_start_time = timerpc()
    stop_time = single_opt_start_time + seconds_per_iteration

    num_objective_calls = 0

    # Get the fmodel
    fmodel_ = _load_local_floris_object(fmodel_dict, wind_data)

    # Initialize local variables
    num_turbines = len(layout_x)
    get_new_point = True # Will always be true, due to hardcoded use_momentum
    current_objective = initial_objective

    # Establish geometric yaw optimizer, if desired
    if enable_geometric_yaw:
        yaw_opt = YawOptimizationGeometric(
            fmodel_,
            minimum_yaw_angle=-30.0,
            maximum_yaw_angle=30.0,
        )
    else: # yaw_angles will always be none
        yaw_angles = None

    # We have a beta feature to maintain momentum, i.e., if a move improves
    # the objective, we try to keep moving in that direction. This is currently
    # disabled.
    use_momentum = False

    # Loop as long as we've not hit the stop time
    while timerpc() < stop_time:

            if not use_momentum:
                get_new_point = True

            if get_new_point: #If the last test wasn't successful

                # Randomly select a turbine to nudge
<<<<<<< HEAD
                tr = random.randint(0,num_turbines)
=======
                tr = np.random.randint(0,num_turbines)
>>>>>>> 5ea0c561

                # Randomly select a direction to nudge in (uniform direction)
                rand_dir = np.random.uniform(low=0.0, high=2*np.pi)

                # Randomly select a distance to travel according to pmf
                rand_dist = np.random.choice(dist_pmf["d"], p=dist_pmf["p"])

            # Get a new test point
            test_x = layout_x[tr] + np.cos(rand_dir) * rand_dist
            test_y = layout_y[tr] + np.sin(rand_dir) * rand_dist

            # In bounds?
            if not test_point_in_bounds(test_x, test_y, poly_outer):
                get_new_point = True
                continue

            # Make a new layout
            original_x = layout_x[tr]
            original_y = layout_y[tr]
            layout_x[tr] = test_x
            layout_y[tr] = test_y

            # Acceptable distances?
            if not test_min_dist(layout_x, layout_y,min_dist):
                # Revert and continue
                layout_x[tr] = original_x
                layout_y[tr] = original_y
                get_new_point = True
                continue

            # Does it improve the objective?
            if enable_geometric_yaw: # Select appropriate yaw angles
                yaw_opt.fmodel_subset.set(layout_x=layout_x, layout_y=layout_y)
                df_opt = yaw_opt.optimize()
                yaw_angles = np.vstack(df_opt['yaw_angles_opt'])

            num_objective_calls += 1
            test_objective = _get_objective(layout_x, layout_y, fmodel_, yaw_angles, use_value)

            if test_objective > current_objective:
                # Accept the change
                current_objective = test_objective

                # If not a random point this cycle and it did improve things
                # try not getting a new point
                # Feature is currently disabled by use_momentum flag
                get_new_point = False

            else:
                # Revert the change
                layout_x[tr] = original_x
                layout_y[tr] = original_y
                get_new_point = True

    # Return the best result from this individual
    return current_objective, layout_x, layout_y, num_objective_calls<|MERGE_RESOLUTION|>--- conflicted
+++ resolved
@@ -648,11 +648,7 @@
             if get_new_point: #If the last test wasn't successful
 
                 # Randomly select a turbine to nudge
-<<<<<<< HEAD
-                tr = random.randint(0,num_turbines)
-=======
                 tr = np.random.randint(0,num_turbines)
->>>>>>> 5ea0c561
 
                 # Randomly select a direction to nudge in (uniform direction)
                 rand_dir = np.random.uniform(low=0.0, high=2*np.pi)
