# Copyright 2021 NREL

# Licensed under the Apache License, Version 2.0 (the "License"); you may not
# use this file except in compliance with the License. You may obtain a copy of
# the License at http://www.apache.org/licenses/LICENSE-2.0

# Unless required by applicable law or agreed to in writing, software
# distributed under the License is distributed on an "AS IS" BASIS, WITHOUT
# WARRANTIES OR CONDITIONS OF ANY KIND, either express or implied. See the
# License for the specific language governing permissions and limitations under
# the License.

# See https://floris.readthedocs.io for documentation


"""
The :py:obj:`floris` package contains :py:obj:`floris.utilities` module
and the packages which make up the FLORIS software. The
:py:obj:`floris.simulation` package contains the modules used to
complete a wake simulation for a given wind farm and turbine
configuration. The :py:obj:`floris.tools` package contains the modules
used to drive FLORIS simulations and perform studies in various areas
of research and analysis.

All modules and package can be imported with

    >>> import floris

The ``__init__.py`` file enables the import of all modules in this
package so any additional modules should be included there.

Examples:
    >>> import floris

    >>> dir(floris)
    ['__builtins__', '__cached__', '__doc__', '__file__', '__loader__',
    '__name__', '__package__', '__path__', '__spec__', 'simulation',
    'tools', 'utilities']

    >>> dir(floris.utilities)
    [Vec3', '__builtins__', '__cached__', '__doc__',
    '__file__', '__loader__', '__name__', '__package__', '__spec__',
    'cosd', 'np', 'sind', 'tand', 'wrap_180', 'wrap_360']

    >>> dir(floris.simulation)
    ['Farm', 'Floris', 'FlowField', 'InputReader', 'Turbine',
    'TurbineMap', 'Wake', 'WakeCombination', 'VelocityDeflection',
    'VelocityDeficit', '__builtins__', '__cached__', '__doc__',
    '__file__', '__loader__', '__name__', '__package__', '__path__',
    '__spec__', 'farm', 'floris', 'flow_field', 'input_reader',
    'turbine', 'turbine_map', 'wake', 'wake_combination',
    'wake_deflection', 'wake_velocity']

    >>> dir(floris.tools)
    ['__builtins__', '__cached__', '__doc__', '__file__', '__loader__',
    '__name__', '__package__', '__path__', '__spec__', 'cut_plane',
    'energy_ratio', 'floris_interface', 'flow_data',
    'layout_functions', 'optimization', 'plotting', 'power_rose',
    'rews', 'sowfa_utilities', 'visualization', 'wind_rose']
"""

from pathlib import Path

from . import tools, utilities, simulation, logging_manager
from .tools import optimization


ROOT = Path(__file__).parent
<<<<<<< HEAD
with open(ROOT.parent / "VERSION") as version_file:
=======
with open(ROOT / "VERSION") as version_file:
>>>>>>> ffd0013e
    VERSION = version_file.read().strip()
__version__ = VERSION

# initialize the logger
logging_manager._setup_logger()<|MERGE_RESOLUTION|>--- conflicted
+++ resolved
@@ -66,11 +66,7 @@
 
 
 ROOT = Path(__file__).parent
-<<<<<<< HEAD
-with open(ROOT.parent / "VERSION") as version_file:
-=======
 with open(ROOT / "VERSION") as version_file:
->>>>>>> ffd0013e
     VERSION = version_file.read().strip()
 __version__ = VERSION
 
