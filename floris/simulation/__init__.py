# Copyright 2021 NREL

# Licensed under the Apache License, Version 2.0 (the "License"); you may not
# use this file except in compliance with the License. You may obtain a copy of
# the License at http://www.apache.org/licenses/LICENSE-2.0

# Unless required by applicable law or agreed to in writing, software
# distributed under the License is distributed on an "AS IS" BASIS, WITHOUT
# WARRANTIES OR CONDITIONS OF ANY KIND, either express or implied. See the
# License for the specific language governing permissions and limitations under
# the License.

# See https://floris.readthedocs.io for documentation


"""
The :py:obj:`floris` package contains :py:obj:`floris.utilities` module
and the modules that make up the FLORIS software. The floris simulation
modules are used to complete a wake simulation for a given wind farm
and turbine configuration.

All modules and package can be imported with

    >>> import floris

The ``__init__.py`` file enables the import of all modules in this
package so any additional modules should be included there.

isort:skip_file
"""

# Provide full-path imports here for all modules
# that should be included in the simulation package.
# Since some of these depend on each other, the order
# that they are listed here does matter.

import floris.logging_manager

from .base import BaseClass, BaseModel, State
<<<<<<< HEAD
from .turbine import Turbine, Ct, power, axial_induction, average_velocity, rotor_effective_velocity, _rotor_velocity_yaw_correction, _rotor_velocity_tilt_correction, _compute_tilt_angles_for_floating_turbines
=======
from .turbine import average_velocity, axial_induction, Ct, power, Turbine
>>>>>>> e5957dd9
from .farm import Farm
from .grid import FlowFieldGrid, FlowFieldPlanarGrid, Grid, TurbineGrid
from .flow_field import FlowField
from .wake import WakeModelManager
<<<<<<< HEAD
from .solver import sequential_solver, full_flow_sequential_solver, cc_solver, full_flow_cc_solver, turbopark_solver, full_flow_turbopark_solver, geometric_solver, full_flow_geometric_solver
=======
from .solver import (
    cc_solver,
    full_flow_cc_solver,
    full_flow_sequential_solver,
    full_flow_turbopark_solver,
    sequential_solver,
    turbopark_solver,
)
>>>>>>> e5957dd9
from .floris import Floris

# initialize the logger
floris.logging_manager._setup_logger()<|MERGE_RESOLUTION|>--- conflicted
+++ resolved
@@ -37,27 +37,31 @@
 import floris.logging_manager
 
 from .base import BaseClass, BaseModel, State
-<<<<<<< HEAD
-from .turbine import Turbine, Ct, power, axial_induction, average_velocity, rotor_effective_velocity, _rotor_velocity_yaw_correction, _rotor_velocity_tilt_correction, _compute_tilt_angles_for_floating_turbines
-=======
-from .turbine import average_velocity, axial_induction, Ct, power, Turbine
->>>>>>> e5957dd9
+from .turbine import (
+    average_velocity, 
+    axial_induction, 
+    Ct, 
+    power, 
+    rotor_effective_velocity, 
+    Turbine, 
+    _rotor_velocity_yaw_correction, 
+    _rotor_velocity_tilt_correction, 
+    _compute_tilt_angles_for_floating_turbines
+)
 from .farm import Farm
 from .grid import FlowFieldGrid, FlowFieldPlanarGrid, Grid, TurbineGrid
 from .flow_field import FlowField
 from .wake import WakeModelManager
-<<<<<<< HEAD
-from .solver import sequential_solver, full_flow_sequential_solver, cc_solver, full_flow_cc_solver, turbopark_solver, full_flow_turbopark_solver, geometric_solver, full_flow_geometric_solver
-=======
 from .solver import (
     cc_solver,
     full_flow_cc_solver,
+    full_flow_geometric_solver,
     full_flow_sequential_solver,
     full_flow_turbopark_solver,
+    geometric_solver,
     sequential_solver,
     turbopark_solver,
 )
->>>>>>> e5957dd9
 from .floris import Floris
 
 # initialize the logger
