--- conflicted
+++ resolved
@@ -39,11 +39,14 @@
 from .base import BaseClass, BaseModel, State
 from .turbine import average_velocity, axial_induction, Ct, power, rotor_effective_velocity, Turbine
 from .farm import Farm
-<<<<<<< HEAD
-from .grid import CubatureGrid, FlowFieldGrid, FlowFieldPlanarGrid, Grid, TurbineGrid
-=======
-from .grid import FlowFieldGrid, FlowFieldPlanarGrid, Grid, PointsGrid, TurbineGrid
->>>>>>> 432ee7f9
+from .grid import (
+    CubatureGrid,
+    FlowFieldGrid,
+    FlowFieldPlanarGrid,
+    Grid,
+    PointsGrid,
+    TurbineGrid
+)
 from .flow_field import FlowField
 from .wake import WakeModelManager
 from .solver import (
