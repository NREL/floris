# Copyright 2021 NREL

# Licensed under the Apache License, Version 2.0 (the "License"); you may not
# use this file except in compliance with the License. You may obtain a copy of
# the License at http://www.apache.org/licenses/LICENSE-2.0

# Unless required by applicable law or agreed to in writing, software
# distributed under the License is distributed on an "AS IS" BASIS, WITHOUT
# WARRANTIES OR CONDITIONS OF ANY KIND, either express or implied. See the
# License for the specific language governing permissions and limitations under
# the License.

# See https://floris.readthedocs.io for documentation


import numpy as np
import scipy as sp
from scipy.interpolate import griddata

from ..utilities import Vec3, cosd, sind, tand
from ..logging_manager import LoggerBase


class FlowField(LoggerBase):
    """
    FlowField is at the core of the FLORIS software. This class handles
    creating the wind farm domain and initializing and computing the flow field
    based on the chosen wake models and farm model.
    """

    def __init__(
        self,
        wind_shear,
        wind_veer,
        air_density,
        wake,
        turbine_map,
        wind_map,
        specified_wind_height,
    ):
        """
        Calls :py:meth:`~.flow_field.FlowField.reinitialize_flow_field`
        to initialize the required data.

        Args:
            wind_shear (float): Wind shear coefficient.
            wind_veer (float): Amount of veer across the rotor.
            air_density (float): Wind farm air density.
            wake (:py:class:`~.wake.Wake`): The object containing the model
                definition for the wake calculation.
            turbine_map (:py:obj:`~.turbine_map.TurbineMap`): The object
                describing the farm layout and turbine location.
            wind_map (:py:obj:`~.wind_map.WindMap`): The object describing the
                atmospheric conditions throughout the farm.
            specified_wind_height (float): The focal center of the farm in
                elevation; this value sets where the given wind speed is set
                and about where initial velocity profile is applied.
        """
        self.reinitialize_flow_field(
            wind_shear=wind_shear,
            wind_veer=wind_veer,
            air_density=air_density,
            wake=wake,
            turbine_map=turbine_map,
            wind_map=wind_map,
            with_resolution=wake.velocity_model.model_grid_resolution,
            specified_wind_height=specified_wind_height,
        )
        # TODO consider remapping wake_list with reinitialize flow field
        self.wake_list = {turbine: None for _, turbine in self.turbine_map.items}

    def _update_grid(self, x_grid_i, y_grid_i, wind_direction_i, x1, x2):
        xoffset = x_grid_i - x1
        yoffset = y_grid_i.T - x2
        wind_cos = cosd(-wind_direction_i)
        wind_sin = sind(-wind_direction_i)

        x_grid_i = xoffset * wind_cos - yoffset * wind_sin + x1
        y_grid_i = yoffset * wind_cos + xoffset * wind_sin + x2
        return x_grid_i, y_grid_i

    def _discretize_turbine_domain(self):
        """
        Create grid points at each turbine
        """
        xt = [coord.x1 for coord in self.turbine_map.coords]
        ngrid = self.turbine_map.turbines[0].ngrid
        x_grid = np.zeros((len(xt), ngrid, ngrid))
        y_grid = np.zeros((len(xt), ngrid, ngrid))
        z_grid = np.zeros((len(xt), ngrid, ngrid))

        for i, (coord, turbine) in enumerate(self.turbine_map.items):

            x1, x2, x3 = coord.x1, coord.x2, coord.x3

            # Save the indices of the flow field points for this turbine
            turbine.flow_field_point_indices = i * ngrid * ngrid + np.arange(
                ngrid * ngrid
            )

            pt = turbine.rloc * turbine.rotor_radius

            xt = [coord.x1 for coord in self.turbine_map.coords]
            yt = np.linspace(
                x2 - pt,
                x2 + pt,
                ngrid,
            )
            zt = np.linspace(
                x3 - pt,
                x3 + pt,
                ngrid,
            )

            x_grid[i] = xt[i]
            y_grid[i] = yt
            z_grid[i] = zt

            x_grid[i], y_grid[i] = self._update_grid(
                x_grid[i], y_grid[i], self.wind_map.turbine_wind_direction[i], x1, x2
            )

        return x_grid, y_grid, z_grid

    def _discretize_gridded_domain(
        self, xmin, xmax, ymin, ymax, zmin, zmax, resolution
    ):
        """
        Generate a structured grid for the entire flow field domain.
        resolution: Vec3

        PF: NOTE, PERHAPS A BETTER NAME IS SETUP_GRIDDED_DOMAIN
        """
        x = np.linspace(xmin, xmax, int(resolution.x1))
        y = np.linspace(ymin, ymax, int(resolution.x2))
        z = np.linspace(zmin, zmax, int(resolution.x3))
        return np.meshgrid(x, y, z, indexing="ij")

    def _compute_initialized_domain(self, with_resolution=None, points=None):
        """
        Establish the layout of grid points for the flow field domain and
        calculate initial values at these points.

        Note this function is currently complex to understand, and could be recast, but
        for now it has 3 main uses

        1) Initializing a non-curl model (gauss, multizone), using a call to _discretize_turbine_domain
        2) Initializing a gridded curl model (using a call to _discretize_gridded_domain)
        3) Appending points to a non-curl model, this could either be for adding additional points to calculate
            for use in visualization, or else to enable calculation of additional points.  Note this assumes
            the flow has previously been discritized in a prior call to _compute_initialized_domain /
            _discretize_turbine_domain

        Args:
            points: An array that contains the x, y, and z coordinates of
                user-specified points, at which the flow field velocity
                is recorded.
            with_resolution: Vec3

        Returns:
            *None* -- The flow field is updated directly in the
            :py:class:`floris.simulation.floris.flow_field` object.
        """
        if with_resolution is not None:
            xmin, xmax, ymin, ymax, zmin, zmax = self.domain_bounds
            self.x, self.y, self.z = self._discretize_gridded_domain(
                xmin, xmax, ymin, ymax, zmin, zmax, with_resolution
            )
        else:
            if points is not None:

                # # # Alayna's Original method*******************************
                # Append matrices of idential points equal to the number of turbine grid points
                # print('APPEND THE POINTS')
                # shape = ((len(self.x)) + len(points[0]), len(self.x[0,:]), len(self.x[0,0,:]))
                # elem_shape = np.shape(self.x[0])
                # # print(elem_shape)
                # # print(np.full(elem_shape, points[0][0]))
                # # quit()

                # for i in range(len(points[0])):
                #     self.x = np.append(self.x, np.full(elem_shape, points[0][i]))
                #     self.y = np.append(self.y, np.full(elem_shape, points[1][i]))
                #     self.z = np.append(self.z, np.full(elem_shape, points[2][i]))
                # self.x = np.reshape(self.x, shape)
                # self.y = np.reshape(self.y, shape)
                # self.z = np.reshape(self.z, shape)
                # print('DONE APPEND THE POINTS')
                # # # END Alayna's Original method*******************************

                # # # Faster equivalent method I think*****************************
                # # Reshape same as above but vectorized I think
                # print('APPEND THE POINTS')
                # elem_num_el = np.size(self.x[0])
                # shape = ((len(self.x)) + len(points[0]), len(self.x[0,:]), len(self.x[0,0,:]))

                # self.x = np.append(self.x, np.repeat(points[0,:],elem_num_el))
                # self.y = np.append(self.y, np.repeat(points[1,:],elem_num_el))
                # self.z = np.append(self.z, np.repeat(points[2,:],elem_num_el))
                # self.x = np.reshape(self.x, shape)
                # self.y = np.reshape(self.y, shape)
                # self.z = np.reshape(self.z, shape)
                # print('DONE APPEND THE POINTS')
                # # # END Faster equivalent method I think*****************************

                # # Faster equivalent method with less final points ********************
                # Don't replicate points to be 25x (num points on turbine plane)
                # This will yield less overall points by removing redundant points and make later steps faster
                elem_num_el = np.size(self.x[0])
                num_points_to_add = len(points[0])
                matrices_to_add = int(np.ceil(num_points_to_add / elem_num_el))
                buffer_amount = matrices_to_add * elem_num_el - num_points_to_add
                shape = (
                    (len(self.x)) + matrices_to_add,
                    len(self.x[0, :]),
                    len(self.x[0, 0, :]),
                )

                self.x = np.append(
                    self.x,
                    np.append(points[0, :], np.repeat(points[0, 0], buffer_amount)),
                )
                self.y = np.append(
                    self.y,
                    np.append(points[1, :], np.repeat(points[1, 0], buffer_amount)),
                )
                self.z = np.append(
                    self.z,
                    np.append(points[2, :], np.repeat(points[2, 0], buffer_amount)),
                )
                self.x = np.reshape(self.x, shape)
                self.y = np.reshape(self.y, shape)
                self.z = np.reshape(self.z, shape)
                # # Faster equivalent method with less final points ********************

            else:
                self.x, self.y, self.z = self._discretize_turbine_domain()

        # set grid point locations in wind_map
        self.wind_map.grid_layout = (self.x, self.y)

        # interpolate for initial values of flow field grid
        self.wind_map.calculate_turbulence_intensity(grid=True)
        self.wind_map.calculate_wind_direction(grid=True)
        self.wind_map.calculate_wind_speed(grid=True)

        self.u_initial = (
            self.wind_map.grid_wind_speed
            * (self.z / self.specified_wind_height) ** self.wind_shear
        )
        self.v_initial = np.zeros(np.shape(self.u_initial))
        self.w_initial = np.zeros(np.shape(self.u_initial))

        self.u = self.u_initial.copy()
        self.v = self.v_initial.copy()
        self.w = self.w_initial.copy()

    def _compute_turbine_velocity_deficit(
        self, x, y, z, turbine, coord, deflection, flow_field, **kwargs
    ):
        """Implement current wake velocity model.

        Args:
            x ([type]): [description]
            y ([type]): [description]
            z ([type]): [description]
            turbine ([type]): [description]
            coord ([type]): [description]
            deflection ([type]): [description]
            flow_field ([type]): [description]
        """
        # velocity deficit calculation
        if kwargs == {}:
            u_deficit, v_deficit, w_deficit = self.wake.velocity_function(
                x, y, z, turbine, coord, deflection, flow_field
            )
<<<<<<< HEAD
        else:
            n = kwargs["n"]
            sorted_map = kwargs["sorted_map"]
            u_wake = kwargs["u_wake"]
            Ctmp = kwargs["Ctmp"]
            u_deficit, v_deficit, w_deficit = self.wake.velocity_function(
                x,
                y,
                z,
                turbine,
                coord,
                deflection,
                flow_field,
                n=n,
                sorted_map=sorted_map,
                u_wake=u_wake,
                Ctmp=Ctmp,
            )
=======
>>>>>>> e2ebda56

            # calculate spanwise and streamwise velocities if needed
            if hasattr(self.wake.velocity_model, "calculate_VW"):
                v_deficit, w_deficit = self.wake.velocity_model.calculate_VW(
                    v_deficit, w_deficit, coord, turbine, flow_field, x, y, z
                )

            return u_deficit, v_deficit, w_deficit
        else:
            n = kwargs["n"]
            sorted_map = kwargs["sorted_map"]
            u_wake = kwargs["u_wake"]
            Ctmp = kwargs["Ctmp"]

            u_deficit, v_deficit, w_deficit, Ctmp = self.wake.velocity_function(
                x,
                y,
                z,
                turbine,
                coord,
                deflection,
                flow_field,
                n=n,
                sorted_map=sorted_map,
                u_wake=u_wake,
                Ctmp=Ctmp,
            )

            # calculate spanwise and streamwise velocities if needed
            if hasattr(self.wake.velocity_model, "calculate_VW"):
                v_deficit, w_deficit = self.wake.velocity_model.calculate_VW(
                    v_deficit, w_deficit, coord, turbine, flow_field, x, y, z
                )

            return u_deficit, v_deficit, w_deficit, Ctmp

        # calculate spanwise and streamwise velocities if needed
        # if hasattr(self.wake.velocity_model, "calculate_VW"):
        #     v_deficit, w_deficit = self.wake.velocity_model.calculate_VW(
        #         v_deficit, w_deficit, coord, turbine, flow_field, x, y, z
        #     )

        # return u_deficit, v_deficit, w_deficit, Ctmp

    def _compute_turbine_wake_turbulence(
        self, ambient_TI, coord_ti, turbine_coord, turbine
    ):
        """Implement current wake turbulence model

        Args:
            x ([type]): [description]
            y ([type]): [description]
            z ([type]): [description]
            turbine ([type]): [description]
            coord ([type]): [description]
            flow_field ([type]): [description]
            turb_u_wake ([type]): [description]
            sorted_map ([type]): [description]

        Returns:
            [type]: [description]
        """

        return self.wake.turbulence_function(
            ambient_TI, coord_ti, turbine_coord, turbine
        )

    def _compute_turbine_wake_deflection(self, x, y, z, turbine, coord, flow_field):
        return self.wake.deflection_function(x, y, z, turbine, coord, flow_field)

    def _rotated_grid(self, angle, center_of_rotation):
        """
        Rotate the discrete flow field grid.
        """
        xoffset = self.x - center_of_rotation.x1
        yoffset = self.y - center_of_rotation.x2
        rotated_x = (
            xoffset * cosd(angle) - yoffset * sind(angle) + center_of_rotation.x1
        )
        rotated_y = (
            xoffset * sind(angle) + yoffset * cosd(angle) + center_of_rotation.x2
        )
        return rotated_x, rotated_y, self.z

    def _rotated_dir(self, angle, center_of_rotation, rotated_map):
        """
        Rotate the discrete flow field grid and turbine map.
        """
        if self.wake.velocity_model.model_string == "curl":
            x_coord = [coord.x1 for coord in rotated_map.coords]
            y_coord = [coord.x2 for coord in rotated_map.coords]
            # re-setup the grid for the curl model
            xmin = np.min(x_coord) - 2 * self.max_diameter
            xmax = np.max(x_coord) + 10 * self.max_diameter
            ymin = np.min(y_coord) - 2 * self.max_diameter
            ymax = np.max(y_coord) + 2 * self.max_diameter
            zmin = 0.1
            zmax = 6 * self.specified_wind_height

            # Save these bounds
            self._xmin = xmin
            self._xmax = xmax
            self._ymin = ymin
            self._ymax = ymax
            self._zmin = zmin
            self._zmax = zmax

            resolution = self.wake.velocity_model.model_grid_resolution
            self.x, self.y, self.z = self._discretize_gridded_domain(
                xmin, xmax, ymin, ymax, zmin, zmax, resolution
            )
            rotated_x, rotated_y, rotated_z = self._rotated_grid(
                0.0, center_of_rotation
            )
        else:
            rotated_x, rotated_y, rotated_z = self._rotated_grid(
                self.wind_map.grid_wind_direction, center_of_rotation
            )

        return rotated_x, rotated_y, rotated_z

    def _calculate_area_overlap(self, wake_velocities, freestream_velocities, turbine):
        """
        compute wake overlap based on the number of points that are not freestream velocity, i.e. affected by the wake
        """
        count = np.sum(freestream_velocities - wake_velocities <= 0.05)
        return (turbine.grid_point_count - count) / turbine.grid_point_count

    # Public methods

    def set_bounds(self, bounds_to_set=None):
        """
        Calculates the domain bounds for the current wake model. The bounds can
        be given directly of calculated based on preset extents from the
        given layout. The bounds consist of the minimum and maximum values
        in the x-, y-, and z-directions.

        If the Curl model is used, the predefined bounds are always set.

        # TODO: describe how the bounds are set based on the wind direction.

        Args:
            bounds_to_set (list(float), optional): Values representing the
            minimum and maximum values for the domain in each direction:
            [xmin, xmax, ymin, ymax, zmin, zmax]. Defaults to None.
        """
        if self.wake.velocity_model.model_string == "curl":
            # For the curl model, bounds are hard coded
            coords = self.turbine_map.coords
            x = [coord.x1 for coord in coords]
            y = [coord.x2 for coord in coords]
            eps = 0.1
            self._xmin = min(x) - 2 * self.max_diameter
            self._xmax = max(x) + 10 * self.max_diameter
            self._ymin = min(y) - 2 * self.max_diameter
            self._ymax = max(y) + 2 * self.max_diameter
            self._zmin = 0 + eps
            self._zmax = 6 * self.specified_wind_height

        elif bounds_to_set is not None:
            # Set the boundaries
            self._xmin = bounds_to_set[0]
            self._xmax = bounds_to_set[1]
            self._ymin = bounds_to_set[2]
            self._ymax = bounds_to_set[3]
            self._zmin = bounds_to_set[4]
            self._zmax = bounds_to_set[5]

        else:
            # Else, if none provided, use a shorter boundary for other models
            coords = self.turbine_map.coords
            x = [coord.x1 for coord in coords]
            y = [coord.x2 for coord in coords]
            eps = 0.1

            # find circular mean of wind directions at turbines
            wd = (
                sp.stats.circmean(
                    np.array(self.wind_map.turbine_wind_direction) * np.pi / 180
                )
                * 180
                / np.pi
            )

            # set bounds based on the mean wind direction to avoid
            # cutting off wakes near boundaries in visualization
            if wd < 270 and wd > 90:
                self._xmin = min(x) - 10 * self.max_diameter
            else:
                self._xmin = min(x) - 2 * self.max_diameter

            if wd <= 90 or wd >= 270:
                self._xmax = max(x) + 10 * self.max_diameter
            else:
                self._xmax = max(x) + 2 * self.max_diameter

            if wd <= 175 and wd >= 5:
                self._ymin = min(y) - 5 * self.max_diameter
            else:
                self._ymin = min(y) - 2 * self.max_diameter

            if wd >= 185 and wd <= 355:
                self._ymax = max(y) + 5 * self.max_diameter
            else:
                self._ymax = max(y) + 2 * self.max_diameter

            self._zmin = 0 + eps
            self._zmax = 2 * self.specified_wind_height

    def reinitialize_flow_field(
        self,
        wind_shear=None,
        wind_veer=None,
        air_density=None,
        wake=None,
        turbine_map=None,
        wind_map=None,
        with_resolution=None,
        bounds_to_set=None,
        specified_wind_height=None,
    ):
        """
        Reiniaitilzies the flow field when a parameter needs to be
        updated.

        This method allows for changing/updating a variety of flow
        related parameters. This would typically be used in loops or
        optimizations where the user is calculating AEP over a wind
        rose or investigating wind farm performance at different
        conditions.

        Args:
            wind_shear (float, optional): Wind shear coefficient.
                Defaults to None.
            wind_veer (float, optional): Amount of veer across the rotor.
                Defaults to None.
            air_density (float, optional): Wind farm air density.
                Defaults to None.
            wake (:py:class:`~.wake.Wake`, optional): The object containing the
                model definition for the wake calculation. Defaults to None.
            turbine_map (:py:obj:`~.turbine_map.TurbineMap`, optional):
                The object describing the farm layout and turbine location.
                Defaults to None.
            wind_map (:py:obj:`~.wind_map.WindMap`, optional): The object
                describing the atmospheric conditions throughout the farm.
                Defaults to None.
            with_resolution (:py:class:`~.utilities.Vec3`, optional):
                Resolution components to use for the gridded domain in the
                flow field wake calculation. Defaults to None.
            bounds_to_set (list(float), optional): Values representing the
                minimum and maximum values for the domain in each direction:
                [xmin, xmax, ymin, ymax, zmin, zmax]. Defaults to None.
            specified_wind_height (float, optional): The focal center of the
                farm in elevation; this value sets where the given wind speed
                is set and about where initial velocity profile is applied.
                Defaults to None.
        """
        # reset the given parameters
        if turbine_map is not None:
            self.turbine_map = turbine_map
        if wind_map is not None:
            self.wind_map = wind_map
        if wind_shear is not None:
            self.wind_shear = wind_shear
        if wind_veer is not None:
            self.wind_veer = wind_veer
        if specified_wind_height is not None:
            self.specified_wind_height = specified_wind_height
        if air_density is not None:
            self.air_density = air_density
            for turbine in self.turbine_map.turbines:
                turbine.air_density = self.air_density
        if wake is not None:
            self.wake = wake
        if with_resolution is None:
            with_resolution = self.wake.velocity_model.model_grid_resolution

        # initialize derived attributes and constants
        self.max_diameter = max(
            [turbine.rotor_diameter for turbine in self.turbine_map.turbines]
        )

        # FOR BUG FIX NOTICE THAT THIS ASSUMES THAT THE FIRST TURBINE DETERMINES WIND HEIGHT MAKING
        # CHANGING IT MOOT
        # self.specified_wind_height = self.turbine_map.turbines[0].hub_height

        # Set the domain bounds
        self.set_bounds(bounds_to_set=bounds_to_set)

        # reinitialize the flow field
        self._compute_initialized_domain(with_resolution=with_resolution)

        # reinitialize the turbines
        for i, turbine in enumerate(self.turbine_map.turbines):
            turbine.current_turbulence_intensity = (
                self.wind_map.turbine_turbulence_intensity[i]
            )
            turbine.reset_velocities()

    def calc_wake_init(self, points, track_n_upstream_wakes):
        """
        First pass at initialization function for original FLORIS solver.

        Args:
            points ([type], optional): [description]. Defaults to None.
            track_n_upstream_wakes (bool, optional): [description]. Defaults to False.
        """
        if points is not None:
            # add points to flow field grid points
            self._compute_initialized_domain(points=points)

        if track_n_upstream_wakes:
            # keep track of the wakes upstream of each turbine
            self.wake_list = {turbine: 0 for _, turbine in self.turbine_map.items}

        # reinitialize the turbines
        for i, turbine in enumerate(self.turbine_map.turbines):
            turbine.current_turbulence_intensity = (
                self.wind_map.turbine_turbulence_intensity[i]
            )
            turbine.reset_velocities()

        # define the center of rotation with reference to 270 deg as center of
        # flow field
        x0 = np.mean([np.min(self.x), np.max(self.x)])
        y0 = np.mean([np.min(self.y), np.max(self.y)])
        center_of_rotation = Vec3(x0, y0, 0)

        # Rotate the turbines such that they are now in the frame of reference
        # of the wind direction simplifying computing the wakes and wake overlap
        rotated_map = self.turbine_map.rotated(
            self.wind_map.turbine_wind_direction, center_of_rotation
        )

        # rotate the discrete grid and turbine map
        initial_rotated_x, initial_rotated_y, rotated_z = self._rotated_dir(
            self.wind_map.grid_wind_direction, center_of_rotation, rotated_map
        )

        # sort the turbine map
        sorted_map = rotated_map.sorted_in_x_as_list()

        # calculate the velocity deficit and wake deflection on the mesh
        u_wake = np.zeros(np.shape(self.u))

        # Empty the stored variables of v and w at start, these will be updated
        # and stored within the loop
        self.v = np.zeros(np.shape(self.u))
        self.w = np.zeros(np.shape(self.u))

        rx = np.array([coord.x1prime for coord in self.turbine_map.coords])
        ry = np.array([coord.x2prime for coord in self.turbine_map.coords])

        return (
            sorted_map,
            rx,
            ry,
            initial_rotated_x,
            initial_rotated_y,
            rotated_z,
            u_wake,
            center_of_rotation,
        )

    def WAT_downstream(
        self,
        sorted_map,
        rx,
        ry,
        turbine,
        coord,
        rotated_x,
        rotated_y,
        rotated_z,
        turb_u_wake,
        track_n_upstream_wakes,
    ):
        ###########
        # include turbulence model for the gaussian wake model from
        # Porte-Agel
        if (
            "crespo_hernandez" == self.wake.turbulence_model.model_string
            or self.wake.turbulence_model.model_string == "ishihara_qian"
        ):
            # compute area overlap of wake on other turbines and update
            # downstream turbine turbulence intensities
            for coord_ti, turbine_ti in sorted_map:
                xloc, yloc = (
                    np.array(rx == coord_ti.x1),
                    np.array(ry == coord_ti.x2),
                )
                idx = int(np.where(np.logical_and(yloc, xloc))[0])

                # placeholder for TI/stability influence on how far
                # wakes (and wake added TI) propagate downstream
                downstream_influence_length = 15 * turbine.rotor_diameter

                if (
                    coord_ti.x1 > coord.x1
                    and np.abs(coord.x2 - coord_ti.x2) < 2 * turbine.rotor_diameter
                    and coord_ti.x1 <= downstream_influence_length + coord.x1
                ):
                    # only assess the effects of the current wake
                    (
                        freestream_velocities,
                        wake_velocities,
                    ) = turbine_ti.calculate_swept_area_velocities(
                        self.u_initial,
                        coord_ti,
                        rotated_x,
                        rotated_y,
                        rotated_z,
                        additional_wind_speed=self.u_initial - turb_u_wake,
                    )

                    area_overlap = self._calculate_area_overlap(
                        wake_velocities, freestream_velocities, turbine
                    )

                    # placeholder for TI/stability influence on how far
                    # wakes (and wake added TI) propagate downstream
                    downstream_influence_length = 15 * turbine.rotor_diameter

                    if area_overlap > 0.0:
                        # Call wake turbulence model
                        # wake.turbulence_function(inputs)
                        ti_calculation = self._compute_turbine_wake_turbulence(
                            self.wind_map.turbine_turbulence_intensity[idx],
                            coord_ti,
                            coord,
                            turbine,
                        )
                        # multiply by area overlap
                        ti_added = area_overlap * ti_calculation

                        # TODO: need to revisit when we are returning fields of TI
                        turbine_ti.current_turbulence_intensity = np.max(
                            (
                                np.sqrt(
                                    ti_added ** 2
                                    + self.wind_map.turbine_turbulence_intensity[idx]
                                    ** 2
                                ),
                                turbine_ti.current_turbulence_intensity,
                            )
                        )

                        if track_n_upstream_wakes:
                            # increment by one for each upstream wake
                            self.wake_list[turbine_ti] += 1

    def WAT_upstream(
        self,
        sorted_map,
        rx,
        ry,
        turbine,
        coord,
        rotated_x,
        rotated_y,
        rotated_z,
        track_n_upstream_wakes,
    ):
        ###########
        # include turbulence model for the gaussian wake model from
        # Porte-Agel
        if (
            "crespo_hernandez" == self.wake.turbulence_model.model_string
            or self.wake.turbulence_model.model_string == "ishihara_qian"
        ):
            # compute area overlap of wake on other turbines and update
            # downstream turbine turbulence intensities
            for coord_ti, turbine_ti in sorted_map:
                # placeholder for TI/stability influence on how far
                # wakes (and wake added TI) propagate downstream
                upstream_influence_length = 15 * turbine.rotor_diameter

                if (
                    coord_ti.x1 < coord.x1
                    and np.abs(coord.x2 - coord_ti.x2) < 2 * turbine.rotor_diameter
                    and coord.x1 <= upstream_influence_length + coord_ti.x1
                ):
                    # only assess the effects of the current wake
                    (
                        freestream_velocities,
                        wake_velocities,
                    ) = turbine.calculate_swept_area_velocities(
                        self.u_initial,
                        coord,
                        rotated_x,
                        rotated_y,
                        rotated_z,
                        additional_wind_speed=self.u_initial - turbine_ti.turb_u_wake,
                    )

                    area_overlap = self._calculate_area_overlap(
                        wake_velocities, freestream_velocities, turbine
                    )

                    # placeholder for TI/stability influence on how far
                    # wakes (and wake added TI) propagate downstream
                    if area_overlap > 0.0:
                        xloc, yloc = (
                            np.array(rx == coord_ti.x1),
                            np.array(ry == coord_ti.x2),
                        )
                        idx = int(np.where(np.logical_and(yloc, xloc))[0])
                        # Call wake turbulence model
                        # wake.turbulence_function(inputs)
                        ti_calculation = self._compute_turbine_wake_turbulence(
                            self.wind_map.turbine_turbulence_intensity[idx],
                            coord,
                            coord_ti,
                            turbine_ti,
                        )
                        # multiply by area overlap
                        ti_added = area_overlap * ti_calculation

                        # TODO: need to revisit when we are returning fields of TI
                        turbine.current_turbulence_intensity = np.max(
                            (
                                np.sqrt(
                                    ti_added ** 2
                                    + self.wind_map.turbine_turbulence_intensity[idx]
                                    ** 2
                                ),
                                turbine.current_turbulence_intensity,
                            )
                        )

                        if track_n_upstream_wakes:
                            # increment by one for each upstream wake
                            self.wake_list[turbine] += 1
<<<<<<< HEAD

    def calculate_wake(self, no_wake=False, points=None, track_n_upstream_wakes=False):
        """
        Updates the flow field based on turbine activity.

=======

    def calculate_wake(self, no_wake=False, points=None, track_n_upstream_wakes=False):
        """
        Updates the flow field based on turbine activity.

>>>>>>> e2ebda56
        This method rotates the turbine farm such that the wind
        direction is coming from 270 degrees. It then loops over the
        turbines, updating their velocities, calculating the wake
        deflection/deficit, and combines the wake with the flow field.

        Args:
            no_wake (bool, optional): Flag to enable updating the turbine
                properties without adding the wake calculation to the
                freestream flow field. Defaults to *False*.
            points (list(), optional): An array that contains the x-, y-, and
                z-coordinates of user-specified points at which the flow field
                velocity is recorded. Defaults to None.
            track_n_upstream_wakes (bool, optional): When *True*, will keep
                track of the number of upstream wakes a turbine is
                experiencing. Defaults to *False*.
        """
<<<<<<< HEAD
=======
        # Initialization steps
>>>>>>> e2ebda56
        (
            sorted_map,
            rx,
            ry,
            initial_rotated_x,
            initial_rotated_y,
            rotated_z,
            u_wake,
            center_of_rotation,
        ) = self.calc_wake_init(points, track_n_upstream_wakes)

<<<<<<< HEAD
=======
        # Wake solve step
>>>>>>> e2ebda56
        u_wake = self.wake.solver_function(
            self,
            sorted_map,
            rx,
            ry,
            initial_rotated_x,
            initial_rotated_y,
            rotated_z,
            u_wake,
            center_of_rotation,
            no_wake,
            track_n_upstream_wakes,
        )

        # apply the velocity deficit field to the freestream
        if not no_wake:
            self.u = self.u_initial - u_wake
            # self.v = self.v_initial + v_wake
            # self.w = self.w_initial + w_wake

        # rotate the grid if it is curl
        if self.wake.velocity_model.model_string == "curl":
            self.x, self.y, self.z = self._rotated_grid(
                -1 * self.wind_map.grid_wind_direction, center_of_rotation
            )

    # Getters & Setters

    @property
    def specified_wind_height(self):
        return self._specified_wind_height

    @specified_wind_height.setter
    def specified_wind_height(self, value):
        if value == -1:
            self._specified_wind_height = self.turbine_map.turbines[0].hub_height
        else:
            self._specified_wind_height = value

    @property
    def domain_bounds(self):
        """
        The minimum and maximum values of the bounds of the flow field domain.

        Returns:
            float, float, float, float, float, float:
                minimum-x, maximum-x, minimum-y, maximum-y, minimum-z, maximum-z
        """
        return self._xmin, self._xmax, self._ymin, self._ymax, self._zmin, self._zmax<|MERGE_RESOLUTION|>--- conflicted
+++ resolved
@@ -101,16 +101,8 @@
             pt = turbine.rloc * turbine.rotor_radius
 
             xt = [coord.x1 for coord in self.turbine_map.coords]
-            yt = np.linspace(
-                x2 - pt,
-                x2 + pt,
-                ngrid,
-            )
-            zt = np.linspace(
-                x3 - pt,
-                x3 + pt,
-                ngrid,
-            )
+            yt = np.linspace(x2 - pt, x2 + pt, ngrid,)
+            zt = np.linspace(x3 - pt, x3 + pt, ngrid,)
 
             x_grid[i] = xt[i]
             y_grid[i] = yt
@@ -274,27 +266,6 @@
             u_deficit, v_deficit, w_deficit = self.wake.velocity_function(
                 x, y, z, turbine, coord, deflection, flow_field
             )
-<<<<<<< HEAD
-        else:
-            n = kwargs["n"]
-            sorted_map = kwargs["sorted_map"]
-            u_wake = kwargs["u_wake"]
-            Ctmp = kwargs["Ctmp"]
-            u_deficit, v_deficit, w_deficit = self.wake.velocity_function(
-                x,
-                y,
-                z,
-                turbine,
-                coord,
-                deflection,
-                flow_field,
-                n=n,
-                sorted_map=sorted_map,
-                u_wake=u_wake,
-                Ctmp=Ctmp,
-            )
-=======
->>>>>>> e2ebda56
 
             # calculate spanwise and streamwise velocities if needed
             if hasattr(self.wake.velocity_model, "calculate_VW"):
@@ -589,9 +560,9 @@
 
         # reinitialize the turbines
         for i, turbine in enumerate(self.turbine_map.turbines):
-            turbine.current_turbulence_intensity = (
-                self.wind_map.turbine_turbulence_intensity[i]
-            )
+            turbine.current_turbulence_intensity = self.wind_map.turbine_turbulence_intensity[
+                i
+            ]
             turbine.reset_velocities()
 
     def calc_wake_init(self, points, track_n_upstream_wakes):
@@ -612,9 +583,9 @@
 
         # reinitialize the turbines
         for i, turbine in enumerate(self.turbine_map.turbines):
-            turbine.current_turbulence_intensity = (
-                self.wind_map.turbine_turbulence_intensity[i]
-            )
+            turbine.current_turbulence_intensity = self.wind_map.turbine_turbulence_intensity[
+                i
+            ]
             turbine.reset_velocities()
 
         # define the center of rotation with reference to 270 deg as center of
@@ -828,19 +799,11 @@
                         if track_n_upstream_wakes:
                             # increment by one for each upstream wake
                             self.wake_list[turbine] += 1
-<<<<<<< HEAD
 
     def calculate_wake(self, no_wake=False, points=None, track_n_upstream_wakes=False):
         """
         Updates the flow field based on turbine activity.
 
-=======
-
-    def calculate_wake(self, no_wake=False, points=None, track_n_upstream_wakes=False):
-        """
-        Updates the flow field based on turbine activity.
-
->>>>>>> e2ebda56
         This method rotates the turbine farm such that the wind
         direction is coming from 270 degrees. It then loops over the
         turbines, updating their velocities, calculating the wake
@@ -857,10 +820,7 @@
                 track of the number of upstream wakes a turbine is
                 experiencing. Defaults to *False*.
         """
-<<<<<<< HEAD
-=======
         # Initialization steps
->>>>>>> e2ebda56
         (
             sorted_map,
             rx,
@@ -872,10 +832,7 @@
             center_of_rotation,
         ) = self.calc_wake_init(points, track_n_upstream_wakes)
 
-<<<<<<< HEAD
-=======
         # Wake solve step
->>>>>>> e2ebda56
         u_wake = self.wake.solver_function(
             self,
             sorted_map,
