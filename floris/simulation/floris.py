# Copyright 2021 NREL

# Licensed under the Apache License, Version 2.0 (the "License"); you may not
# use this file except in compliance with the License. You may obtain a copy of
# the License at http://www.apache.org/licenses/LICENSE-2.0

# Unless required by applicable law or agreed to in writing, software
# distributed under the License is distributed on an "AS IS" BASIS, WITHOUT
# WARRANTIES OR CONDITIONS OF ANY KIND, either express or implied. See the
# License for the specific language governing permissions and limitations under
# the License.

# See https://floris.readthedocs.io for documentation

from __future__ import annotations

from pathlib import Path

import yaml
from attrs import define, field

from floris import logging_manager
from floris.simulation import (
    BaseClass,
    cc_solver,
    empirical_gauss_solver,
    Farm,
    FlowField,
    FlowFieldGrid,
    FlowFieldPlanarGrid,
    full_flow_cc_solver,
    full_flow_empirical_gauss_solver,
    full_flow_sequential_solver,
    full_flow_turbopark_solver,
    Grid,
    PointsGrid,
    sequential_multidim_solver,
    sequential_solver,
    State,
    TurbineCubatureGrid,
    TurbineGrid,
    turbopark_solver,
    WakeModelManager,
)
from floris.utilities import load_yaml


@define
class Floris(BaseClass):
    """
    Top-level class that describes a Floris model and initializes the
    simulation. Use the :py:class:`~.simulation.farm.Farm` attribute to
    access other objects within the model.
    """

    logging: dict = field(converter=dict)
    solver: dict = field(converter=dict)
    wake: WakeModelManager = field(converter=WakeModelManager.from_dict)
    farm: Farm = field(converter=Farm.from_dict)
    flow_field: FlowField = field(converter=FlowField.from_dict)

    # These fields are included to appease the requirement that all inputs must
    # be mapped to a field in the class. They are not used in FLORIS.
    name: str  = field(converter=str)
    description: str = field(converter=str)
    floris_version: str = field(converter=str)

    grid: Grid = field(init=False)

    def __attrs_post_init__(self) -> None:

        # Configure logging
        logging_manager.configure_console_log(
            self.logging["console"]["enable"],
            self.logging["console"]["level"],
        )
        logging_manager.configure_file_log(
            self.logging["file"]["enable"],
            self.logging["file"]["level"],
        )

        self.check_deprecated_inputs()

        # Initialize farm quanitities that depend on other objects
        self.farm.construct_turbine_map()
        if self.wake.model_strings['velocity_model'] == 'multidim_cp_ct':
            self.farm.construct_multidim_turbine_fCts()
            self.farm.construct_multidim_turbine_power_interps()
        else:
            self.farm.construct_turbine_fCts()
            self.farm.construct_turbine_power_interps()
        self.farm.construct_hub_heights()
        self.farm.construct_rotor_diameters()
        self.farm.construct_turbine_TSRs()
        self.farm.construct_turbine_pPs()
        self.farm.construct_turbine_pTs()
        self.farm.construct_turbine_ref_density_cp_cts()
        self.farm.construct_turbine_ref_tilt_cp_cts()
        self.farm.construct_turbine_fTilts()
        self.farm.construct_turbine_correct_cp_ct_for_tilt()
<<<<<<< HEAD
        self.farm.construct_coordinates()
        self.farm.set_turbines_off(self.flow_field.n_wind_directions, self.flow_field.n_wind_speeds)
=======
>>>>>>> 64ae6789
        self.farm.set_yaw_angles(self.flow_field.n_wind_directions, self.flow_field.n_wind_speeds)
        self.farm.set_tilt_to_ref_tilt(
            self.flow_field.n_wind_directions,
            self.flow_field.n_wind_speeds,
        )

        if self.solver["type"] == "turbine_grid":
            self.grid = TurbineGrid(
                turbine_coordinates=self.farm.coordinates,
                turbine_diameters=self.farm.rotor_diameters,
                wind_directions=self.flow_field.wind_directions,
                wind_speeds=self.flow_field.wind_speeds,
                grid_resolution=self.solver["turbine_grid_points"],
                time_series=self.flow_field.time_series,
            )
        elif self.solver["type"] == "turbine_cubature_grid":
            self.grid = TurbineCubatureGrid(
                turbine_coordinates=self.farm.coordinates,
                turbine_diameters=self.farm.rotor_diameters,
                wind_directions=self.flow_field.wind_directions,
                wind_speeds=self.flow_field.wind_speeds,
                time_series=self.flow_field.time_series,
                grid_resolution=self.solver["turbine_grid_points"],
            )
        elif self.solver["type"] == "flow_field_grid":
            self.grid = FlowFieldGrid(
                turbine_coordinates=self.farm.coordinates,
                turbine_diameters=self.farm.rotor_diameters,
                wind_directions=self.flow_field.wind_directions,
                wind_speeds=self.flow_field.wind_speeds,
                grid_resolution=self.solver["flow_field_grid_points"],
                time_series=self.flow_field.time_series,
            )
        elif self.solver["type"] == "flow_field_planar_grid":
            self.grid = FlowFieldPlanarGrid(
                turbine_coordinates=self.farm.coordinates,
                turbine_diameters=self.farm.rotor_diameters,
                wind_directions=self.flow_field.wind_directions,
                wind_speeds=self.flow_field.wind_speeds,
                normal_vector=self.solver["normal_vector"],
                planar_coordinate=self.solver["planar_coordinate"],
                grid_resolution=self.solver["flow_field_grid_points"],
                time_series=self.flow_field.time_series,
                x1_bounds=self.solver["flow_field_bounds"][0],
                x2_bounds=self.solver["flow_field_bounds"][1],
            )
        else:
            raise ValueError(
                "Supported solver types are "
                "[turbine_grid, turbine_cubature_grid, flow_field_grid, flow_field_planar_grid], "
                f"but type given was {self.solver['type']}"
            )

        if isinstance(self.grid, (TurbineGrid, TurbineCubatureGrid)):
            self.farm.expand_farm_properties(
                self.flow_field.n_wind_directions,
                self.flow_field.n_wind_speeds,
                self.grid.sorted_coord_indices
            )

    def check_deprecated_inputs(self):
        """
        This function should used when the FLORIS input file changes in order to provide
        an informative error and suggest a fix.
        """

        error_messages = []
        # Check for missing values add in version 3.2 and 3.4
        for turbine in self.farm.turbine_definitions:

            if "ref_density_cp_ct" not in turbine.keys():
                error_messages.append(
                    "From FLORIS v3.2, the turbine definition must include 'ref_density_cp_ct'. "
                    "This value represents the air density at which the provided Cp and Ct "
                    "curves are defined. Previously, this was assumed to be 1.225 kg/m^3, "
                    "and other air density values applied were assumed to be a deviation "
                    "from the defined level. FLORIS now requires the user to explicitly "
                    "define the reference density. Add 'ref_density_cp_ct' to your "
                    "turbine definition and try again. For a description of the turbine inputs, "
                    "see https://nrel.github.io/floris/input_reference_turbine.html."
                )

            if "ref_tilt_cp_ct" not in turbine.keys():
                error_messages.append(
                    "From FLORIS v3.4, the turbine definition must include 'ref_tilt_cp_ct'. "
                    "This value represents the tilt angle at which the provided Cp and Ct "
                    "curves are defined. Add 'ref_tilt_cp_ct' to your turbine definition and "
                    "try again. For a description of the turbine inputs, "
                    "see https://nrel.github.io/floris/input_reference_turbine.html."
                )

            if len(error_messages) > 0:
                raise ValueError(
                    f"{turbine['turbine_type']} turbine model\n" +
                    "\n\n".join(error_messages)
                )

    # @profile
    def initialize_domain(self):
        """Initialize solution space prior to wake calculations"""

        # Initialize field quantities; doing this immediately prior to doing
        # the calculation step allows for manipulating inputs in a script
        # without changing the data structures
        self.flow_field.initialize_velocity_field(self.grid)

        # Initialize farm quantities
        self.farm.initialize(self.grid.sorted_indices)

        self.state.INITIALIZED

    def steady_state_atmospheric_condition(self):
        """Perform the steady-state wind farm wake calculations. Note that
        initialize_domain() is required to be called before this function."""

        vel_model = self.wake.model_strings["velocity_model"]

        # <<interface>>
        # start = time.time()

        if vel_model in ["gauss", "cc", "turbopark", "jensen"] and \
            self.farm.correct_cp_ct_for_tilt.any():
            self.logger.warning(
                "The current model does not account for vertical wake deflection due to " +
                "tilt. Corrections to Cp and Ct can be included, but no vertical wake " +
                "deflection will occur."
            )

        if vel_model=="cc":
            cc_solver(
                self.farm,
                self.flow_field,
                self.grid,
                self.wake
            )
        elif vel_model=="turbopark":
            turbopark_solver(
                self.farm,
                self.flow_field,
                self.grid,
                self.wake
            )
        elif vel_model=="empirical_gauss":
            empirical_gauss_solver(
                self.farm,
                self.flow_field,
                self.grid,
                self.wake
            )
        elif vel_model=="multidim_cp_ct":
            sequential_multidim_solver(
                self.farm,
                self.flow_field,
                self.grid,
                self.wake
            )
        else:
            sequential_solver(
                self.farm,
                self.flow_field,
                self.grid,
                self.wake
            )
        # end = time.time()
        # elapsed_time = end - start

        self.finalize()
        # return elapsed_time

    def solve_for_viz(self):
        # Do the calculation with the TurbineGrid for a single wind speed
        # and wind direction and 1 point on the grid. Then, use the result
        # to construct the full flow field grid.
        # This function call should be for a single wind direction and wind speed
        # since the memory consumption is very large.

        self.flow_field.initialize_velocity_field(self.grid)

        vel_model = self.wake.model_strings["velocity_model"]

        if vel_model=="cc":
            full_flow_cc_solver(self.farm, self.flow_field, self.grid, self.wake)
        elif vel_model=="turbopark":
            full_flow_turbopark_solver(self.farm, self.flow_field, self.grid, self.wake)
        elif vel_model=="empirical_gauss":
            full_flow_empirical_gauss_solver(self.farm, self.flow_field, self.grid, self.wake)
        else:
            full_flow_sequential_solver(self.farm, self.flow_field, self.grid, self.wake)

    def solve_for_points(self, x, y, z):
        # Do the calculation with the TurbineGrid for a single wind speed
        # and wind direction and a 3x3 rotor grid. Then, use the result
        # to construct the full flow field grid.
        # This function call should be for a single wind direction and wind speed
        # since the memory consumption is very large.

        # Instantiate the flow_grid
        field_grid = PointsGrid(
            points_x=x,
            points_y=y,
            points_z=z,
            turbine_coordinates=self.farm.coordinates,
            turbine_diameters=self.farm.rotor_diameters,
            wind_directions=self.flow_field.wind_directions,
            wind_speeds=self.flow_field.wind_speeds,
            grid_resolution=1,
            time_series=self.flow_field.time_series,
            x_center_of_rotation=self.grid.x_center_of_rotation,
            y_center_of_rotation=self.grid.y_center_of_rotation
        )

        self.flow_field.initialize_velocity_field(field_grid)

        vel_model = self.wake.model_strings["velocity_model"]

        if vel_model == "cc" or vel_model == "turbopark":
            raise NotImplementedError(
                "solve_for_points is currently only available with the "+\
                "gauss, jensen, and empirical_guass models."
            )
        elif vel_model == "empirical_gauss":
            full_flow_empirical_gauss_solver(self.farm, self.flow_field, field_grid, self.wake)
        else:
            full_flow_sequential_solver(self.farm, self.flow_field, field_grid, self.wake)

        return self.flow_field.u_sorted[:,:,:,0,0] # Remove turbine grid dimensions

    def finalize(self):
        # Once the wake calculation is finished, unsort the values to match
        # the user-supplied order of things.
        self.flow_field.finalize(self.grid.unsorted_indices)
        self.farm.finalize(self.grid.unsorted_indices)
        self.state = State.USED

    ## I/O

    @classmethod
    def from_file(cls, input_file_path: str | Path) -> Floris:
        """Creates a `Floris` instance from an input file. Must be filetype YAML.

        Args:
            input_file_path (str): The relative or absolute file path and name to the
                input file.

        Returns:
            Floris: The class object instance.
        """
        input_dict = load_yaml(Path(input_file_path).resolve())
        return Floris.from_dict(input_dict)

    def to_file(self, output_file_path: str) -> None:
        """Converts the `Floris` object to an input-ready YAML file at `output_file_path`.

        Args:
            output_file_path (str): The full path and filename for where to save the file.
        """
        with open(output_file_path, "w+") as f:
            yaml.dump(
                self.as_dict(),
                f,
                sort_keys=False,
                default_flow_style=False
            )<|MERGE_RESOLUTION|>--- conflicted
+++ resolved
@@ -98,11 +98,7 @@
         self.farm.construct_turbine_ref_tilt_cp_cts()
         self.farm.construct_turbine_fTilts()
         self.farm.construct_turbine_correct_cp_ct_for_tilt()
-<<<<<<< HEAD
-        self.farm.construct_coordinates()
         self.farm.set_turbines_off(self.flow_field.n_wind_directions, self.flow_field.n_wind_speeds)
-=======
->>>>>>> 64ae6789
         self.farm.set_yaw_angles(self.flow_field.n_wind_directions, self.flow_field.n_wind_speeds)
         self.farm.set_tilt_to_ref_tilt(
             self.flow_field.n_wind_directions,
