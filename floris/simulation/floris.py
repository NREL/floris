--- conflicted
+++ resolved
@@ -14,11 +14,7 @@
 
 from __future__ import annotations
 
-<<<<<<< HEAD
 import copy
-import json
-=======
->>>>>>> ab032826
 from pathlib import Path
 
 import yaml
