--- conflicted
+++ resolved
@@ -43,11 +43,7 @@
     TurbineCubatureGrid,
     TurbineGrid,
     turbopark_solver,
-<<<<<<< HEAD
     vawt_solver,
-    VelocityProfileGrid,
-=======
->>>>>>> 77d0e42f
     WakeModelManager,
 )
 from floris.type_dec import NDArrayFloat
