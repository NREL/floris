# Copyright 2021 NREL

# Licensed under the Apache License, Version 2.0 (the "License"); you may not
# use this file except in compliance with the License. You may obtain a copy of
# the License at http://www.apache.org/licenses/LICENSE-2.0

# Unless required by applicable law or agreed to in writing, software
# distributed under the License is distributed on an "AS IS" BASIS, WITHOUT
# WARRANTIES OR CONDITIONS OF ANY KIND, either express or implied. See the
# License for the specific language governing permissions and limitations under
# the License.

# See https://floris.readthedocs.io for documentation

from __future__ import annotations

import json
from pathlib import Path

import yaml
from attrs import define, field

import floris.logging_manager as logging_manager
from floris.simulation import (
    BaseClass,
    cc_solver,
    Farm,
    FlowField,
    FlowFieldGrid,
    FlowFieldPlanarGrid,
    full_flow_cc_solver,
    full_flow_sequential_solver,
    full_flow_turbopark_solver,
<<<<<<< HEAD
    geometric_solver,
    full_flow_geometric_solver
=======
    Grid,
    sequential_solver,
    State,
    TurbineGrid,
    turbopark_solver,
    WakeModelManager
>>>>>>> 89be544c
)
from floris.utilities import load_yaml


@define
class Floris(BaseClass):
    """
    Top-level class that describes a Floris model and initializes the
    simulation. Use the :py:class:`~.simulation.farm.Farm` attribute to
    access other objects within the model.
    """

    logging: dict = field(converter=dict)
    solver: dict = field(converter=dict)
    wake: WakeModelManager = field(converter=WakeModelManager.from_dict)
    farm: Farm = field(converter=Farm.from_dict)
    flow_field: FlowField = field(converter=FlowField.from_dict)

    # These fields are included to appease the requirement that all inputs must
    # be mapped to a field in the class. They are not used in FLORIS.
    name: str  = field(converter=str)
    description: str = field(converter=str)
    floris_version: str = field(converter=str)

    grid: Grid = field(init=False)

    def __attrs_post_init__(self) -> None:

        # Initialize farm quanitities that depend on other objects
        self.farm.construct_turbine_map()
        self.farm.construct_turbine_fCts()
        self.farm.construct_turbine_fCps()
        self.farm.construct_turbine_power_interps()
        self.farm.construct_hub_heights()
        self.farm.construct_rotor_diameters()
        self.farm.construct_turbine_TSRs()
        self.farm.construc_turbine_pPs()
        self.farm.construc_turbine_ref_density_cp_cts()
        self.farm.construct_coordinates()
        self.farm.set_yaw_angles(self.flow_field.n_wind_directions, self.flow_field.n_wind_speeds)

        if self.solver["type"] == "turbine_grid":
            self.grid = TurbineGrid(
                turbine_coordinates=self.farm.coordinates,
                reference_turbine_diameter=self.farm.rotor_diameters,
                wind_directions=self.flow_field.wind_directions,
                wind_speeds=self.flow_field.wind_speeds,
                grid_resolution=self.solver["turbine_grid_points"],
                time_series=self.flow_field.time_series,
            )
        elif self.solver["type"] == "flow_field_grid":
            self.grid = FlowFieldGrid(
                turbine_coordinates=self.farm.coordinates,
                reference_turbine_diameter=self.farm.rotor_diameters,
                wind_directions=self.flow_field.wind_directions,
                wind_speeds=self.flow_field.wind_speeds,
                grid_resolution=self.solver["flow_field_grid_points"],
                time_series=self.flow_field.time_series,
            )
        elif self.solver["type"] == "flow_field_planar_grid":
            self.grid = FlowFieldPlanarGrid(
                turbine_coordinates=self.farm.coordinates,
                reference_turbine_diameter=self.farm.rotor_diameters,
                wind_directions=self.flow_field.wind_directions,
                wind_speeds=self.flow_field.wind_speeds,
                normal_vector=self.solver["normal_vector"],
                planar_coordinate=self.solver["planar_coordinate"],
                grid_resolution=self.solver["flow_field_grid_points"],
                x1_bounds=self.solver["flow_field_bounds"][0],
                x2_bounds=self.solver["flow_field_bounds"][1],
                time_series=self.flow_field.time_series,
            )
        else:
            raise ValueError(
                f"Supported solver types are [turbine_grid, flow_field_grid], but type given was {self.solver['type']}"
            )

        if type(self.grid) == TurbineGrid:
            self.farm.expand_farm_properties(
                self.flow_field.n_wind_directions, self.flow_field.n_wind_speeds, self.grid.sorted_coord_indices
            )

        # Configure logging
        logging_manager.configure_console_log(
            self.logging["console"]["enable"],
            self.logging["console"]["level"],
        )
        logging_manager.configure_file_log(
            self.logging["file"]["enable"],
            self.logging["file"]["level"],
        )

    # @profile
    def initialize_domain(self):
        """Initialize solution space prior to wake calculations"""

        # Initialize field quanitities; doing this immediately prior to doing
        # the calculation step allows for manipulating inputs in a script
        # without changing the data structures
        self.flow_field.initialize_velocity_field(self.grid)

        # Initialize farm quantities
        self.farm.initialize(self.grid.sorted_indices)

        self.state.INITIALIZED

    def steady_state_atmospheric_condition(self):
        """Perform the steady-state wind farm wake calculations. Note that
        initialize_domain() is required to be called before this function."""

        vel_model = self.wake.model_strings["velocity_model"]

        # <<interface>>
        # start = time.time()

        if vel_model=="cc":
            elapsed_time = cc_solver(
                self.farm,
                self.flow_field,
                self.grid,
                self.wake
            )
        elif vel_model=="turbopark":
            elapsed_time = turbopark_solver(
                self.farm,
                self.flow_field,
                self.grid,
                self.wake
            )
        elif vel_model=="geometric":
            elapsed_time = geometric_solver(
                self.farm,
                self.flow_field,
                self.grid,
                self.wake
            )
        else:
            elapsed_time = sequential_solver(
                self.farm,
                self.flow_field,
                self.grid,
                self.wake
            )
        # end = time.time()
        # elapsed_time = end - start

        self.finalize()
        return elapsed_time

    def solve_for_viz(self):
        # Do the calculation with the TurbineGrid for a single wind speed
        # and wind direction and 1 point on the grid. Then, use the result
        # to construct the full flow field grid.
        # This function call should be for a single wind direction and wind speed
        # since the memory consumption is very large.

        self.flow_field.initialize_velocity_field(self.grid)

        vel_model = self.wake.model_strings["velocity_model"]

        if vel_model=="cc":
            full_flow_cc_solver(self.farm, self.flow_field, self.grid, self.wake)
        elif vel_model=="turbopark":
            full_flow_turbopark_solver(self.farm, self.flow_field, self.grid, self.wake)
        elif vel_model=="geometric":
            full_flow_geometric_solver(self.farm, self.flow_field, self.grid, self.wake)
        else:
            full_flow_sequential_solver(self.farm, self.flow_field, self.grid, self.wake)

    def finalize(self):
        # Once the wake calculation is finished, unsort the values to match
        # the user-supplied order of things.
        self.flow_field.finalize(self.grid.unsorted_indices)
        self.farm.finalize(self.grid.unsorted_indices)
        self.state = State.USED

    ## I/O

    @classmethod
    def from_file(cls, input_file_path: str | Path, filetype: str = None) -> Floris:
        """Creates a `Floris` instance from an input file. Must be filetype
        JSON or YAML.

        Args:
            input_file_path (str): The relative or absolute file path and name to the
                input file.
            filetype (str): The type to export: [YAML | JSON]

        Returns:
            Floris: The class object instance.
        """
        input_file_path = Path(input_file_path).resolve()
        if filetype is None:
            filetype = input_file_path.suffix.strip(".")

        with open(input_file_path) as input_file:
            if filetype.lower() in ("yml", "yaml"):
                input_dict = load_yaml(input_file_path)
            elif filetype.lower() == "json":
                input_dict = json.load(input_file)

                # TODO: This is a temporary hack to put the turbine definition into the farm.
                # Long term, we need a strategy for handling this. The YAML file format supports
                # pointers to other data, for example.
                # input_dict["farm"]["turbine"] = input_dict["turbine"]
                # input_dict.pop("turbine")
            else:
                raise ValueError("Supported import filetypes are JSON and YAML")
        return Floris.from_dict(input_dict)

    def to_file(self, output_file_path: str, filetype: str="YAML") -> None:
        """Converts the `Floris` object to an input-ready JSON or YAML file at `output_file_path`.

        Args:
            output_file_path (str): The full path and filename for where to save the file.
            filetype (str): The type to export: [YAML | JSON]
        """
        with open(output_file_path, "w+") as f:
            if filetype.lower() == "yaml":
                yaml.dump(self.as_dict(), f, default_flow_style=False)
            elif filetype.lower() == "json":
                json.dump(self.as_dict(), f, indent=2, sort_keys=False)
            else:
                raise ValueError("Supported export filetypes are JSON and YAML")<|MERGE_RESOLUTION|>--- conflicted
+++ resolved
@@ -31,17 +31,14 @@
     full_flow_cc_solver,
     full_flow_sequential_solver,
     full_flow_turbopark_solver,
-<<<<<<< HEAD
     geometric_solver,
-    full_flow_geometric_solver
-=======
+    full_flow_geometric_solver,
     Grid,
     sequential_solver,
     State,
     TurbineGrid,
     turbopark_solver,
     WakeModelManager
->>>>>>> 89be544c
 )
 from floris.utilities import load_yaml
 
