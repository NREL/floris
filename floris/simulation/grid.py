# Copyright 2021 NREL

# Licensed under the Apache License, Version 2.0 (the "License"); you may not
# use this file except in compliance with the License. You may obtain a copy of
# the License at http://www.apache.org/licenses/LICENSE-2.0

# Unless required by applicable law or agreed to in writing, software
# distributed under the License is distributed on an "AS IS" BASIS, WITHOUT
# WARRANTIES OR CONDITIONS OF ANY KIND, either express or implied. See the
# License for the specific language governing permissions and limitations under
# the License.

# See https://floris.readthedocs.io for documentation


from __future__ import annotations

from abc import ABC, abstractmethod
from typing import Iterable

import attrs
import numpy as np
from attrs import define, field

from floris.type_dec import (
    floris_array_converter,
    floris_float_type,
    NDArrayFloat,
    NDArrayInt,
)
from floris.utilities import (
    reverse_rotate_coordinates_rel_west,
    rotate_coordinates_rel_west,
    Vec3,
)


@define
class Grid(ABC):
    """
    Grid should establish domain bounds based on given criteria,
    and develop three arrays to contain components of the grid
    locations in space.

    This could be generalized to any number of dimensions to be
    used by perhaps a turbulence field.

    The grid will have to be reestablished for each wind direction since the planform
    area of the farm will be different.

    x are the locations in space in the primary direction (typically the direction of the wind)
    y are the locations in space in the lateral direction
    z are the locations in space in the vertical direction
    u are the velocity components at each point in space
    v are the velocity components at each point in space
    w are the velocity components at each point in space
    all of these arrays are the same size

    Args:
        turbine_coordinates (`list[Vec3]`): The series of turbine coordinate (`Vec3`) objects.
        reference_turbine_diameter (:py:obj:`float`): A reference turbine's rotor diameter.
        grid_resolution (:py:obj:`int` | :py:obj:`Iterable(int,)`): Grid resolution with values
            specific to each grid type.
        wind_directions (:py:obj:`NDArrayFloat`): Wind directions supplied by the user.
        wind_speeds (:py:obj:`NDArrayFloat`): Wind speeds supplied by the user.
        time_series (:py:obj:`bool`): Flag to indicate whether the supplied wind data is a time
            series.
    """
    turbine_coordinates: list[Vec3] = field()
    reference_turbine_diameter: float
    grid_resolution: int | Iterable = field()
    wind_directions: NDArrayFloat = field(converter=floris_array_converter)
    wind_speeds: NDArrayFloat = field(converter=floris_array_converter)
    time_series: bool = field()

    n_turbines: int = field(init=False)
    n_wind_speeds: int = field(init=False)
    n_wind_directions: int = field(init=False)
    turbine_coordinates_array: NDArrayFloat = field(init=False)
    x_sorted: NDArrayFloat = field(init=False)
    y_sorted: NDArrayFloat = field(init=False)
    z_sorted: NDArrayFloat = field(init=False)
    x_sorted_inertial_frame: NDArrayFloat = field(init=False)
    y_sorted_inertial_frame: NDArrayFloat = field(init=False)
    z_sorted_inertial_frame: NDArrayFloat = field(init=False)
    xc_rot: NDArrayFloat = field(init=False)
    yc_rot: NDArrayFloat = field(init=False)

    def __attrs_post_init__(self) -> None:
        self.turbine_coordinates_array = np.array([c.elements for c in self.turbine_coordinates])

    @turbine_coordinates.validator
    def check_coordinates(self, instance: attrs.Attribute, value: list[Vec3]) -> None:
        """
        Ensures all elements are `Vec3` objects and keeps the `n_turbines`
        attribute up to date.
        """
        types = np.unique([isinstance(c, Vec3) for c in value])
        if not all(types):
            raise TypeError("'turbine_coordinates' must be `Vec3` objects.")

        self.n_turbines = len(value)

    @wind_speeds.validator
    def wind_speeds_validator(self, instance: attrs.Attribute, value: NDArrayFloat) -> None:
        """Using the validator method to keep the `n_wind_speeds` attribute up to date."""
        if self.time_series:
            self.n_wind_speeds = 1
        else:
            self.n_wind_speeds = value.size

    @wind_directions.validator
    def wind_directions_validator(self, instance: attrs.Attribute, value: NDArrayFloat) -> None:
        """Using the validator method to keep the `n_wind_directions` attribute up to date."""
        self.n_wind_directions = value.size

    @grid_resolution.validator
    def grid_resolution_validator(self, instance: attrs.Attribute, value: int | Iterable) -> None:
        # TODO move this to the grid types and off of the base class
        """Check that grid resolution is given as int or Vec3 with int components."""
        if isinstance(value, int) and type(self) is TurbineGrid:
            return
        elif isinstance(value, Iterable) and type(self) is FlowFieldPlanarGrid:
            assert type(value[0]) is int
            assert type(value[1]) is int
        elif isinstance(value, Iterable) and type(self) is FlowFieldGrid:
            assert type(value[0]) is int
            assert type(value[1]) is int
            assert type(value[2]) is int
        elif type(self) is PointsGrid:
            return
        else:
            raise TypeError("`grid_resolution` must be of type int or Iterable(int,)")

    @abstractmethod
    def set_grid(self) -> None:
        raise NotImplementedError("Grid.set_grid")

@define
class TurbineGrid(Grid):
    """See `Grid` for more details.

    Args:
        turbine_coordinates (`list[Vec3]`): The series of turbine coordinate (`Vec3`) objects.
        reference_turbine_diameter (:py:obj:`float`): A reference turbine's rotor diameter.
        grid_resolution (:py:obj:`int` | :py:obj:`Iterable(int,)`): The number of points in each
            direction of the square grid on the rotor plane. For example, grid_resolution=3
            creates a 3x3 grid within the rotor swept area.
        wind_directions (:py:obj:`NDArrayFloat`): Wind directions supplied by the user.
        wind_speeds (:py:obj:`NDArrayFloat`): Wind speeds supplied by the user.
        time_series (:py:obj:`bool`): Flag to indicate whether the supplied wind data is a time
            series.
    """
    # TODO: describe these and the differences between `sorted_indices` and `sorted_coord_indices`
    sorted_indices: NDArrayInt = field(init=False)
    sorted_coord_indices: NDArrayInt = field(init=False)
    unsorted_indices: NDArrayInt = field(init=False)
    x_center_of_rotation: NDArrayFloat = field(init=False)
    y_center_of_rotation: NDArrayFloat = field(init=False)

    def __attrs_post_init__(self) -> None:
        super().__attrs_post_init__()
        self.set_grid()

    def set_grid(self) -> None:
        """
        Create grid points at each turbine for each wind direction and wind speed in the simulation.
        This creates the underlying data structure for the calculation.

        arrays have shape
        (n wind directions, n wind speeds, n turbines, m grid spanwise, m grid vertically)
        - dimension 1: each wind direction
        - dimension 2: each wind speed
        - dimension 3: each turbine
        - dimension 4: number of points in the spanwise direction (ngrid)
        - dimension 5: number of points in the vertical dimension (ngrid)

        For example
        - x is [
            n wind direction,
            n wind speeds,
            n turbines,
            x-component of the points in the spanwise direction,
            x-component of the points in the vertical direction
        ]
        - y is [
            n wind direction,
            n wind speeds,
            n turbines,
            y-component of the points in the spanwise direction,
            y-component of the points in the vertical direction
        ]

        The x,y,z arrays contain the actual locations in that direction.

        # -   **self.grid_resolution** (*int*, optional): The square root of the number
        #             of points to use on the turbine grid. This number will be
        #             squared so that the points can be evenly distributed.
        #             Defaults to 5.

        If the grid conforms to the sequential solver interface,
        it must be sorted from upstream to downstream

        In a y-z plane on the rotor swept area, the -2 dimension is a column of
        points and the -1 dimension is the row number.
        So the following line prints the 0'th column of the the 0'th turbine's grid:
        print(grid.y_sorted[0,0,0,0,:])
        print(grid.z_sorted[0,0,0,0,:])
        And this line prints a single point
        print(grid.y_sorted[0,0,0,0,0])
        print(grid.z_sorted[0,0,0,0,0])
        Note that the x coordinates are all the same for the rotor plane.

        """
        # TODO: Where should we locate the coordinate system? Currently, its at
        # the foot of the turbine where the tower meets the ground.

        # These are the rotated coordinates of the wind turbines based on the wind direction
<<<<<<< HEAD
        x, y, z, self.xc_rot, self.yc_rot = rotate_coordinates_rel_west(
=======
        x, y, z, self.x_center_of_rotation, self.y_center_of_rotation = rotate_coordinates_rel_west(
>>>>>>> ebd70eca
            self.wind_directions,
            self.turbine_coordinates_array,
        )

        # -   **rloc** (*float, optional): A value, from 0 to 1, that determines
        #         the width/height of the grid of points on the rotor as a ratio of
        #         the rotor radius.
        #         Defaults to 0.5.

        # Create the data for the turbine grids
        radius_ratio = 0.5
        disc_area_radius = radius_ratio * self.reference_turbine_diameter / 2
        template_grid = np.ones(
            (
                self.n_wind_directions,
                self.n_wind_speeds,
                self.n_turbines,
                self.grid_resolution,
                self.grid_resolution,
            ),
            dtype=floris_float_type
        )
        # Calculate the radial distance from the center of the turbine rotor.
        # If a grid resolution of 1 is selected, create a disc_grid of zeros, as
        # np.linspace would just return the starting value of -1 * disc_area_radius
        # which would place the point below the center of the rotor.
        if self.grid_resolution == 1:
            disc_grid = np.zeros((np.shape(disc_area_radius)[0], 1 ))
        else:
            disc_grid = np.linspace(
                -1 * disc_area_radius,
                disc_area_radius,
                self.grid_resolution,
                dtype=floris_float_type,
                axis=1,
            )
        # Construct the turbine grids
        # Here, they are already rotated to the correct orientation for each wind direction
        _x = x[:, :, :, None, None] * template_grid

        ones_grid = np.ones(
            (self.n_turbines, self.grid_resolution, self.grid_resolution),
            dtype=floris_float_type
        )
        _y = y[:, :, :, None, None] + template_grid * ( disc_grid[None, None, :, :, None])
        _z = z[:, :, :, None, None] + template_grid * ( disc_grid[:, None, :] * ones_grid )

        # Sort the turbines at each wind direction

        # Get the sorted indices for the x coordinates. These are the indices
        # to sort the turbines from upstream to downstream for all wind directions.
        # Also, store the indices to sort them back for when the calculation finishes.
        self.sorted_indices = _x.argsort(axis=2)
        self.sorted_coord_indices = x.argsort(axis=2)
        self.unsorted_indices = self.sorted_indices.argsort(axis=2)

        # Put the turbine coordinates into the final arrays in their sorted order
        # These are the coordinates that should be used within the internal calculations
        # such as the wake models and the solvers.
        self.x_sorted = np.take_along_axis(_x, self.sorted_indices, axis=2)
        self.y_sorted = np.take_along_axis(_y, self.sorted_indices, axis=2)
        self.z_sorted = np.take_along_axis(_z, self.sorted_indices, axis=2)

        # Now calculate grid coordinates in original frame (from 270 deg perspective)
        self.x_sorted_inertial_frame, self.y_sorted_inertial_frame, self.z_sorted_inertial_frame = \
            reverse_rotate_coordinates_rel_west(
                wind_directions=self.wind_directions,
                grid_x=self.x_sorted,
                grid_y=self.y_sorted,
                grid_z=self.z_sorted,
                x_center_of_rotation=self.xc_rot,
                y_center_of_rotation=self.yc_rot,
            )

@define
class FlowFieldGrid(Grid):
    """
    Args:
        grid_resolution (`Vec3`): The number of grid points to be created in each direction.
        turbine_coordinates (`list[Vec3]`): The collection of turbine coordinate (`Vec3`) objects.
        reference_turbine_diameter (:py:obj:`float`): The reference turbine's rotor diameter.
        grid_resolution (:py:obj:`int`): The number of points on each turbine
    """

    def __attrs_post_init__(self) -> None:
        super().__attrs_post_init__()
        self.set_grid()

    def set_grid(self) -> None:
        """
        Create a structured grid for the entire flow field domain.
        resolution: Vec3

        Calculates the domain bounds for the current wake model. The bounds
        are calculated based on preset extents from the
        given layout. The bounds consist of the minimum and maximum values
        in the x-, y-, and z-directions.

        If the Curl model is used, the predefined bounds are always set.

        First, sort the turbines so that we know the bounds in the correct orientation.
        Then, create the grid based on this wind-from-left orientation
        """

        # These are the rotated coordinates of the wind turbines based on the wind direction
<<<<<<< HEAD
        x, y, z, self.xc_rot, self.yc_rot = rotate_coordinates_rel_west(
            self.wind_directions,
            self.turbine_coordinates_array,
=======
        x, y, z, _, _ = rotate_coordinates_rel_west(
            self.wind_directions,
            self.turbine_coordinates_array
>>>>>>> ebd70eca
        )

        # Construct the arrays storing the grid points
        eps = 0.01
        xmin = min(x[0,0]) - 2 * self.reference_turbine_diameter
        xmax = max(x[0,0]) + 10 * self.reference_turbine_diameter
        ymin = min(y[0,0]) - 2 * self.reference_turbine_diameter
        ymax = max(y[0,0]) + 2 * self.reference_turbine_diameter
        zmin = 0 + eps
        zmax = 6 * max(z[0,0])

        x_points, y_points, z_points = np.meshgrid(
            np.linspace(xmin, xmax, int(self.grid_resolution[0])),
            np.linspace(ymin, ymax, int(self.grid_resolution[1])),
            np.linspace(zmin, zmax, int(self.grid_resolution[2])),
            indexing="ij"
        )

        self.x_sorted = x_points[None, None, :, :, :]
        self.y_sorted = y_points[None, None, :, :, :]
        self.z_sorted = z_points[None, None, :, :, :]

        # Now calculate grid coordinates in original frame (from 270 deg perspective)
        self.x_sorted_inertial_frame, self.y_sorted_inertial_frame, self.z_sorted_inertial_frame = \
            reverse_rotate_coordinates_rel_west(
                wind_directions=self.wind_directions,
                grid_x=self.x_sorted,
                grid_y=self.y_sorted,
                grid_z=self.z_sorted,
                x_center_of_rotation=self.xc_rot,
                y_center_of_rotation=self.yc_rot,
            )

@define
class FlowFieldPlanarGrid(Grid):
    """
    Args:
        grid_resolution (`Vec3`): The number of grid points to be created in each direction.
        turbine_coordinates (`list[Vec3]`): The collection of turbine coordinate (`Vec3`) objects.
        reference_turbine_diameter (:py:obj:`float`): The reference turbine's rotor diameter.
        grid_resolution (:py:obj:`int`): The number of points on each turbine
    """
    normal_vector: str = field()
    planar_coordinate: float = field()
    x1_bounds: tuple = field(default=None)
    x2_bounds: tuple = field(default=None)

    sorted_indices: NDArrayInt = field(init=False)
    unsorted_indices: NDArrayInt = field(init=False)

    def __attrs_post_init__(self) -> None:
        super().__attrs_post_init__()
        self.set_grid()

    def set_grid(self) -> None:
        """
        Create a structured grid for the entire flow field domain.
        resolution: Vec3

        Calculates the domain bounds for the current wake model. The bounds
        are calculated based on preset extents from the
        given layout. The bounds consist of the minimum and maximum values
        in the x-, y-, and z-directions.

        If the Curl model is used, the predefined bounds are always set.

        First, sort the turbines so that we know the bounds in the correct orientation.
        Then, create the grid based on this wind-from-left orientation
        """
        # These are the rotated coordinates of the wind turbines based on the wind direction
<<<<<<< HEAD
        x, y, z, self.xc_rot, self.yc_rot = rotate_coordinates_rel_west(
            self.wind_directions,
            self.turbine_coordinates_array,
        )
=======
        x, y, z, _, _ = rotate_coordinates_rel_west(
            self.wind_directions,
            self.turbine_coordinates_array
        )

>>>>>>> ebd70eca
        max_diameter = np.max(self.reference_turbine_diameter)

        if self.normal_vector == "z":  # Rules of thumb for horizontal plane
            if self.x1_bounds is None:
                self.x1_bounds = (np.min(x) - 2 * max_diameter, np.max(x) + 10 * max_diameter)

            if self.x2_bounds is None:
                self.x2_bounds = (np.min(y) - 2 * max_diameter, np.max(y) + 2 * max_diameter)

            # TODO figure out proper z spacing for GCH, currently set to +/- 10.0
            x_points, y_points, z_points = np.meshgrid(
                np.linspace(self.x1_bounds[0], self.x1_bounds[1], int(self.grid_resolution[0])),
                np.linspace(self.x2_bounds[0], self.x2_bounds[1], int(self.grid_resolution[1])),
                np.array([
                    float(self.planar_coordinate) - 10.0,
                    float(self.planar_coordinate),
                    float(self.planar_coordinate) + 10.0
                ]),
                indexing="ij"
            )

            self.x_sorted = x_points[None, None, :, :, :]
            self.y_sorted = y_points[None, None, :, :, :]
            self.z_sorted = z_points[None, None, :, :, :]

        elif self.normal_vector == "x":  # Rules of thumb for cross plane
            if self.x1_bounds is None:
                self.x1_bounds = (np.min(y) - 2 * max_diameter, np.max(y) + 2 * max_diameter)

            if self.x2_bounds is None:
                self.x2_bounds = (0.001, 6 * np.max(z))

            x_points, y_points, z_points = np.meshgrid(
                np.array([float(self.planar_coordinate)]),
                np.linspace(self.x1_bounds[0], self.x1_bounds[1], int(self.grid_resolution[0])),
                np.linspace(self.x2_bounds[0], self.x2_bounds[1], int(self.grid_resolution[1])),
                indexing="ij"
            )

            self.x_sorted = x_points[None, None, :, :, :]
            self.y_sorted = y_points[None, None, :, :, :]
            self.z_sorted = z_points[None, None, :, :, :]

        elif self.normal_vector == "y":  # Rules of thumb for y plane
            if self.x1_bounds is None:
                self.x1_bounds = (np.min(x) - 2 * max_diameter, np.max(x) + 10 * max_diameter)

            if self.x2_bounds is None:
                self.x2_bounds = (0.001, 6 * np.max(z))

            x_points, y_points, z_points = np.meshgrid(
                np.linspace(self.x1_bounds[0], self.x1_bounds[1], int(self.grid_resolution[0])),
                np.array([float(self.planar_coordinate)]),
                np.linspace(self.x2_bounds[0], self.x2_bounds[1], int(self.grid_resolution[1])),
                indexing="ij"
            )

            self.x_sorted = x_points[None, None, :, :, :]
            self.y_sorted = y_points[None, None, :, :, :]
            self.z_sorted = z_points[None, None, :, :, :]

        # Now calculate grid coordinates in original frame (from 270 deg perspective)
        self.x_sorted_inertial_frame, self.y_sorted_inertial_frame, self.z_sorted_inertial_frame = \
            reverse_rotate_coordinates_rel_west(
                wind_directions=self.wind_directions,
                grid_x=self.x_sorted,
                grid_y=self.y_sorted,
                grid_z=self.z_sorted,
                x_center_of_rotation=self.xc_rot,
                y_center_of_rotation=self.yc_rot,
            )

        # self.sorted_indices = self.x.argsort(axis=2)
        # self.unsorted_indices = self.sorted_indices.argsort(axis=2)

        # Put the turbines into the final arrays in their sorted order
        # self.x = np.take_along_axis(self.x, self.sorted_indices, axis=2)
        # self.y = np.take_along_axis(self.y, self.sorted_indices, axis=2)
        # self.z = np.take_along_axis(self.z, self.sorted_indices, axis=2)

    # def finalize(self):
        # sorted_indices = self.x.argsort(axis=2)
        # unsorted_indices = sorted_indices.argsort(axis=2)

        # # print(self.x)

        # x_coordinates, y_coordinates, _ = self.turbine_coordinates_array.T

        # x_center_of_rotation = (np.min(x_coordinates) + np.max(x_coordinates)) / 2
        # y_center_of_rotation = (np.min(y_coordinates) + np.max(y_coordinates)) / 2
        # # print(x_center_of_rotation)
        # # print(y_center_of_rotation)
        # # lkj

        # self.x = np.take_along_axis(self.x, self.unsorted_indices, axis=2)
        # self.y = np.take_along_axis(self.y, self.unsorted_indices, axis=2)
        # self.z = np.take_along_axis(self.z, self.unsorted_indices, axis=2)
        # # print(self.x)

        # self.x, self.y, self.z = self._rotated_grid(
        #     -1 * self.wind_directions,
        #     (x_center_of_rotation, y_center_of_rotation)
        # )
        # TODO figure out how to un-rotate grid for plotting after it has been solved
        # pass

    # def _rotated_grid(self, angle, center_of_rotation):
    #     """
    #     Rotate the discrete flow field grid.
    #     """
    #     angle = ((angle - 270) % 360 + 360) % 360
    #     # angle = np.reshape(angle, (len(angle), 1, 1))
    #     xoffset = self.x - center_of_rotation[0]
    #     yoffset = self.y - center_of_rotation[1]
    #     rotated_x = (
    #         xoffset * cosd(angle) - yoffset * sind(angle) + center_of_rotation[0]
    #     )
    #     rotated_y = (
    #         xoffset * sind(angle) + yoffset * cosd(angle) + center_of_rotation[1]
    #     )
    #     return rotated_x, rotated_y, self.z

@define
class PointsGrid(Grid):
    """
    Args:
        turbine_coordinates (`list[Vec3]`): The list of turbine coordinates as `Vec3` objects.
        reference_turbine_diameter (:py:obj:`float`): The reference turbine's rotor diameter.
        wind_directions (:py:obj:`NDArrayFloat`): Wind directions supplied by the user.
        wind_speeds (:py:obj:`NDArrayFloat`): Wind speeds supplied by the user.
        grid_resolution (:py:obj:`int` | :py:obj:`Iterable(int,)`): Not used for PointsGrid, but
            required for the `Grid` super-class.
        time_series (:py:obj:`bool`): Flag to indicate whether the supplied wind data is a time
            series.
        points_x (:py:obj:`NDArrayFloat`): Array of x-components for the points in the grid.
        points_y (:py:obj:`NDArrayFloat`): Array of y-components for the points in the grid.
        points_z (:py:obj:`NDArrayFloat`): Array of z-components for the points in the grid.
        x_center_of_rotation (:py:obj:`float`, optional): Component of the centroid of the
            farm or area of interest. The PointsGrid will be rotated around this center
            of rotation to account for wind direction changes. If not supplied, the center
            of rotation will be the centroid of the points in the PointsGrid.
        y_center_of_rotation (:py:obj:`float`, optional): Component of the centroid of the
            farm or area of interest. The PointsGrid will be rotated around this center
            of rotation to account for wind direction changes. If not supplied, the center
            of rotation will be the centroid of the points in the PointsGrid.
    """
    points_x: NDArrayFloat = field(converter=floris_array_converter)
    points_y: NDArrayFloat = field(converter=floris_array_converter)
    points_z: NDArrayFloat = field(converter=floris_array_converter)
    x_center_of_rotation: float | None = field(default=None)
    y_center_of_rotation: float | None = field(default=None)

    def __attrs_post_init__(self) -> None:
        super().__attrs_post_init__()
        self.set_grid()

    def set_grid(self) -> None:
        """
        Set points for calculation based on a series of user-supplied coordinates.
        """
        point_coordinates = np.array(list(zip(self.points_x, self.points_y, self.points_z)))

        # These are the rotated coordinates of the wind turbines based on the wind direction
        x, y, z, _, _ = rotate_coordinates_rel_west(
            self.wind_directions,
            point_coordinates,
            x_center_of_rotation=self.x_center_of_rotation,
            y_center_of_rotation=self.y_center_of_rotation
        )
        self.x_sorted = x[:,:,:,None,None]
        self.y_sorted = y[:,:,:,None,None]
        self.z_sorted = z[:,:,:,None,None]<|MERGE_RESOLUTION|>--- conflicted
+++ resolved
@@ -216,11 +216,7 @@
         # the foot of the turbine where the tower meets the ground.
 
         # These are the rotated coordinates of the wind turbines based on the wind direction
-<<<<<<< HEAD
         x, y, z, self.xc_rot, self.yc_rot = rotate_coordinates_rel_west(
-=======
-        x, y, z, self.x_center_of_rotation, self.y_center_of_rotation = rotate_coordinates_rel_west(
->>>>>>> ebd70eca
             self.wind_directions,
             self.turbine_coordinates_array,
         )
@@ -326,15 +322,9 @@
         """
 
         # These are the rotated coordinates of the wind turbines based on the wind direction
-<<<<<<< HEAD
         x, y, z, self.xc_rot, self.yc_rot = rotate_coordinates_rel_west(
             self.wind_directions,
             self.turbine_coordinates_array,
-=======
-        x, y, z, _, _ = rotate_coordinates_rel_west(
-            self.wind_directions,
-            self.turbine_coordinates_array
->>>>>>> ebd70eca
         )
 
         # Construct the arrays storing the grid points
@@ -405,18 +395,10 @@
         Then, create the grid based on this wind-from-left orientation
         """
         # These are the rotated coordinates of the wind turbines based on the wind direction
-<<<<<<< HEAD
         x, y, z, self.xc_rot, self.yc_rot = rotate_coordinates_rel_west(
             self.wind_directions,
             self.turbine_coordinates_array,
         )
-=======
-        x, y, z, _, _ = rotate_coordinates_rel_west(
-            self.wind_directions,
-            self.turbine_coordinates_array
-        )
-
->>>>>>> ebd70eca
         max_diameter = np.max(self.reference_turbine_diameter)
 
         if self.normal_vector == "z":  # Rules of thumb for horizontal plane
