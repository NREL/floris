# Copyright 2021 NREL

# Licensed under the Apache License, Version 2.0 (the "License"); you may not
# use this file except in compliance with the License. You may obtain a copy of
# the License at http://www.apache.org/licenses/LICENSE-2.0

# Unless required by applicable law or agreed to in writing, software
# distributed under the License is distributed on an "AS IS" BASIS, WITHOUT
# WARRANTIES OR CONDITIONS OF ANY KIND, either express or implied. See the
# License for the specific language governing permissions and limitations under
# the License.

# See https://floris.readthedocs.io for documentation


from __future__ import annotations

from abc import ABC, abstractmethod
from typing import Iterable

import attrs
import numpy as np
from attrs import define, field

from floris.type_dec import (
    floris_array_converter,
    floris_float_type,
    NDArrayFloat,
    NDArrayInt,
)
from floris.utilities import rotate_coordinates_rel_west, Vec3


@define
class Grid(ABC):
    """
    Grid should establish domain bounds based on given criteria,
    and develop three arrays to contain components of the grid
    locations in space.

    This could be generalized to any number of dimensions to be
    used by perhaps a turbulence field.

    The grid will have to be reestablished for each wind direction since the planform
    area of the farm will be different.

    x are the locations in space in the primary direction (typically the direction of the wind)
    y are the locations in space in the lateral direction
    z are the locations in space in the vertical direction
    u are the velocity components at each point in space
    v are the velocity components at each point in space
    w are the velocity components at each point in space
    all of these arrays are the same size

    Args:
        turbine_coordinates (`list[Vec3]`): The series of turbine coordinate (`Vec3`) objects.
        reference_turbine_diameter (:py:obj:`float`): A reference turbine's rotor diameter.
        grid_resolution (:py:obj:`int` | :py:obj:`Iterable(int,)`): Grid resolution with values
            specific to each grid type.
        wind_directions (:py:obj:`NDArrayFloat`): Wind directions supplied by the user.
        wind_speeds (:py:obj:`NDArrayFloat`): Wind speeds supplied by the user.
        time_series (:py:obj:`bool`): Flag to indicate whether the supplied wind data is a time
            series.
    """
    turbine_coordinates: list[Vec3] = field()
    reference_turbine_diameter: float
    grid_resolution: int | Iterable = field()
    wind_directions: NDArrayFloat = field(converter=floris_array_converter)
    wind_speeds: NDArrayFloat = field(converter=floris_array_converter)
    time_series: bool = field()

    n_turbines: int = field(init=False)
    n_wind_speeds: int = field(init=False)
    n_wind_directions: int = field(init=False)
    turbine_coordinates_array: NDArrayFloat = field(init=False)
    x: NDArrayFloat = field(init=False, default=[])
    y: NDArrayFloat = field(init=False, default=[])
    z: NDArrayFloat = field(init=False, default=[])
    cubature_coefficients: dict = field(init=False, default=None)
    x_sorted: NDArrayFloat = field(init=False)
    y_sorted: NDArrayFloat = field(init=False)
    z_sorted: NDArrayFloat = field(init=False)

    def __attrs_post_init__(self) -> None:
        self.turbine_coordinates_array = np.array([c.elements for c in self.turbine_coordinates])

    @turbine_coordinates.validator
    def check_coordinates(self, instance: attrs.Attribute, value: list[Vec3]) -> None:
        """
        Ensures all elements are `Vec3` objects and keeps the `n_turbines`
        attribute up to date.
        """
        types = np.unique([isinstance(c, Vec3) for c in value])
        if not all(types):
            raise TypeError("'turbine_coordinates' must be `Vec3` objects.")

        self.n_turbines = len(value)

    @wind_speeds.validator
    def wind_speeds_validator(self, instance: attrs.Attribute, value: NDArrayFloat) -> None:
        """Using the validator method to keep the `n_wind_speeds` attribute up to date."""
        if self.time_series:
            self.n_wind_speeds = 1
        else:
            self.n_wind_speeds = value.size

    @wind_directions.validator
    def wind_directions_validator(self, instance: attrs.Attribute, value: NDArrayFloat) -> None:
        """Using the validator method to keep the `n_wind_directions` attribute up to date."""
        self.n_wind_directions = value.size

    @grid_resolution.validator
    def grid_resolution_validator(self, instance: attrs.Attribute, value: int | Iterable) -> None:
        # TODO move this to the grid types and off of the base class
        """Check that grid resolution is given as int or Vec3 with int components."""
        if isinstance(value, int) and isinstance(self, (TurbineGrid, CubatureGrid)):
            return
        elif isinstance(value, Iterable) and isinstance(self, FlowFieldPlanarGrid):
            assert type(value[0]) is int
            assert type(value[1]) is int
        elif isinstance(value, Iterable) and isinstance(self, FlowFieldGrid):
            assert type(value[0]) is int
            assert type(value[1]) is int
            assert type(value[2]) is int
        elif type(self) is PointsGrid:
            return
        else:
            raise TypeError("`grid_resolution` must be of type int or Iterable(int,)")

    @abstractmethod
    def set_grid(self) -> None:
        raise NotImplementedError("Grid.set_grid")

@define
class TurbineGrid(Grid):
    """See `Grid` for more details.

    Args:
        turbine_coordinates (`list[Vec3]`): The series of turbine coordinate (`Vec3`) objects.
        reference_turbine_diameter (:py:obj:`float`): A reference turbine's rotor diameter.
        grid_resolution (:py:obj:`int` | :py:obj:`Iterable(int,)`): The number of points in each
            direction of the square grid on the rotor plane. For example, grid_resolution=3
            creates a 3x3 grid within the rotor swept area.
        wind_directions (:py:obj:`NDArrayFloat`): Wind directions supplied by the user.
        wind_speeds (:py:obj:`NDArrayFloat`): Wind speeds supplied by the user.
        time_series (:py:obj:`bool`): Flag to indicate whether the supplied wind data is a time
            series.
    """
    # TODO: describe these and the differences between `sorted_indices` and `sorted_coord_indices`
    sorted_indices: NDArrayInt = field(init=False)
    sorted_coord_indices: NDArrayInt = field(init=False)
    unsorted_indices: NDArrayInt = field(init=False)
<<<<<<< HEAD
    average_method = "cubic-mean"
=======
    x_center_of_rotation: NDArrayFloat = field(init=False)
    y_center_of_rotation: NDArrayFloat = field(init=False)
>>>>>>> 432ee7f9

    def __attrs_post_init__(self) -> None:
        super().__attrs_post_init__()
        self.set_grid()

    def set_grid(self) -> None:
        """
        Create grid points at each turbine for each wind direction and wind speed in the simulation.
        This creates the underlying data structure for the calculation.

        arrays have shape
        (n wind directions, n wind speeds, n turbines, m grid spanwise, m grid vertically)
        - dimension 1: each wind direction
        - dimension 2: each wind speed
        - dimension 3: each turbine
        - dimension 4: number of points in the spanwise direction (ngrid)
        - dimension 5: number of points in the vertical dimension (ngrid)

        For example
        - x is [
            n wind direction,
            n wind speeds,
            n turbines,
            x-component of the points in the spanwise direction,
            x-component of the points in the vertical direction
        ]
        - y is [
            n wind direction,
            n wind speeds,
            n turbines,
            y-component of the points in the spanwise direction,
            y-component of the points in the vertical direction
        ]

        The x,y,z arrays contain the actual locations in that direction.

        # -   **self.grid_resolution** (*int*, optional): The square root of the number
        #             of points to use on the turbine grid. This number will be
        #             squared so that the points can be evenly distributed.
        #             Defaults to 5.

        If the grid conforms to the sequential solver interface,
        it must be sorted from upstream to downstream

        In a y-z plane on the rotor swept area, the -2 dimension is a column of
        points and the -1 dimension is the row number.
        So the following line prints the 0'th column of the the 0'th turbine's grid:
        print(grid.y_sorted[0,0,0,0,:])
        print(grid.z_sorted[0,0,0,0,:])
        And this line prints a single point
        print(grid.y_sorted[0,0,0,0,0])
        print(grid.z_sorted[0,0,0,0,0])
        Note that the x coordinates are all the same for the rotor plane.

        """
        # TODO: Where should we locate the coordinate system? Currently, its at
        # the foot of the turbine where the tower meets the ground.

        # These are the rotated coordinates of the wind turbines based on the wind direction
        x, y, z, self.x_center_of_rotation, self.y_center_of_rotation = rotate_coordinates_rel_west(
            self.wind_directions,
            self.turbine_coordinates_array,
        )

        # -   **rloc** (*float, optional): A value, from 0 to 1, that determines
        #         the width/height of the grid of points on the rotor as a ratio of
        #         the rotor radius.
        #         Defaults to 0.5.

        # Create the data for the turbine grids
        radius_ratio = 0.5
        disc_area_radius = radius_ratio * self.reference_turbine_diameter / 2
        template_grid = np.ones(
            (
                self.n_wind_directions,
                self.n_wind_speeds,
                self.n_turbines,
                self.grid_resolution,
                self.grid_resolution,
            ),
            dtype=floris_float_type
        )
        # Calculate the radial distance from the center of the turbine rotor.
        # If a grid resolution of 1 is selected, create a disc_grid of zeros, as
        # np.linspace would just return the starting value of -1 * disc_area_radius
        # which would place the point below the center of the rotor.
        if self.grid_resolution == 1:
            disc_grid = np.zeros((np.shape(disc_area_radius)[0], 1 ))
        else:
            disc_grid = np.linspace(
                -1 * disc_area_radius,
                disc_area_radius,
                self.grid_resolution,
                dtype=floris_float_type,
                axis=1
            )
        # Construct the turbine grids
        # Here, they are already rotated to the correct orientation for each wind direction
        _x = x[:, :, :, None, None] * template_grid

        ones_grid = np.ones(
            (self.n_turbines, self.grid_resolution, self.grid_resolution),
            dtype=floris_float_type
        )
        _y = y[:, :, :, None, None] + template_grid * ( disc_grid[None, None, :, :, None])
        _z = z[:, :, :, None, None] + template_grid * ( disc_grid[:, None, :] * ones_grid )

        # Sort the turbines at each wind direction

        # Get the sorted indices for the x coordinates. These are the indices
        # to sort the turbines from upstream to downstream for all wind directions.
        # Also, store the indices to sort them back for when the calculation finishes.
        self.sorted_indices = _x.argsort(axis=2)
        self.sorted_coord_indices = x.argsort(axis=2)
        self.unsorted_indices = self.sorted_indices.argsort(axis=2)

        # Put the turbine coordinates into the final arrays in their sorted order
        # These are the coordinates that should be used within the internal calculations
        # such as the wake models and the solvers.
        self.x_sorted = np.take_along_axis(_x, self.sorted_indices, axis=2)
        self.y_sorted = np.take_along_axis(_y, self.sorted_indices, axis=2)
        self.z_sorted = np.take_along_axis(_z, self.sorted_indices, axis=2)

        self.x = np.take_along_axis(self.x_sorted, self.unsorted_indices, axis=2)
        self.y = np.take_along_axis(self.y_sorted, self.unsorted_indices, axis=2)
        self.z = np.take_along_axis(self.z_sorted, self.unsorted_indices, axis=2)

@define
class CubatureGrid(Grid):
    """
    #TODO
    """
    sorted_indices: NDArrayInt = field(init=False)
    sorted_coord_indices: NDArrayInt = field(init=False)
    unsorted_indices: NDArrayInt = field(init=False)
    average_method = "cubic-cubature"

    def __attrs_post_init__(self) -> None:
        super().__attrs_post_init__()
        self.set_grid()

    def set_grid(self) -> None:
        """
        """
        # These are the rotated coordinates of the wind turbines based on the wind direction
        x, y, z = rotate_coordinates_rel_west(self.wind_directions, self.turbine_coordinates_array)

        # Coefficients
        N = self.grid_resolution
        self.cubature_coefficients = self._get_cubature_coefficients(N=N)

        # Generate grid points
        yv = np.kron(self.cubature_coefficients["r"], self.cubature_coefficients["q"])
        zv = np.kron(self.cubature_coefficients["r"], self.cubature_coefficients["t"])

        # Calculate weighing terms for the grid points
        self.cubature_coefficients["CUBcoeff"] = \
            np.kron(self.cubature_coefficients["A"],np.ones((1, N))) * self.cubature_coefficients["B"] / np.pi

        # Here, the coordinates are already rotated to the correct orientation for each
        # wind direction
        template_grid = np.ones(
            (
                self.n_wind_directions,
                self.n_wind_speeds,
                self.n_turbines,
                len(yv),  # Number of coordinates
                1,
            ),
            dtype=floris_float_type
        )
        _x = x[:, :, :, None, None] * template_grid
        _y = y[:, :, :, None, None] * template_grid
        _z = z[:, :, :, None, None] * template_grid
        for ti in range(self.n_turbines):
            _y[:, :, ti, :, :] += yv[None, None, :, None] * self.reference_turbine_diameter[ti] / 2.0
            _z[:, :, ti, :, :] += zv[None, None, :, None] * self.reference_turbine_diameter[ti] / 2.0

        # Sort the turbines at each wind direction

        # Get the sorted indices for the x coordinates. These are the indices
        # to sort the turbines from upstream to downstream for all wind directions.
        # Also, store the indices to sort them back for when the calculation finishes.
        self.sorted_indices = _x.argsort(axis=2)
        self.sorted_coord_indices = x.argsort(axis=2)
        self.unsorted_indices = self.sorted_indices.argsort(axis=2)

        # Put the turbine coordinates into the final arrays in their sorted order
        # These are the coordinates that should be used within the internal calculations
        # such as the wake models and the solvers.
        self.x_sorted = np.take_along_axis(_x, self.sorted_indices, axis=2)
        self.y_sorted = np.take_along_axis(_y, self.sorted_indices, axis=2)
        self.z_sorted = np.take_along_axis(_z, self.sorted_indices, axis=2)

        self.x = np.take_along_axis(self.x_sorted, self.unsorted_indices, axis=2)
        self.y = np.take_along_axis(self.y_sorted, self.unsorted_indices, axis=2)
        self.z = np.take_along_axis(self.z_sorted, self.unsorted_indices, axis=2)

    def _get_cubature_coefficients(self, N: int = 3):
        """Retrieve cubature integration coefficients.

        Args:
            N (int, optional): Order of the cubature integration. The total
            number of rotor points will be N^2. Defaults to 3.

        Returns:
            cubature_coefficients (dict): A dictionary containing the cubature
            integration coefficients, "r", "t", "q", "A" and "B".
        """

        if N == 1:
            r = [0.0000000000000000000000000]
            t = [0.0000000000000000000000000]
            q = [1.0000000000000000000000000]
            A = [1.0000000000000000000000000]
        elif N == 2:
            r = [-0.7071067811865475244008444, 0.7071067811865475244008444]
            t = [-0.7071067811865475244008444, 0.7071067811865475244008444]
            q = [ 0.7071067811865475244008444, 0.7071067811865475244008444]
            A = [ 0.5000000000000000000000000, 0.5000000000000000000000000]
        elif N == 3:
            r = [-0.8164965809277260327324280, 0.0000000000000000000000000, 0.8164965809277260327324280]
            t = [-0.8660254037844386467637232, 0.0000000000000000000000000, 0.8660254037844386467637232]
            q = [ 0.5000000000000000000000000, 1.0000000000000000000000000, 0.5000000000000000000000000]
            A = [ 0.3750000000000000000000000, 0.2500000000000000000000000, 0.3750000000000000000000000]
        elif N == 4:
            r = [-0.8880738339771152621607646,-0.4597008433809830609776340, 0.4597008433809830609776340, 0.8880738339771152621607646]
            t = [-0.9238795325112867561281832,-0.3826834323650897717284600, 0.3826834323650897717284600, 0.9238795325112867561281832]
            q = [ 0.3826834323650897717284600, 0.9238795325112867561281832, 0.9238795325112867561281832, 0.3826834323650897717284600]
            A = [ 0.2500000000000000000000000, 0.2500000000000000000000000, 0.2500000000000000000000000, 0.2500000000000000000000000]
        elif N == 5:
            r = [-0.9192110607898045793726291,-0.5958615826865180525340234, 0.0000000000000000000000000, 0.5958615826865180525340234, 0.9192110607898045793726291]
            t = [-0.9510565162951535721164393,-0.5877852522924731291687060, 0.0000000000000000000000000, 0.5877852522924731291687060, 0.9510565162951535721164393]
            q = [ 0.3090169943749474241022934, 0.8090169943749474241022934, 1.0000000000000000000000000, 0.8090169943749474241022934, 0.3090169943749474241022934]
            A = [ 0.1882015313502336375250377, 0.2562429130942108069194067, 0.1111111111111111111111111, 0.2562429130942108069194067, 0.1882015313502336375250377]
        elif N == 6:
            r = [-0.9419651451198933233901941,-0.7071067811865475244008444,-0.3357106870197288066698994, 0.3357106870197288066698994, 0.7071067811865475244008444, 0.9419651451198933233901941]
            t = [-0.9659258262890682867497432,-0.7071067811865475244008444,-0.2588190451025207623488988, 0.2588190451025207623488988, 0.7071067811865475244008444, 0.9659258262890682867497432]
            q = [ 0.2588190451025207623488988, 0.7071067811865475244008444, 0.9659258262890682867497432, 0.9659258262890682867497432, 0.7071067811865475244008444, 0.2588190451025207623488988]
            A = [ 0.1388888888888888888888889, 0.2222222222222222222222222, 0.1388888888888888888888889, 0.1388888888888888888888889, 0.2222222222222222222222222, 0.1388888888888888888888889]
        elif N == 7:
            r = [-0.9546790248493448767148503,-0.7684615381131740734708478,-0.4608042298407784190147371, 0.0000000000000000000000000, 0.4608042298407784190147371, 0.7684615381131740734708478, 0.9546790248493448767148503]
            t = [-0.9749279121818236070181317,-0.7818314824680298087084445,-0.4338837391175581204757683, 0.0000000000000000000000000, 0.4338837391175581204757683, 0.7818314824680298087084445, 0.9749279121818236070181317]
            q = [ 0.2225209339563144042889026, 0.6234898018587335305250049, 0.9009688679024191262361023, 1.0000000000000000000000000, 0.9009688679024191262361023, 0.6234898018587335305250049, 0.2225209339563144042889026]
            A = [ 0.1102311055883841876377392, 0.1940967344215859403901162, 0.1644221599900298719721446, 0.0625000000000000000000000, 0.1644221599900298719721446, 0.1940967344215859403901162, 0.1102311055883841876377392]
        elif N == 8:
            r = [-0.9646596061808674528345806,-0.8185294874300058668603761,-0.5744645143153507855310459,-0.2634992299855422962484895, 0.2634992299855422962484895, 0.5744645143153507855310459, 0.8185294874300058668603761, 0.9646596061808674528345806]
            t = [-0.9807852804032304491261822,-0.8314696123025452370787884,-0.5555702330196022247428308,-0.1950903220161282678482849, 0.1950903220161282678482849, 0.5555702330196022247428308, 0.8314696123025452370787884, 0.9807852804032304491261822]
            q = [ 0.1950903220161282678482849, 0.5555702330196022247428308, 0.8314696123025452370787884, 0.9807852804032304491261822, 0.9807852804032304491261822, 0.8314696123025452370787884, 0.5555702330196022247428308, 0.1950903220161282678482849]
            A = [ 0.0869637112843634643432660, 0.1630362887156365356567340, 0.1630362887156365356567340, 0.0869637112843634643432660, 0.0869637112843634643432660, 0.1630362887156365356567340, 0.1630362887156365356567340, 0.0869637112843634643432660]
        elif N == 9:
            r = [-0.9710282199223060261836893,-0.8503863747508400503582112,-0.6452980455813291706201889,-0.3738447061866471744516959, 0.0000000000000000000000000, 0.3738447061866471744516959, 0.6452980455813291706201889, 0.8503863747508400503582112, 0.9710282199223060261836893]
            t = [-0.9848077530122080593667430,-0.8660254037844386467637232,-0.6427876096865393263226434,-0.3420201433256687330440996, 0.0000000000000000000000000, 0.3420201433256687330440996, 0.6427876096865393263226434, 0.8660254037844386467637232, 0.9848077530122080593667430]
            q = [ 0.1736481776669303488517166, 0.5000000000000000000000000, 0.7660444431189780352023927, 0.9396926207859083840541093, 1.0000000000000000000000000, 0.9396926207859083840541093, 0.7660444431189780352023927, 0.5000000000000000000000000, 0.1736481776669303488517166]
            A = [ 0.0718567803956129706617061, 0.1406780075747310300960863, 0.1559132614878706270409275, 0.1115519505417853722012801, 0.0400000000000000000000000, 0.1115519505417853722012801, 0.1559132614878706270409275, 0.1406780075747310300960863, 0.0718567803956129706617061]
        elif N == 10:
            r = [-0.9762632447087885713212574,-0.8770602345636481685478274,-0.7071067811865475244008444,-0.4803804169063914437972190,-0.2165873427295972057980989, 0.2165873427295972057980989, 0.4803804169063914437972190, 0.7071067811865475244008444, 0.8770602345636481685478274, 0.9762632447087885713212574]
            t = [-0.9876883405951377261900402,-0.8910065241883678623597096,-0.7071067811865475244008444,-0.4539904997395467915604084,-0.1564344650402308690101053, 0.1564344650402308690101053, 0.4539904997395467915604084, 0.7071067811865475244008444, 0.8910065241883678623597096, 0.9876883405951377261900402]
            q = [ 0.1564344650402308690101053, 0.4539904997395467915604084, 0.7071067811865475244008444, 0.8910065241883678623597096, 0.9876883405951377261900402, 0.9876883405951377261900402, 0.8910065241883678623597096, 0.7071067811865475244008444, 0.4539904997395467915604084, 0.1564344650402308690101053]
            A = [ 0.0592317212640472718785660, 0.1196571676248416170103229, 0.1422222222222222222222222, 0.1196571676248416170103229, 0.0592317212640472718785660, 0.0592317212640472718785660, 0.1196571676248416170103229, 0.1422222222222222222222222, 0.1196571676248416170103229, 0.0592317212640472718785660]
        else:
            self.logger.warn(f"Incompatible order of cubature integration. Please select an integer value between '1' and '10' (current: N={N}).")

        cubature_coefficients = {
                "r": np.array(r, dtype=float),
                "t": np.array(t, dtype=float),
                "q": np.array(q, dtype=float),
                "A": np.array(A, dtype=float),
                "B": np.pi/N,
            }

        return cubature_coefficients

@define
class FlowFieldGrid(Grid):
    """
    Args:
        grid_resolution (`Vec3`): The number of grid points to be created in each direction.
        turbine_coordinates (`list[Vec3]`): The collection of turbine coordinate (`Vec3`) objects.
        reference_turbine_diameter (:py:obj:`float`): The reference turbine's rotor diameter.
        grid_resolution (:py:obj:`int`): The number of points on each turbine
    """

    def __attrs_post_init__(self) -> None:
        super().__attrs_post_init__()
        self.set_grid()

    def set_grid(self) -> None:
        """
        Create a structured grid for the entire flow field domain.
        resolution: Vec3

        Calculates the domain bounds for the current wake model. The bounds
        are calculated based on preset extents from the
        given layout. The bounds consist of the minimum and maximum values
        in the x-, y-, and z-directions.

        If the Curl model is used, the predefined bounds are always set.

        First, sort the turbines so that we know the bounds in the correct orientation.
        Then, create the grid based on this wind-from-left orientation
        """

        # These are the rotated coordinates of the wind turbines based on the wind direction
        x, y, z, _, _ = rotate_coordinates_rel_west(
            self.wind_directions,
            self.turbine_coordinates_array
        )

        # Construct the arrays storing the grid points
        eps = 0.01
        xmin = min(x[0,0]) - 2 * self.reference_turbine_diameter
        xmax = max(x[0,0]) + 10 * self.reference_turbine_diameter
        ymin = min(y[0,0]) - 2 * self.reference_turbine_diameter
        ymax = max(y[0,0]) + 2 * self.reference_turbine_diameter
        zmin = 0 + eps
        zmax = 6 * max(z[0,0])

        x_points, y_points, z_points = np.meshgrid(
            np.linspace(xmin, xmax, int(self.grid_resolution[0])),
            np.linspace(ymin, ymax, int(self.grid_resolution[1])),
            np.linspace(zmin, zmax, int(self.grid_resolution[2])),
            indexing="ij"
        )

        self.x_sorted = x_points[None, None, :, :, :]
        self.y_sorted = y_points[None, None, :, :, :]
        self.z_sorted = z_points[None, None, :, :, :]

@define
class FlowFieldPlanarGrid(Grid):
    """
    Args:
        grid_resolution (`Vec3`): The number of grid points to be created in each direction.
        turbine_coordinates (`list[Vec3]`): The collection of turbine coordinate (`Vec3`) objects.
        reference_turbine_diameter (:py:obj:`float`): The reference turbine's rotor diameter.
        grid_resolution (:py:obj:`int`): The number of points on each turbine
    """
    normal_vector: str = field()
    planar_coordinate: float = field()
    x1_bounds: tuple = field(default=None)
    x2_bounds: tuple = field(default=None)

    sorted_indices: NDArrayInt = field(init=False)
    unsorted_indices: NDArrayInt = field(init=False)

    def __attrs_post_init__(self) -> None:
        super().__attrs_post_init__()
        self.set_grid()

    def set_grid(self) -> None:
        """
        Create a structured grid for the entire flow field domain.
        resolution: Vec3

        Calculates the domain bounds for the current wake model. The bounds
        are calculated based on preset extents from the
        given layout. The bounds consist of the minimum and maximum values
        in the x-, y-, and z-directions.

        If the Curl model is used, the predefined bounds are always set.

        First, sort the turbines so that we know the bounds in the correct orientation.
        Then, create the grid based on this wind-from-left orientation
        """
        # These are the rotated coordinates of the wind turbines based on the wind direction
        x, y, z, _, _ = rotate_coordinates_rel_west(
            self.wind_directions,
            self.turbine_coordinates_array
        )

        max_diameter = np.max(self.reference_turbine_diameter)

        if self.normal_vector == "z":  # Rules of thumb for horizontal plane
            if self.x1_bounds is None:
                self.x1_bounds = (np.min(x) - 2 * max_diameter, np.max(x) + 10 * max_diameter)

            if self.x2_bounds is None:
                self.x2_bounds = (np.min(y) - 2 * max_diameter, np.max(y) + 2 * max_diameter)

            # TODO figure out proper z spacing for GCH, currently set to +/- 10.0
            x_points, y_points, z_points = np.meshgrid(
                np.linspace(self.x1_bounds[0], self.x1_bounds[1], int(self.grid_resolution[0])),
                np.linspace(self.x2_bounds[0], self.x2_bounds[1], int(self.grid_resolution[1])),
                np.array([
                    float(self.planar_coordinate) - 10.0,
                    float(self.planar_coordinate),
                    float(self.planar_coordinate) + 10.0
                ]),
                indexing="ij"
            )

            self.x_sorted = x_points[None, None, :, :, :]
            self.y_sorted = y_points[None, None, :, :, :]
            self.z_sorted = z_points[None, None, :, :, :]

        elif self.normal_vector == "x":  # Rules of thumb for cross plane
            if self.x1_bounds is None:
                self.x1_bounds = (np.min(y) - 2 * max_diameter, np.max(y) + 2 * max_diameter)

            if self.x2_bounds is None:
                self.x2_bounds = (0.001, 6 * np.max(z))

            x_points, y_points, z_points = np.meshgrid(
                np.array([float(self.planar_coordinate)]),
                np.linspace(self.x1_bounds[0], self.x1_bounds[1], int(self.grid_resolution[0])),
                np.linspace(self.x2_bounds[0], self.x2_bounds[1], int(self.grid_resolution[1])),
                indexing="ij"
            )

            self.x_sorted = x_points[None, None, :, :, :]
            self.y_sorted = y_points[None, None, :, :, :]
            self.z_sorted = z_points[None, None, :, :, :]

        elif self.normal_vector == "y":  # Rules of thumb for y plane
            if self.x1_bounds is None:
                self.x1_bounds = (np.min(x) - 2 * max_diameter, np.max(x) + 10 * max_diameter)

            if self.x2_bounds is None:
                self.x2_bounds = (0.001, 6 * np.max(z))

            x_points, y_points, z_points = np.meshgrid(
                np.linspace(self.x1_bounds[0], self.x1_bounds[1], int(self.grid_resolution[0])),
                np.array([float(self.planar_coordinate)]),
                np.linspace(self.x2_bounds[0], self.x2_bounds[1], int(self.grid_resolution[1])),
                indexing="ij"
            )

            self.x_sorted = x_points[None, None, :, :, :]
            self.y_sorted = y_points[None, None, :, :, :]
            self.z_sorted = z_points[None, None, :, :, :]

        # self.sorted_indices = self.x.argsort(axis=2)
        # self.unsorted_indices = self.sorted_indices.argsort(axis=2)

        # Put the turbines into the final arrays in their sorted order
        # self.x = np.take_along_axis(self.x, self.sorted_indices, axis=2)
        # self.y = np.take_along_axis(self.y, self.sorted_indices, axis=2)
        # self.z = np.take_along_axis(self.z, self.sorted_indices, axis=2)

    # def finalize(self):
        # sorted_indices = self.x.argsort(axis=2)
        # unsorted_indices = sorted_indices.argsort(axis=2)

        # # print(self.x)

        # x_coordinates, y_coordinates, _ = self.turbine_coordinates_array.T

        # x_center_of_rotation = (np.min(x_coordinates) + np.max(x_coordinates)) / 2
        # y_center_of_rotation = (np.min(y_coordinates) + np.max(y_coordinates)) / 2
        # # print(x_center_of_rotation)
        # # print(y_center_of_rotation)
        # # lkj

        # self.x = np.take_along_axis(self.x, self.unsorted_indices, axis=2)
        # self.y = np.take_along_axis(self.y, self.unsorted_indices, axis=2)
        # self.z = np.take_along_axis(self.z, self.unsorted_indices, axis=2)
        # # print(self.x)

        # self.x, self.y, self.z = self._rotated_grid(
        #     -1 * self.wind_directions,
        #     (x_center_of_rotation, y_center_of_rotation)
        # )
        # TODO figure out how to un-rotate grid for plotting after it has been solved
        # pass

    # def _rotated_grid(self, angle, center_of_rotation):
    #     """
    #     Rotate the discrete flow field grid.
    #     """
    #     angle = ((angle - 270) % 360 + 360) % 360
    #     # angle = np.reshape(angle, (len(angle), 1, 1))
    #     xoffset = self.x - center_of_rotation[0]
    #     yoffset = self.y - center_of_rotation[1]
    #     rotated_x = (
    #         xoffset * cosd(angle) - yoffset * sind(angle) + center_of_rotation[0]
    #     )
    #     rotated_y = (
    #         xoffset * sind(angle) + yoffset * cosd(angle) + center_of_rotation[1]
    #     )
    #     return rotated_x, rotated_y, self.z

@define
class PointsGrid(Grid):
    """
    Args:
        turbine_coordinates (`list[Vec3]`): The list of turbine coordinates as `Vec3` objects.
        reference_turbine_diameter (:py:obj:`float`): The reference turbine's rotor diameter.
        wind_directions (:py:obj:`NDArrayFloat`): Wind directions supplied by the user.
        wind_speeds (:py:obj:`NDArrayFloat`): Wind speeds supplied by the user.
        grid_resolution (:py:obj:`int` | :py:obj:`Iterable(int,)`): Not used for PointsGrid, but
            required for the `Grid` super-class.
        time_series (:py:obj:`bool`): Flag to indicate whether the supplied wind data is a time
            series.
        points_x (:py:obj:`NDArrayFloat`): Array of x-components for the points in the grid.
        points_y (:py:obj:`NDArrayFloat`): Array of y-components for the points in the grid.
        points_z (:py:obj:`NDArrayFloat`): Array of z-components for the points in the grid.
        x_center_of_rotation (:py:obj:`float`, optional): Component of the centroid of the
            farm or area of interest. The PointsGrid will be rotated around this center
            of rotation to account for wind direction changes. If not supplied, the center
            of rotation will be the centroid of the points in the PointsGrid.
        y_center_of_rotation (:py:obj:`float`, optional): Component of the centroid of the
            farm or area of interest. The PointsGrid will be rotated around this center
            of rotation to account for wind direction changes. If not supplied, the center
            of rotation will be the centroid of the points in the PointsGrid.
    """
    points_x: NDArrayFloat = field(converter=floris_array_converter)
    points_y: NDArrayFloat = field(converter=floris_array_converter)
    points_z: NDArrayFloat = field(converter=floris_array_converter)
    x_center_of_rotation: float | None = field(default=None)
    y_center_of_rotation: float | None = field(default=None)

    def __attrs_post_init__(self) -> None:
        super().__attrs_post_init__()
        self.set_grid()

    def set_grid(self) -> None:
        """
        Set points for calculation based on a series of user-supplied coordinates.
        """
        point_coordinates = np.array(list(zip(self.points_x, self.points_y, self.points_z)))

        # These are the rotated coordinates of the wind turbines based on the wind direction
        x, y, z, _, _ = rotate_coordinates_rel_west(
            self.wind_directions,
            point_coordinates,
            x_center_of_rotation=self.x_center_of_rotation,
            y_center_of_rotation=self.y_center_of_rotation
        )
        self.x_sorted = x[:,:,:,None,None]
        self.y_sorted = y[:,:,:,None,None]
        self.z_sorted = z[:,:,:,None,None]<|MERGE_RESOLUTION|>--- conflicted
+++ resolved
@@ -150,12 +150,9 @@
     sorted_indices: NDArrayInt = field(init=False)
     sorted_coord_indices: NDArrayInt = field(init=False)
     unsorted_indices: NDArrayInt = field(init=False)
-<<<<<<< HEAD
-    average_method = "cubic-mean"
-=======
     x_center_of_rotation: NDArrayFloat = field(init=False)
     y_center_of_rotation: NDArrayFloat = field(init=False)
->>>>>>> 432ee7f9
+    average_method = "cubic-mean"
 
     def __attrs_post_init__(self) -> None:
         super().__attrs_post_init__()
