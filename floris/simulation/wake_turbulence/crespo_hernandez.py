--- conflicted
+++ resolved
@@ -13,11 +13,6 @@
 from typing import Any, Dict
 
 import numpy as np
-<<<<<<< HEAD
-import numexpr as ne
-from attrs import field, define
-
-=======
 from attrs import define, field
 
 from floris.simulation import (
@@ -27,9 +22,7 @@
     Grid,
     Turbine,
 )
->>>>>>> f88b8543
 from floris.utilities import cosd, sind
-from floris.simulation import Farm, Grid, Turbine, BaseModel, FlowField
 
 
 @define
