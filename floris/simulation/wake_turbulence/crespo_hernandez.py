# Copyright 2020 NREL

# Licensed under the Apache License, Version 2.0 (the "License"); you may not
# use this file except in compliance with the License. You may obtain a copy of
# the License at http://www.apache.org/licenses/LICENSE-2.0

# Unless required by applicable law or agreed to in writing, software
# distributed under the License is distributed on an "AS IS" BASIS, WITHOUT
# WARRANTIES OR CONDITIONS OF ANY KIND, either express or implied. See the
# License for the specific language governing permissions and limitations under
# the License.

from ...utilities import setup_logger
from .base_wake_turbulence import WakeTurbulence

class CrespoHernandez(WakeTurbulence):
    """
<<<<<<< HEAD
    CrespoHernandez is a wake-turbulence model that contains objects related
    to the wake turbulence model.

    CrespoHernandez is a subclass of
    :py:class:`floris.simulation.wake_velocity.WakeTurbulence` that is
    used to compute additional variability introduced to the flowfield by 
    operation of a wind turbine. Implementation of the model follows the 
    original formulation and limitations outlined in 
    :cite:`cht-crespo1996turbulence`.
    
    References:
        .. bibliography:: /source/refs.bib
            :style: unsrt
            :filter: docname in docnames
            :labelprefix: cht
            :keyprefix: cht-

    Raises:
        ValueError: Invalid value type given for initial
        ValueError: Invalid value type given for constant
        ValueError: Invalid value type given for ai
        ValueError: Invalid value type given for downstream
=======
    CrespoHernandez is a wake-turbulence model that is used to compute
    additional variability introduced to the flow field by operation of a wind
    turbine. Implementation of the model follows the original formulation and
    limitations outlined in [1].

    References:
        [1] Crespo, A., and J. Hernandez. "Turbulence characteristics in 
        wind-turbine wakes." *Journal of Wind Engineering and Industrial
        Aerodynamics* 61.1 (1996): 71-85.
>>>>>>> e670541f
    """
    default_parameters = {
        "initial": 0.5,
        "constant": 0.9,
        "ai": 0.75,
        "downstream": -0.325
    }

    def __init__(self, parameter_dictionary):
        """
<<<<<<< HEAD
        Initialize a CrespoHernandez wake turbulence object with the parameter 
        values listed below. If no parameter values are provided, default 
        values are used.

        Args:
            parameter_dictionary (dict): A dictionary as generated from the 
                input_reader with the following key-value pairs:

                - **initial**: A float that is the initial ambient
                  turbulence intensity, expressed as a decimal
                  fraction.
                - **constant**: A float that is the constant used to
                  scale the wake-added turbulence intensity.
                - **ai**: A float that is the axial induction factor
                  exponent used in in the calculation of wake-added
                  turbulence.
                - **downstream**: A float that is the exponent
                  applied to the distance downstream of an upstream
                  turbine normalized by the rotor diameter used in
                  the calculation of wake-added turbulence.
=======
        Stores model parameters for use by methods.

        Args:
            parameter_dictionary (dict): Model-specific parameters.
                Default values are used when a parameter is not included
                in `parameter_dictionary`. Possible key-value pairs include:

                -   **initial** (*float*): The initial ambient turbulence
                    intensity, expressed as a decimal fraction.
                -   **constant** (*float*): The constant used to scale the
                    wake-added turbulence intensity.
                -   **ai** (*float*): The axial induction factor exponent used
                    in in the calculation of wake-added turbulence.
                -   **downstream** (*float*): The exponent applied to the
                    distance downstream of an upstream turbine normalized by
                    the rotor diameter used in the calculation of wake-added
                    turbulence.
>>>>>>> e670541f
        """
        super().__init__(parameter_dictionary)
        self.logger = setup_logger(name=__name__)
        self.model_string = "crespo_hernandez"
        model_dictionary = self._get_model_dict(__class__.default_parameters)

        # turbulence parameters
        self.ti_initial = model_dictionary["initial"]
        self.ti_constant = model_dictionary["constant"]
        self.ti_ai = model_dictionary["ai"]
        self.ti_downstream = model_dictionary["downstream"]

    def function(self, ambient_TI, coord_ti, turbine_coord, turbine):
        """
<<<<<<< HEAD
        Main function for calculating wake added turbulence as a function of external conditions and wind turbine operation. This function is accessible through the :py:class:`floris.simulation.Wake` class as the :py:meth:`floris.simulation.Wake.turbulence_function` method.

        Args:
            ambient_TI (float): TI of the background flowfield.
            coord_ti (:py:class:`floris.utilities.Vec3`): Coordinate where TI 
               is to be calculated (e.g. downstream wind turbines).
            turbine_coord (:py:class:`floris.utilities.Vec3`): Coordinate of 
               the wind turbine adding turbulence to the flow.
            turbine (:py:class:`floris.simulation.Turbine`): Wind turbine 
               adding turbulence to the flow.

        Returns:
            float: Wake-added turbulence from the current
            wind turbine (**turbine**) at location specified by (**coord_ti**).
=======
        Calculates wake-added turbulence as a function of
        external conditions and wind turbine operation. This function is
        accessible through the :py:class:`~.wake.Wake` class as the
        :py:meth:`~.Wake.turbulence_function` method.

        Args:
            ambient_TI (float): TI of the background flow field.
            coord_ti (:py:class:`~.utilities.Vec3`): Coordinate where TI 
                is to be calculated (e.g. downstream wind turbines).
            turbine_coord (:py:class:`~.utilities.Vec3`): Coordinate of 
                the wind turbine adding turbulence to the flow.
            turbine (:py:class:`~.turbine.Turbine`): Wind turbine 
                adding turbulence to the flow.

        Returns:
            float: Wake-added turbulence from the current
                wind turbine (**turbine**) at location specified
                by (**coord_ti**).
>>>>>>> e670541f
        """
        ti_initial = ambient_TI

        # turbulence intensity calculation based on Crespo et. al.
        ti_calculation = self.ti_constant \
            * turbine.aI**self.ti_ai \
            * ti_initial**self.ti_initial \
            * ((coord_ti.x1 - turbine_coord.x1) / turbine.rotor_diameter)**self.ti_downstream

        # Update turbulence intensity of downstream turbines
        return ti_calculation

    @property
    def ti_initial(self):
        """
        Parameter that is the initial ambient turbulence intensity, expressed as
        a decimal (e.g. 10% TI -> 0.10).

        **Note:** This is a virtual property used to "get" or "set" a value.

        Args:
            ti_initial (float): Initial ambient turbulence intensity.

        Returns:
            float: Initial ambient turbulence intensity.
<<<<<<< HEAD
=======

        Raises:
            ValueError: Invalid value.
>>>>>>> e670541f
        """ 
        return self._ti_initial

    @ti_initial.setter
    def ti_initial(self, value):
        if type(value) is not float:
            err_msg = ('Invalid value type given for ' + \
                       'initial: {}, expected float.').format(value)
            self.logger.error(err_msg, stack_info=True)
            raise ValueError(err_msg)
        self._ti_initial = value
        if value != __class__.default_parameters['initial']:
            self.logger.info(
                ('Current value of initial, {0}, is not equal to tuned ' + \
                'value of {1}.').format(
                    value, __class__.default_parameters['initial']
                )
            )

    @property
    def ti_constant(self):
        """
        Constant parameter used to scale the wake-added turbulence
        intensity.

        **Note:** This is a virtual property used to "get" or "set" a value.

        Args:
            ti_constant (float): Scales the wake-added turbulence intensity.

        Returns:
            float: Scales the wake-added turbulence intensity.

        Raises:
            ValueError: Invalid value.
        """
        return self._ti_constant

    @ti_constant.setter
    def ti_constant(self, value):
        if type(value) is not float:
            err_msg = ('Invalid value type given for ' + \
                       'constant: {}, expected float.').format(value)
            self.logger.error(err_msg, stack_info=True)
            raise ValueError(err_msg)
        self._ti_constant = value
        if value != __class__.default_parameters['constant']:
            self.logger.info(
                ('Current value of constant, {0}, is not equal to tuned ' + \
                'value of {1}.').format(
                    value, __class__.default_parameters['constant']
                )
            )
    
    @property
    def ti_ai(self):
        """
        Axial induction factor exponent used in in the calculation of 
        wake-added turbulence.

        **Note:** This is a virtual property used to "get" or "set" a value.

        Args:
            ti_ai (float): Axial induction factor exponent for wake-added
              turbulence.

        Returns:
            float: Axial induction factor exponent for wake-added turbulence.

        Raises:
            ValueError: Invalid value.
        """
        return self._ti_ai

    @ti_ai.setter
    def ti_ai(self, value):
        if type(value) is not float:
            err_msg = ('Invalid value type given for ' + \
                       'ai: {}, expected float.').format(value)
            self.logger.error(err_msg, stack_info=True)
            raise ValueError(err_msg)
        self._ti_ai = value
        if value != __class__.default_parameters['ai']:
            self.logger.info(
                ('Current value of ai, {0}, is not equal to tuned ' + \
                'value of {1}.').format(
                    value, __class__.default_parameters['ai']
                )
            )

    @property
    def ti_downstream(self):
        """
        Exponent applied to the distance from an upstream turbine normalized by 
        the rotor diameter. Used in the calculation of wake-added turbulence.

        **Note:** This is a virtual property used to "get" or "set" a value.

        Args:
            ti_downstream (float): Downstream distance exponent for
              wake-added turbulence.

        Returns:
            float: Downstream distance exponent for wake-added turbulence.

        Raises:
            ValueError: Invalid value.
        """
        return self._ti_downstream

    @ti_downstream.setter
    def ti_downstream(self, value):
        if type(value) is not float:
            err_msg = ('Invalid value type given for ' + \
                       'downstream: {}, expected float.').format(value)
            self.logger.error(err_msg, stack_info=True)
            raise ValueError(err_msg)
        self._ti_downstream = value
        if value != __class__.default_parameters['downstream']:
            self.logger.info(
                ('Current value of downstream, {0}, is not equal to ' + \
                'tuned value of {1}.').format(
                    value, __class__.default_parameters['downstream']
                )
            )<|MERGE_RESOLUTION|>--- conflicted
+++ resolved
@@ -15,16 +15,10 @@
 
 class CrespoHernandez(WakeTurbulence):
     """
-<<<<<<< HEAD
-    CrespoHernandez is a wake-turbulence model that contains objects related
-    to the wake turbulence model.
-
-    CrespoHernandez is a subclass of
-    :py:class:`floris.simulation.wake_velocity.WakeTurbulence` that is
-    used to compute additional variability introduced to the flowfield by 
-    operation of a wind turbine. Implementation of the model follows the 
-    original formulation and limitations outlined in 
-    :cite:`cht-crespo1996turbulence`.
+    CrespoHernandez is a wake-turbulence model that is used to compute
+    additional variability introduced to the flow field by operation of a wind
+    turbine. Implementation of the model follows the original formulation and
+    limitations outlined in :cite:`cht-crespo1996turbulence`.
     
     References:
         .. bibliography:: /source/refs.bib
@@ -38,17 +32,7 @@
         ValueError: Invalid value type given for constant
         ValueError: Invalid value type given for ai
         ValueError: Invalid value type given for downstream
-=======
-    CrespoHernandez is a wake-turbulence model that is used to compute
-    additional variability introduced to the flow field by operation of a wind
-    turbine. Implementation of the model follows the original formulation and
-    limitations outlined in [1].
-
-    References:
-        [1] Crespo, A., and J. Hernandez. "Turbulence characteristics in 
-        wind-turbine wakes." *Journal of Wind Engineering and Industrial
-        Aerodynamics* 61.1 (1996): 71-85.
->>>>>>> e670541f
+    
     """
     default_parameters = {
         "initial": 0.5,
@@ -59,28 +43,6 @@
 
     def __init__(self, parameter_dictionary):
         """
-<<<<<<< HEAD
-        Initialize a CrespoHernandez wake turbulence object with the parameter 
-        values listed below. If no parameter values are provided, default 
-        values are used.
-
-        Args:
-            parameter_dictionary (dict): A dictionary as generated from the 
-                input_reader with the following key-value pairs:
-
-                - **initial**: A float that is the initial ambient
-                  turbulence intensity, expressed as a decimal
-                  fraction.
-                - **constant**: A float that is the constant used to
-                  scale the wake-added turbulence intensity.
-                - **ai**: A float that is the axial induction factor
-                  exponent used in in the calculation of wake-added
-                  turbulence.
-                - **downstream**: A float that is the exponent
-                  applied to the distance downstream of an upstream
-                  turbine normalized by the rotor diameter used in
-                  the calculation of wake-added turbulence.
-=======
         Stores model parameters for use by methods.
 
         Args:
@@ -98,7 +60,6 @@
                     distance downstream of an upstream turbine normalized by
                     the rotor diameter used in the calculation of wake-added
                     turbulence.
->>>>>>> e670541f
         """
         super().__init__(parameter_dictionary)
         self.logger = setup_logger(name=__name__)
@@ -113,22 +74,6 @@
 
     def function(self, ambient_TI, coord_ti, turbine_coord, turbine):
         """
-<<<<<<< HEAD
-        Main function for calculating wake added turbulence as a function of external conditions and wind turbine operation. This function is accessible through the :py:class:`floris.simulation.Wake` class as the :py:meth:`floris.simulation.Wake.turbulence_function` method.
-
-        Args:
-            ambient_TI (float): TI of the background flowfield.
-            coord_ti (:py:class:`floris.utilities.Vec3`): Coordinate where TI 
-               is to be calculated (e.g. downstream wind turbines).
-            turbine_coord (:py:class:`floris.utilities.Vec3`): Coordinate of 
-               the wind turbine adding turbulence to the flow.
-            turbine (:py:class:`floris.simulation.Turbine`): Wind turbine 
-               adding turbulence to the flow.
-
-        Returns:
-            float: Wake-added turbulence from the current
-            wind turbine (**turbine**) at location specified by (**coord_ti**).
-=======
         Calculates wake-added turbulence as a function of
         external conditions and wind turbine operation. This function is
         accessible through the :py:class:`~.wake.Wake` class as the
@@ -147,7 +92,6 @@
             float: Wake-added turbulence from the current
                 wind turbine (**turbine**) at location specified
                 by (**coord_ti**).
->>>>>>> e670541f
         """
         ti_initial = ambient_TI
 
@@ -173,12 +117,9 @@
 
         Returns:
             float: Initial ambient turbulence intensity.
-<<<<<<< HEAD
-=======
-
-        Raises:
-            ValueError: Invalid value.
->>>>>>> e670541f
+
+        Raises:
+            ValueError: Invalid value.
         """ 
         return self._ti_initial
 
