--- conflicted
+++ resolved
@@ -16,33 +16,6 @@
 
 class IshiharaQian(WakeTurbulence):
     """
-<<<<<<< HEAD
-    Ishihara is a wake velocity subclass that contains objects related to the
-    Gaussian wake model that include a near-wake correction.
-
-    Ishihara is a subclass of
-    :py:class:`floris.simulation.wake_velocity.WakeTurbulence` that is
-    used to compute the wake velocity deficit based on the Gaussian
-    wake model with self-similarity and a near wake correction. The Ishihara
-    wake model includes a Gaussian wake velocity deficit profile in the 
-    spanwise and vertical directions and includes the effects of ambient
-    turbulence, added turbulence from upstream wakes, as well as wind shear and 
-    wind veer. For more info, see :cite:`iqt-qian2018new`.
-    
-    References:
-        .. bibliography:: /source/refs.bib
-            :style: unsrt
-            :filter: docname in docnames
-            :labelprefix: iqt
-            :keyprefix: iqt-
-
-    Raises:
-        ValueError: Invalid value type given for kstar
-        ValueError: Invalid value type given for epsilon 
-        ValueError: Invalid value type given for d
-        ValueError: Invalid value type given for e 
-        ValueError: Invalid value type given for f 
-=======
     Ishihara is a wake velocity subclass that is used to compute the wake
     velocity deficit based on the Gaussian wake model with self-similarity and
     a near wake correction. The Ishihara wake model includes a Gaussian wake
@@ -55,7 +28,6 @@
         analytical wake model for wind turbines considering ambient turbulence
         intensities and thrust coefficient effects." *Journal of Wind
         Engineering and Industrial Aerodynamics* 177 (2018): 275-292.
->>>>>>> e670541f
     """
     default_parameters = {
         "kstar": {
@@ -87,48 +59,18 @@
 
     def __init__(self, parameter_dictionary):
         """
-<<<<<<< HEAD
-        Initialize a IshiharaQian wake turbulence object with the parameter 
-        values listed below. If no parameter values are provided, default 
-        values are used. 
-        
-        All model parameters combine a constant coefficient, 
-        the thrust coefficient of the turbine, andthe local turbulence 
-        intensity. Paremeter values are calculated with 
-        :func:`~ishihara_qian.IshiharaQian.function.parameter_value_from_dict`
-        as:
-=======
         Stores model parameters for use by methods.
 
         All model parameters combine a constant coefficient, the thrust
         coefficient of the turbine, and the local turbulence intensity.
         Paremeter values are calculated with 
         :py:meth:`~.IshiharaQian.parameter_value_from_dict` as:
->>>>>>> e670541f
 
         .. code-block:: python3 
 
             value = pdict["const"] * Ct ** pdict["Ct"] * TI ** pdict["TI"]
 
         Args:
-<<<<<<< HEAD
-            parameter_dictionary: A dictionary as generated from the 
-                input_reader with the following key-value pairs:
-
-                - **kstar**: A dict describing the parameters related to the 
-                  linear relationship between the turbulence intensity and the 
-                  width of the Gaussian wake shape.
-                - **epsilon**: A float that is a second parameter used to
-                  determine the linear relationship between the
-                  turbulence intensity and the width of the Gaussian
-                  wake shape.
-                - **d**: constant coefficient used in calculation of wake-added 
-                  turbulence.
-                - **e**: linear coefficient used in calculation of wake-added 
-                  turbulence.
-                - **f**: near-wake coefficient used in calculation of 
-                  wake-added turbulence.
-=======
             parameter_dictionary (dict): Model-specific parameters.
                 Default values are used when a parameter is not included
                 in `parameter_dictionary`. Possible key-value pairs include:
@@ -145,7 +87,6 @@
                     wake-added turbulence.
                 -   **f** (*dict*): Near-wake coefficient used in calculation
                     of wake-added turbulence.
->>>>>>> e670541f
         """
         super().__init__(parameter_dictionary)
         self.logger = setup_logger(name=__name__)
@@ -163,25 +104,6 @@
         # function(self, x_locations, y_locations, z_locations, turbine,
         #  turbine_coord, flow_field, turb_u_wake, sorted_map):
         """
-<<<<<<< HEAD
-        Main function for calculating wake added turbulence as a function of 
-            external conditions and wind turbine operation. This function is 
-            accessible through the :py:class:`floris.simulation.Wake` class as 
-            the :py:meth:`floris.simulation.Wake.turbulence_function` method.
-
-        Args:
-            ambient_TI (float): TI of the background flowfield.
-            coord_ti (:py:class:`floris.utilities.Vec3`): Coordinate where TI 
-               is to be calculated (e.g. downstream wind turbines).
-            turbine_coord (:py:class:`floris.utilities.Vec3`): Coordinate of 
-               the wind turbine adding turbulence to the flow.
-            turbine (:py:class:`floris.simulation.Turbine`): Wind turbine 
-               adding turbulence to the flow.
-
-        Returns:
-            float: Wake-added turbulence from the current
-            wind turbine (**turbine**) at location specified by (**coord_ti**).
-=======
         Calculates wake-added turbulence as a function of
         external conditions and wind turbine operation. This function is
         accessible through the :py:class:`~.wake.Wake` class as the
@@ -200,66 +122,7 @@
             float: Wake-added turbulence from the current
                 wind turbine (**turbine**) at location specified
                 by (**coord_ti**).
->>>>>>> e670541f
-        """
-        # # compute area overlap of wake on other turbines and update downstream
-        # # turbine turbulence intensities
-        # for coord_ti, turbine_ti in sorted_map:
-
-        #     if coord_ti.x1 > turbine_coord.x1 and np.abs(
-        #             turbine_coord.x2 -
-        #             coord_ti.x2) < 2 * turbine.rotor_diameter:
-        #         # only assess the effects of the current wake
-
-        #         # added turbulence model
-        #         ti_initial = turbine.turbulence_intensity
-
-        #         # turbine parameters
-        #         D = turbine.rotor_diameter
-        #         HH = turbine.hub_height
-        #         Ct = turbine.Ct
-
-        #         local_x = x_locations - turbine_coord.x1
-        #         local_y = y_locations - turbine_coord.x2
-        #         local_z = z_locations - turbine_coord.x3
-        #         # coordinate info
-        #         r = np.sqrt(local_y**2 + (local_z)**2)
-
-        #         def parameter_value_from_dict(pdict, Ct, ti_initial):
-        #             return pdict['const'] * Ct**(pdict['Ct']) * ti_initial**(
-        #                 pdict['TI'])
-
-        #         kstar = parameter_value_from_dict(self.kstar, Ct, ti_initial)
-        #         epsilon = parameter_value_from_dict(self.epsilon, Ct,
-        #                                             ti_initial)
-
-        #         d = parameter_value_from_dict(self.d, Ct, ti_initial)
-        #         e = parameter_value_from_dict(self.e, Ct, ti_initial)
-        #         f = parameter_value_from_dict(self.f, Ct, ti_initial)
-
-        #         k1 = np.cos(np.pi / 2 * (r / D - 0.5))**2
-        #         k1[r / D > 0.5] = 1.0
-
-        #         k2 = np.cos(np.pi / 2 * (r / D + 0.5))**2
-        #         k2[r / D > 0.5] = 0.0
-
-        #         # Representative wake width = \sigma / D
-        #         wake_width = kstar * (local_x / D) + epsilon
-
-        #         # Added turbulence intensity = \Delta I_1 (x,y,z)
-        #         delta = ti_initial * np.sin(np.pi * (HH - local_z) / HH)**2
-        #         delta[local_z >= HH] = 0.0
-        #         ti_calculation = 1 / (
-        #             d + e * (local_x / D) + f * (1 + (local_x / D))**(-2)) * (
-        #                 (k1 * np.exp(-(r - D / 2)**2 /
-        #                              (2 * (wake_width * D)**2))) +
-        #                 (k2 * np.exp(-(r + D / 2)**2 /
-        #                              (2 * (wake_width * D)**2)))) - delta
-
-        #         # Update turbulence intensity of downstream turbines
-        #         turbine_ti.turbulence_intensity = np.sqrt(
-        #             ti_calculation**2 + flow_field.turbulence_intensity**2)
-
+        """
         # added turbulence model
         ti_initial = ambient_TI
 
@@ -301,9 +164,6 @@
                                                (2 *
                                                 (wake_width * D)**2)))) - delta
 
-        # Update turbulence intensity of downstream turbines
-        # turbine_ti.turbulence_intensity = np.sqrt(
-        #     ti_calculation**2 + flow_field.turbulence_intensity**2)
         return ti_calculation
 
     def parameter_value_from_dict(pdict, Ct, ti_initial):
@@ -335,15 +195,6 @@
                 intensity and the width of the Gaussian wake shape with the 
                 following key-value pairs:
 
-<<<<<<< HEAD
-                - **const**: a float for the constant coefficient
-                - **Ct**: a float for the thrust coefficient exponent
-                - **TI**: a float for turbulence intensity exponent
-
-        Returns:
-            float: Factor for relationship between the turbulence intensity and
-            the width of the Gaussian wake shape.
-=======
                 - **const** (*float*): The constant coefficient.
                 - **Ct** (*float*): The thrust coefficient exponent.
                 - **TI** (*float*): The turbulence intensity exponent.
@@ -354,7 +205,6 @@
 
         Raises:
             ValueError: Invalid value.
->>>>>>> e670541f
         """
         return self._kstar
 
@@ -388,15 +238,6 @@
                 intensity and the width of the Gaussian wake shape with the 
                 following key-value pairs:
 
-<<<<<<< HEAD
-                - **const**: a float for the constant coefficient
-                - **Ct**: a float for the thrust coefficient exponent
-                - **TI**: a float for turbulence intensity exponent
-
-        Returns:
-            float: Factor for relationship between the turbulence intensity and
-            the width of the Gaussian wake shape.
-=======
                 - **const** (*float*): The constant coefficient.
                 - **Ct** (*float*): The thrust coefficient exponent.
                 - **TI** (*float*): The turbulence intensity exponent.
@@ -407,7 +248,6 @@
 
         Raises:
             ValueError: Invalid value.
->>>>>>> e670541f
         """
         return self._epsilon
 
@@ -439,15 +279,6 @@
             d (dict): Constant coefficient used in calculation of wake-added
                 turbulence with the following key-value pairs:
 
-<<<<<<< HEAD
-                - **const**: a float for the constant coefficient
-                - **Ct**: a float for the thrust coefficient exponent
-                - **TI**: a float for turbulence intensity exponent
-
-        Returns:
-            float: Constant coefficient used in calculation of wake-added
-            turbulence.
-=======
                 - **const** (*float*): The constant coefficient.
                 - **Ct** (*float*): The thrust coefficient exponent.
                 - **TI** (*float*): The turbulence intensity exponent.
@@ -458,7 +289,6 @@
 
         Raises:
             ValueError: Invalid value.
->>>>>>> e670541f
         """
         return self._d
 
@@ -490,15 +320,6 @@
             e (dict): Linear coefficient used in calculation of wake-added
                 turbulence with the following key-value pairs:
 
-<<<<<<< HEAD
-                - **const**: a float for the constant coefficient
-                - **Ct**: a float for the thrust coefficient exponent
-                - **TI**: a float for turbulence intensity exponent
-
-        Returns:
-            float: Linear coefficient used in calculation of wake-added
-            turbulence.
-=======
                 - **const** (*float*): The constant coefficient.
                 - **Ct** (*float*): The thrust coefficient exponent.
                 - **TI** (*float*): The turbulence intensity exponent.
@@ -509,7 +330,6 @@
 
         Raises:
             ValueError: Invalid value.
->>>>>>> e670541f
         """
         return self._e
 
@@ -541,15 +361,9 @@
             f (dict): Near-wake coefficient used in calculation of wake-added
                 turbulence with the following key-value pairs:
 
-<<<<<<< HEAD
-                - **const**: a float for the constant coefficient
-                - **Ct**: a float for the thrust coefficient exponent
-                - **TI**: a float for turbulence intensity exponent
-=======
-                - **const** (*float*): The constant coefficient.
-                - **Ct** (*float*): The thrust coefficient exponent.
-                - **TI** (*float*): The turbulence intensity exponent.
->>>>>>> e670541f
+                - **const** (*float*): The constant coefficient.
+                - **Ct** (*float*): The thrust coefficient exponent.
+                - **TI** (*float*): The turbulence intensity exponent.
 
         Returns:
             dict: Near-wake coefficient used in calculation of wake-added
