# Copyright 2020 NREL

# Licensed under the Apache License, Version 2.0 (the "License"); you may not
# use this file except in compliance with the License. You may obtain a copy of
# the License at http://www.apache.org/licenses/LICENSE-2.0

# Unless required by applicable law or agreed to in writing, software
# distributed under the License is distributed on an "AS IS" BASIS, WITHOUT
# WARRANTIES OR CONDITIONS OF ANY KIND, either express or implied. See the
# License for the specific language governing permissions and limitations under
# the License.

import numpy as np
from scipy.special import gamma
from ....utilities import cosd, sind, tand, setup_logger
from ..base_velocity_deficit import VelocityDeficit
from .gaussian_model_base import GaussianModel

<<<<<<< HEAD
class Gauss(GaussianModel):
    """
    [summary]

    #TODO Full doc string to be written.

    See :cite:`gvm-bastankhah2014new,gvm-abkar2015influence,gvm-bastankhah2016experimental,gvm-niayifar2016analytical,gvm-dilip2017wind,gvm-blondel2020alternative`.
    
    References:
        .. bibliography:: /source/refs.bib
            :style: unsrt
            :filter: docname in docnames
            :labelprefix: gvm
            :keyprefix: gvm-

    Args:
        GaussianModel ([type]): [description]

    Raises:
        ValueError: [description]
        ValueError: [description]
        ValueError: [description]
        ValueError: [description]
=======

class Gauss(GaussianModel):
    """
    The new Gauss model blends the previously implemented Gussian model based
    on [1-5] with the super-Gaussian model of [6].  The blending is meant to
    provide consistency with previous results in the far wake while improving
    prediction of the near wake.

    References:
        [1] Abkar, M. and Porte-Agel, F. "Influence of atmospheric stability on
        wind-turbine wakes: A large-eddy simulation study." *Physics of
        Fluids*, 2015.

        [2] Bastankhah, M. and Porte-Agel, F. "A new analytical model for
        wind-turbine wakes." *Renewable Energy*, 2014.

        [3] Bastankhah, M. and Porte-Agel, F. "Experimental and theoretical
        study of wind turbine wakes in yawed conditions." *J. Fluid
        Mechanics*, 2016.

        [4] Niayifar, A. and Porte-Agel, F. "Analytical modeling of wind farms:
        A new approach for power prediction." *Energies*, 2016.

        [5] Dilip, D. and Porte-Agel, F. "Wind turbine wake mitigation through
        blade pitch offset." *Energies*, 2017.

        [6] Blondel, F. and Cathelain, M. "An alternative form of the
        super-Gaussian wind turbine wake model." *Wind Energ. Sci. Discuss.*,
        2020.

        [7] King, J., Fleming, P., King, R., Martínez-Tossas, L. A., Bay, C. J
        , Mudafort, R., and Simley, E.: Controls-Oriented Model for Secondary
        Effects of Wake Steering, *Wind Energ. Sci. Discuss.*, 
        https://doi.org/10.5194/wes-2020-3, in review, 2020.

    Raises:
        ValueError: Invalid value type given for ka.
        ValueError: Invalid value type given for kb.
        ValueError: Invalid value type given for alpha.
        ValueError: Invalid value type given for beta.
>>>>>>> e670541f
    """
    default_parameters = {
        'ka': 0.38,
        'kb': 0.004,
        'alpha': 0.58,
        'beta': 0.077,
        'calculate_VW_velocities':True,
        'use_yaw_added_recovery':True,
        'yaw_recovery_alpha':0.03,
        'eps_gain':0.3
    }

    def __init__(self, parameter_dictionary):
        """
        Stores model parameters for use by methods.

        Args:
            parameter_dictionary (dict): Model-specific parameters.
                Default values are used when a parameter is not included
                in `parameter_dictionary`. Possible key-value pairs include:

                    -   **ka**: Parameter used to determine the linear
                        relationship between the turbulence intensity and the
                        width of the Gaussian wake shape.
                    -   **kb**: Parameter used to determine the linear
                        relationship between the turbulence intensity and the
                        width of the Gaussian wake shape.
                    -   **alpha**: Parameter that determines the dependence of
                        the downstream boundary between the near wake and far
                        wake region on the turbulence intensity.
                    -   **beta**: Parameter that determines the dependence of
                        the downstream boundary between the near wake and far
                        wake region on the turbine's induction factor.
                    -   **calculate_VW_velocities**: Flag to enable the
                        calculation of V- and W-component velocities using
                        methods developed in [7].
                    -   **use_yaw_added_recovery**: Flag to use yaw added
                        recovery on the wake velocity using methods developed
                        in [7].
                    -   **yaw_recovery_alpha**: Tuning value for yaw added
                        recovery on the wake velocity using methods developed
                        in [7].
                    -   **eps_gain**: Tuning value for calculating the V- and
                        W-component velocities using methods developed in [7].

        """
        super().__init__(parameter_dictionary)
        self.logger = setup_logger(name=__name__)

        self.model_string = "gauss"
        model_dictionary = self._get_model_dict(__class__.default_parameters)

        # wake expansion parameters
        self.ka = model_dictionary["ka"]
        self.kb = model_dictionary["kb"]

        # near wake / far wake boundary parameters
        self.alpha = model_dictionary["alpha"]
        self.beta = model_dictionary["beta"]

        # GCH Parameters
        self.calculate_VW_velocities = model_dictionary["calculate_VW_velocities"]
        self.use_yaw_added_recovery = model_dictionary["use_yaw_added_recovery"]
        self.yaw_recovery_alpha = model_dictionary["yaw_recovery_alpha"]
        self.eps_gain = model_dictionary["eps_gain"]

    def function(self, x_locations, y_locations, z_locations, turbine, turbine_coord, deflection_field, flow_field):
        """
        Using the blended Gaussian wake model, this method calculates and
        returns the wake velocity deficits, caused by the specified turbine,
        relative to the freestream velocities at the grid of points
        comprising the wind farm flow field.

        Args:
            x_locations (np.array): An array of floats that contains the
                streamwise direction grid coordinates of the flow field
                domain (m).
            y_locations (np.array): An array of floats that contains the grid
                coordinates of the flow field domain in the direction normal to
                x and parallel to the ground (m).
            z_locations (np.array): An array of floats that contains the grid
                coordinates of the flow field domain in the vertical
                direction (m).
            turbine (:py:obj:`floris.simulation.turbine`): Object that
                represents the turbine creating the wake.
            turbine_coord (:py:obj:`floris.utilities.Vec3`): Object containing
                the coordinate of the turbine creating the wake (m).
            deflection_field (np.array): An array of floats that contains the 
                amount of wake deflection in meters in the y direction at each
                grid point of the flow field.
            flow_field (:py:class:`floris.simulation.flow_field`): Object
                containing the flow field information for the wind farm.

        Returns:
            np.array, np.array, np.array:
                Three arrays of floats that contain the wake velocity
                deficit in m/s created by the turbine relative to the freestream
                velocities for the U, V, and W components, aligned with the x, y,
                and z directions, respectively. The three arrays contain the
                velocity deficits at each grid point in the flow field.
        """
        # added turbulence model
        TI = turbine.current_turbulence_intensity

        # turbine parameters
        D = turbine.rotor_diameter
        HH = turbine.hub_height
        yaw = -1 * turbine.yaw_angle  # opposite sign convention in this model
        Ct = turbine.Ct
        U_local = flow_field.u_initial

        # wake deflection
        delta = deflection_field

        xR, _ = GaussianModel.mask_upstream_wake(y_locations, turbine_coord, yaw)

        # Compute scaled variables (Eq 1, pp 3 of ref. [1] in docstring)
        x_tilde = (x_locations - turbine_coord.x1) / D

        # Over-ride the values less than xR, these go away anyway
        x_tilde[x_locations < xR] = 0 #np.mean(x_tilde[x_locations >= xR] )

        r_tilde = np.sqrt( (y_locations - turbine_coord.x2 - delta)**2 + (z_locations - HH)**2, dtype=np.float128) / D

        beta = ( 1 + np.sqrt(1 - Ct * cosd(yaw)) )  /  (2 * ( 1 + np.sqrt(1 - Ct) ) )

        a_s = self.ka # Force equality to previous parameters to reduce new parameters
        b_s = self.kb # Force equality to previous parameters to reduce new parameters
        c_s = 0.5
        
        x0 = D * ( cosd(yaw) * (1 + np.sqrt(1 - Ct))) / (np.sqrt(2) * (4 * self.alpha * TI + 2 * self.beta * (1 - np.sqrt(1 - Ct)))) # + turbine_coord.x1
        sigma_tilde = (a_s * TI + b_s) * (x_tilde - x0/D) + c_s * np.sqrt(beta)
        
        # If not subtracting x0 as above, but I think equivalent
        # sigma_tilde = (a_s * TI + b_s) * (x_tilde - 0) + c_s * np.sqrt(beta)
        # sigma_tilde = sigma_tilde  - (a_s * TI + b_s) * x0/D

        a_f = 1.5 * 3.11
        b_f = 0.65 * -0.68
        c_f = 2.0
        n = a_f * np.exp(b_f * x_tilde) + c_f

        a1 = 2**(2 / n - 1)
        a2 = 2**(4 / n - 2)
        
        # These two lines seem to be equivalent
        C = a1 - np.sqrt(a2 - (n * Ct * cosd(yaw) / (16.0 * gamma(2/n) * np.sign(sigma_tilde) * np.abs(sigma_tilde)**(4/n) ) ) )
        # C = a1 - np.sqrt(a2 - (n * Ct * cosd(yaw) / (16.0 * gamma(2/n) * sigma_tilde**(4/n) ) ) )

        # Compute wake velocity (Eq 1, pp 3 of ref. [1] in docstring)
        velDef = GaussianModel.gaussian_function(U_local, C, r_tilde, n, sigma_tilde)
        velDef[x_locations < xR] = 0

        return velDef, np.zeros(np.shape(velDef)), np.zeros(np.shape(velDef))

    @property
    def ka(self):
        """
        Parameter used to determine the linear relationship between the 
        turbulence intensity and the width of the Gaussian wake shape.

        **Note:** This is a virtual property used to "get" or "set" a value.

        Args:
            value (float): Value to set.

        Returns:
            float: Value currently set.

        Raises:
            ValueError: Invalid value.
        """
        return self._ka

    @ka.setter
    def ka(self, value):
        if type(value) is not float:
            err_msg = ('Invalid value type given for ka: {}, ' + \
                       'expected float.').format(value)
            self.logger.error(err_msg, stack_info=True)
            raise ValueError(err_msg)
        self._ka = value
        if value != __class__.default_parameters['ka']:
            self.logger.info(
                ('Current value of ka, {0}, is not equal to tuned ' +
                'value of {1}.').format(
                    value, __class__.default_parameters['ka'])
                )

    @property
    def kb(self):
        """
        Parameter used to determine the linear relationship between the 
        turbulence intensity and the width of the Gaussian wake shape.

        **Note:** This is a virtual property used to "get" or "set" a value.

        Args:
            value (float): Value to set.

        Returns:
            float: Value currently set.

        Raises:
            ValueError: Invalid value.
        """
        return self._kb

    @kb.setter
    def kb(self, value):
        if type(value) is not float:
            err_msg = ('Invalid value type given for kb: {}, ' + \
                       'expected float.').format(value)
            self.logger.error(err_msg, stack_info=True)
            raise ValueError(err_msg)
        self._kb = value
        if value != __class__.default_parameters['kb']:
            self.logger.info(
                ('Current value of kb, {0}, is not equal to tuned ' +
                'value of {1}.').format(
                    value, __class__.default_parameters['kb'])
                )

    @property
    def alpha(self):
        """
        Parameter that determines the dependence of the downstream boundary
        between the near wake and far wake region on the turbulence
        intensity.

        **Note:** This is a virtual property used to "get" or "set" a value.

        Args:
            value (float): Value to set.

        Returns:
            float: Value currently set.

        Raises:
            ValueError: Invalid value.
        """
        return self._alpha

    @alpha.setter
    def alpha(self, value):
        if type(value) is not float:
            err_msg = ('Invalid value type given for alpha: {}, ' + \
                       'expected float.').format(value)
            self.logger.error(err_msg, stack_info=True)
            raise ValueError(err_msg)
        self._alpha = value
        if value != __class__.default_parameters['alpha']:
            self.logger.info(
                ('Current value of alpha, {0}, is not equal to tuned ' +
                'value of {1}.').format(
                    value, __class__.default_parameters['alpha'])
                )

    @property
    def beta(self):
        """
        Parameter that determines the dependence of the downstream boundary
        between the near wake and far wake region on the turbine's
        induction factor.

        **Note:** This is a virtual property used to "get" or "set" a value.

        Args:
            value (float): Value to set.

        Returns:
            float: Value currently set.

        Raises:
            ValueError: Invalid value.
        """
        return self._beta

    @beta.setter
    def beta(self, value):
        if type(value) is not float:
            err_msg = ('Invalid value type given for beta: {}, ' + \
                       'expected float.').format(value)
            self.logger.error(err_msg, stack_info=True)
            raise ValueError(err_msg)
        self._beta = value
        if value != __class__.default_parameters['beta']:
            self.logger.info(
                ('Current value of beta, {0}, is not equal to tuned ' +
                'value of {1}.').format(
                    value, __class__.default_parameters['beta'])
                )<|MERGE_RESOLUTION|>--- conflicted
+++ resolved
@@ -16,14 +16,14 @@
 from ..base_velocity_deficit import VelocityDeficit
 from .gaussian_model_base import GaussianModel
 
-<<<<<<< HEAD
 class Gauss(GaussianModel):
     """
-    [summary]
-
-    #TODO Full doc string to be written.
-
-    See :cite:`gvm-bastankhah2014new,gvm-abkar2015influence,gvm-bastankhah2016experimental,gvm-niayifar2016analytical,gvm-dilip2017wind,gvm-blondel2020alternative`.
+    The new Gauss model blends the previously implemented Gussian model based
+    on [1-5] with the super-Gaussian model of [6].  The blending is meant to
+    provide consistency with previous results in the far wake while improving
+    prediction of the near wake.
+    
+    See :cite:`gvm-bastankhah2014new,gvm-abkar2015influence,gvm-bastankhah2016experimental,gvm-niayifar2016analytical,gvm-dilip2017wind,gvm-blondel2020alternative,gvm-King2019Controls` for mor information on Gaussian wake velocity deficit models.
     
     References:
         .. bibliography:: /source/refs.bib
@@ -40,48 +40,6 @@
         ValueError: [description]
         ValueError: [description]
         ValueError: [description]
-=======
-
-class Gauss(GaussianModel):
-    """
-    The new Gauss model blends the previously implemented Gussian model based
-    on [1-5] with the super-Gaussian model of [6].  The blending is meant to
-    provide consistency with previous results in the far wake while improving
-    prediction of the near wake.
-
-    References:
-        [1] Abkar, M. and Porte-Agel, F. "Influence of atmospheric stability on
-        wind-turbine wakes: A large-eddy simulation study." *Physics of
-        Fluids*, 2015.
-
-        [2] Bastankhah, M. and Porte-Agel, F. "A new analytical model for
-        wind-turbine wakes." *Renewable Energy*, 2014.
-
-        [3] Bastankhah, M. and Porte-Agel, F. "Experimental and theoretical
-        study of wind turbine wakes in yawed conditions." *J. Fluid
-        Mechanics*, 2016.
-
-        [4] Niayifar, A. and Porte-Agel, F. "Analytical modeling of wind farms:
-        A new approach for power prediction." *Energies*, 2016.
-
-        [5] Dilip, D. and Porte-Agel, F. "Wind turbine wake mitigation through
-        blade pitch offset." *Energies*, 2017.
-
-        [6] Blondel, F. and Cathelain, M. "An alternative form of the
-        super-Gaussian wind turbine wake model." *Wind Energ. Sci. Discuss.*,
-        2020.
-
-        [7] King, J., Fleming, P., King, R., Martínez-Tossas, L. A., Bay, C. J
-        , Mudafort, R., and Simley, E.: Controls-Oriented Model for Secondary
-        Effects of Wake Steering, *Wind Energ. Sci. Discuss.*, 
-        https://doi.org/10.5194/wes-2020-3, in review, 2020.
-
-    Raises:
-        ValueError: Invalid value type given for ka.
-        ValueError: Invalid value type given for kb.
-        ValueError: Invalid value type given for alpha.
-        ValueError: Invalid value type given for beta.
->>>>>>> e670541f
     """
     default_parameters = {
         'ka': 0.38,
