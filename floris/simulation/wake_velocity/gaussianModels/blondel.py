--- conflicted
+++ resolved
@@ -19,20 +19,7 @@
 class Blondel(GaussianModel):
     """
     Blondel is a direct implementation of the super-Gaussian model
-    described in [1] with GCH disabled by default.
-    
-    References:
-        [1] Blondel, F. and Cathelain, M. "An alternative form of the
-        super-Gaussian wind turbine wake model." *Wind Energy Science
-        Disucssions*, 2020.
-
-        [2] King, J., Fleming, P., King, R., Martínez-Tossas, L. A., Bay, C. J,
-        Mudafort, R., and Simley, E.: Controls-Oriented Model for Secondary
-        Effects of Wake Steering, *Wind Energ. Sci. Discuss.*, 
-        https://doi.org/10.5194/wes-2020-3, in review, 2020.
-
-<<<<<<< HEAD
-    See :cite:`bcv-blondel2020alternative`.
+    described in :cite:`bcv-blondel2020alternative` with GCH disabled by default. See :cite:`bcv-King2019Controls` for info on GCH.
     
     References:
         .. bibliography:: /source/refs.bib
@@ -40,19 +27,6 @@
             :filter: docname in docnames
             :labelprefix: bcv
             :keyprefix: bcv-
-
-    Args:
-        VelocityDeficit ([type]): [description]
-    
-=======
->>>>>>> e670541f
-    Raises:
-        ValueError: Invalid value type given for a_s.
-        ValueError: Invalid value type given for b_s.
-        ValueError: Invalid value type given for c_s.
-        ValueError: Invalid value type given for a_f.
-        ValueError: Invalid value type given for b_f.
-        ValueError: Invalid value type given for c_f.
     """
     default_parameters = {
         "a_s": 0.3837,
