# Copyright 2021 NREL

# Licensed under the Apache License, Version 2.0 (the "License"); you may not
# use this file except in compliance with the License. You may obtain a copy of
# the License at http://www.apache.org/licenses/LICENSE-2.0

# Unless required by applicable law or agreed to in writing, software
# distributed under the License is distributed on an "AS IS" BASIS, WITHOUT
# WARRANTIES OR CONDITIONS OF ANY KIND, either express or implied. See the
# License for the specific language governing permissions and limitations under
# the License.

import copy

import numpy as np

from ....utilities import cosd, sind, tand
from .gaussian_model_base import GaussianModel
from ..base_velocity_deficit import VelocityDeficit


class LegacyGauss(GaussianModel):
    """
    The LegacyGauss model ports the previous Gauss model to the new FLORIS
    framework of inheritance of the GaussianModel. It is based on the gaussian
    wake models described in :cite:`glvm-bastankhah2014new`,
    :cite:`glvm-abkar2015influence`, :cite:`glvm-bastankhah2016experimental`,
    :cite:`glvm-niayifar2016analytical`, and :cite:`glvm-dilip2017wind`.

    References:
        .. bibliography:: /source/zrefs.bib
            :style: unsrt
            :filter: docname in docnames
            :keyprefix: glvm-
    """

    default_parameters = {
        "ka": 0.38,
        "kb": 0.004,
        "alpha": 0.58,
        "beta": 0.077,
        "calculate_VW_velocities": False,
        "use_yaw_added_recovery": False,
        "eps_gain": 0.2,
    }

    def __init__(self, parameter_dictionary):
        """
        Stores model parameters for use by methods.

        Args:
            parameter_dictionary (dict): Model-specific parameters.
                Default values are used when a parameter is not included
                in `parameter_dictionary`. Possible key-value pairs include:

                    -   **ka**: Parameter used to determine the linear
                        relationship between the turbulence intensity and the
                        width of the Gaussian wake shape.
                    -   **kb**: Parameter used to determine the linear
                        relationship between the turbulence intensity and the
                        width of the Gaussian wake shape.
                    -   **alpha**: Parameter that determines the dependence of
                        the downstream boundary between the near wake and far
                        wake region on the turbulence intensity.
                    -   **beta**: Parameter that determines the dependence of
                        the downstream boundary between the near wake and far
                        wake region on the turbine's induction factor.

        """

        super().__init__(parameter_dictionary)

        self.model_string = "gauss_legacy"
        model_dictionary = self._get_model_dict(__class__.default_parameters)

        # near wake / far wake boundary parameters
        self.alpha = model_dictionary["alpha"]
        self.beta = model_dictionary["beta"]

        # wake expansion parameters
        self.ka = model_dictionary["ka"]
        self.kb = model_dictionary["kb"]

        # GCH Parameters
        self.calculate_VW_velocities = model_dictionary["calculate_VW_velocities"]
        self.use_yaw_added_recovery = model_dictionary["use_yaw_added_recovery"]
        self.eps_gain = model_dictionary["eps_gain"]
        self.gch_gain = 1.0

    def function(
        self,
        x_locations,
        y_locations,
        z_locations,
        turbine,
        turbine_coord,
        deflection_field,
        flow_field,
    ):
        """
        Using the Gaussian wake model, this method calculates and
        returns the wake velocity deficits, caused by the specified turbine,
        relative to the freestream velocities at the grid of points
        comprising the wind farm flow field.

        Args:
            x_locations (np.array): An array of floats that contains the
                streamwise direction grid coordinates of the flow field
                domain (m).
            y_locations (np.array): An array of floats that contains the grid
                coordinates of the flow field domain in the direction normal to
                x and parallel to the ground (m).
            z_locations (np.array): An array of floats that contains the grid
                coordinates of the flow field domain in the vertical
                direction (m).
            turbine (:py:obj:`floris.simulation.turbine`): Object that
                represents the turbine creating the wake.
            turbine_coord (:py:obj:`floris.utilities.Vec3`): Object containing
                the coordinate of the turbine creating the wake (m).
            deflection_field (np.array): An array of floats that contains the
                amount of wake deflection in meters in the y direction at each
                grid point of the flow field.
            flow_field (:py:class:`floris.simulation.flow_field`): Object
                containing the flow field information for the wind farm.

        Returns:
            np.array, np.array, np.array:
                Three arrays of floats that contain the wake velocity
                deficit in m/s created by the turbine relative to the freestream
                velocities for the U, V, and W components, aligned with the x, y,
                and z directions, respectively. The three arrays contain the
                velocity deficits at each grid point in the flow field.
        """
        # veer (degrees)
        veer = flow_field.wind_veer

        TI_mixing = self.yaw_added_turbulence_mixing(
            turbine_coord, turbine, flow_field, x_locations, y_locations, z_locations
        )
<<<<<<< HEAD

        # RD and HH implications
        rd = 0.0  # make larger rotor diameter stronger in wake steering, bigger rotor diameter means YAR
        hh = 0.000001 # make hub height impact the wake recovery (increased HH means increased wake recovery
        TI_mixing_2 = TI_mixing + (hh * turbine.rotor_diameter * turbine.hub_height - 0.02)

        turbine.current_turbulence_intensity = (
            turbine.current_turbulence_intensity + self.gch_gain * TI_mixing
        )
        # turbulence_scaling = (126.0/turbine.rotor_diameter) * (turbine.hub_height/90.0) * np.mean([turbine.velocities]) / np.mean(flow_field.wind_map.grid_wind_speed)
        # turbulence_scaling = (126.0/turbine.rotor_diameter) * (turbine.hub_height/90.0) #* np.mean([turbine.velocities]) / np.mean(flow_field.wind_map.grid_wind_speed)
        # print(turbine.hub_height,turbine.rotor_diameter,turbulence_scaling)

        turbulence_scaling = 1.0
        TI = turbulence_scaling * copy.deepcopy(turbine.current_turbulence_intensity)  # + TI_mixing
        # TI = copy.deepcopy(turbine.current_turbulence_intensity)
=======
        turbine.current_turbulence_intensity = (
            turbine.current_turbulence_intensity + self.gch_gain * TI_mixing
        )
        TI = copy.deepcopy(turbine.current_turbulence_intensity)  # + TI_mixing
>>>>>>> ffd0013e

        # turbine parameters
        D = turbine.rotor_diameter
        HH = turbine.hub_height
        yaw = -1 * turbine.yaw_angle  # opposite sign convention in this model
        Ct = turbine.Ct
        U_local = flow_field.u_initial

        # wake deflection
        delta = deflection_field

        xR, _ = GaussianModel.mask_upstream_wake(y_locations, turbine_coord, yaw)
        uR, u0 = GaussianModel.initial_velocity_deficits(U_local, Ct)
        sigma_y0, sigma_z0 = GaussianModel.initial_wake_expansion(
            turbine, U_local, U_local, veer, uR, u0
        )

        # quantity that determines when the far wake starts
        x0 = (
            D
            * (cosd(yaw) * (1 + np.sqrt(1 - Ct)))
            / (
                np.sqrt(2)
                * (4 * self.alpha * TI + 2 * self.beta * (1 - np.sqrt(1 - Ct)))
            )
            + turbine_coord.x1
        )

        # velocity deficit in the near wake
        sigma_y = (((x0 - xR) - (x_locations - xR)) / (x0 - xR)) * 0.501 * D * np.sqrt(
            Ct / 2.0
        ) + ((x_locations - xR) / (x0 - xR)) * sigma_y0
        sigma_z = (((x0 - xR) - (x_locations - xR)) / (x0 - xR)) * 0.501 * D * np.sqrt(
            Ct / 2.0
        ) + ((x_locations - xR) / (x0 - xR)) * sigma_z0
        sigma_y[x_locations < xR] = 0.5 * D
        sigma_z[x_locations < xR] = 0.5 * D

        a = cosd(veer) ** 2 / (2 * sigma_y ** 2) + sind(veer) ** 2 / (2 * sigma_z ** 2)
        b = -sind(2 * veer) / (4 * sigma_y ** 2) + sind(2 * veer) / (4 * sigma_z ** 2)
        c = sind(veer) ** 2 / (2 * sigma_y ** 2) + cosd(veer) ** 2 / (2 * sigma_z ** 2)
        r = (
            a * ((y_locations - turbine_coord.x2) - delta) ** 2
            - 2 * b * ((y_locations - turbine_coord.x2) - delta) * ((z_locations - HH))
            + c * ((z_locations - HH)) ** 2
        )
        C = 1 - np.sqrt(
            np.clip(1 - (Ct * cosd(yaw) / (8.0 * sigma_y * sigma_z / D ** 2)), 0.0, 1.0)
        )

        velDef = GaussianModel.gaussian_function(U_local, C, r, 1, np.sqrt(0.5))
        velDef[x_locations < xR] = 0
        velDef[x_locations > x0] = 0

        rG = (
                a * ((y_locations - turbine_coord.x2) - delta) ** 2
                - 2 * b * ((y_locations - turbine_coord.x2) - delta) * ((z_locations + HH))
                + c * ((z_locations + HH)) ** 2
        )
        velDef2 = GaussianModel.gaussian_function(U_local, C, rG, 1, np.sqrt(0.5))
        velDef2[x_locations < xR] = 0
        velDef2[x_locations > x0] = 0

        # wake expansion in the lateral (y) and the vertical (z)
        ky = self.ka * TI + self.kb  # wake expansion parameters
        # print('Scaled TI: ', TI, TI*flow_field.turbulence_scaling)
        kz = self.ka * (TI) + self.kb  # wake expansion parameters
        sigma_y = ky * (x_locations - x0) + sigma_y0
        sigma_z = kz * (x_locations - x0) + sigma_z0
        sigma_y[x_locations < x0] = sigma_y0[x_locations < x0]
        sigma_z[x_locations < x0] = sigma_z0[x_locations < x0]

        # velocity deficit outside the near wake
        a = cosd(veer) ** 2 / (2 * sigma_y ** 2) + sind(veer) ** 2 / (2 * sigma_z ** 2)
        b = -sind(2 * veer) / (4 * sigma_y ** 2) + sind(2 * veer) / (4 * sigma_z ** 2)
        c = sind(veer) ** 2 / (2 * sigma_y ** 2) + cosd(veer) ** 2 / (2 * sigma_z ** 2)
        r = (
            a * (y_locations - turbine_coord.x2 - delta) ** 2
            - 2 * b * (y_locations - turbine_coord.x2 - delta) * (z_locations - HH)
            + c * (z_locations - HH) ** 2
        )
<<<<<<< HEAD
        rG = (
                a * (y_locations - turbine_coord.x2 - delta) ** 2
                - 2 * b * (y_locations - turbine_coord.x2 - delta) * (z_locations + HH)
                + c * (z_locations + HH) ** 2
        )
=======
>>>>>>> ffd0013e
        C = 1 - np.sqrt(
            np.clip(1 - (Ct * cosd(yaw) / (8.0 * sigma_y * sigma_z / D ** 2)), 0.0, 1.0)
        )

        # compute velocities in the far wake
        velDef1 = GaussianModel.gaussian_function(U_local, C, r, 1, np.sqrt(0.5))
        velDef1[x_locations < x0] = 0

        velDef3 = GaussianModel.gaussian_function(U_local, C, rG, 1, np.sqrt(0.5))
        velDef3[x_locations < x0] = 0

        U = np.sqrt(velDef ** 2 + velDef1 ** 2)

        # Mirrored wake
        Ug = -np.sqrt(velDef2 ** 2 + velDef3 ** 2)

        return U - Ug, np.zeros(np.shape(velDef1)), np.zeros(np.shape(velDef1))

    @property
    def ka(self):
        """
        Parameter used to determine the linear relationship between the
        turbulence intensity and the width of the Gaussian wake shape.

        **Note:** This is a virtual property used to "get" or "set" a value.

        Args:
            value (float): Value to set.

        Returns:
            float: Value currently set.

        Raises:
            ValueError: Invalid value.
        """
        return self._ka

    @ka.setter
    def ka(self, value):
        if type(value) is not float:
            err_msg = (
                "Invalid value type given for ka: {}, " + "expected float."
            ).format(value)
            self.logger.error(err_msg, stack_info=True)
            raise ValueError(err_msg)
        self._ka = value
        if value != __class__.default_parameters["ka"]:
            self.logger.info(
                (
                    "Current value of ka, {0}, is not equal to tuned " + "value of {1}."
                ).format(value, __class__.default_parameters["ka"])
            )

    @property
    def kb(self):
        """
        Parameter used to determine the linear relationship between the
        turbulence intensity and the width of the Gaussian wake shape.

        **Note:** This is a virtual property used to "get" or "set" a value.

        Args:
            value (float): Value to set.

        Returns:
            float: Value currently set.

        Raises:
            ValueError: Invalid value.
        """
        return self._kb

    @kb.setter
    def kb(self, value):
        if type(value) is not float:
            err_msg = (
                "Invalid value type given for kb: {}, " + "expected float."
            ).format(value)
            self.logger.error(err_msg, stack_info=True)
            raise ValueError(err_msg)
        self._kb = value
        if value != __class__.default_parameters["kb"]:
            self.logger.info(
                (
                    "Current value of kb, {0}, is not equal to tuned " + "value of {1}."
                ).format(value, __class__.default_parameters["kb"])
            )

    @property
    def alpha(self):
        """
        Parameter that determines the dependence of the downstream boundary
        between the near wake and far wake region on the turbulence
        intensity.

        **Note:** This is a virtual property used to "get" or "set" a value.

        Args:
            value (float): Value to set.

        Returns:
            float: Value currently set.

        Raises:
            ValueError: Invalid value.
        """
        return self._alpha

    @alpha.setter
    def alpha(self, value):
        if type(value) is not float:
            err_msg = (
                "Invalid value type given for alpha: {}, " + "expected float."
            ).format(value)
            self.logger.error(err_msg, stack_info=True)
            raise ValueError(err_msg)
        self._alpha = value
        if value != __class__.default_parameters["alpha"]:
            self.logger.info(
                (
                    "Current value of alpha, {0}, is not equal to tuned "
                    + "value of {1}."
                ).format(value, __class__.default_parameters["alpha"])
            )

    @property
    def beta(self):
        """
        Parameter that determines the dependence of the downstream boundary
        between the near wake and far wake region on the turbine's
        induction factor.

        **Note:** This is a virtual property used to "get" or "set" a value.

        Args:
            value (float): Value to set.

        Returns:
            float: Value currently set.

        Raises:
            ValueError: Invalid value.
        """
        return self._beta

    @beta.setter
    def beta(self, value):
        if type(value) is not float:
            err_msg = (
                "Invalid value type given for beta: {}, " + "expected float."
            ).format(value)
            self.logger.error(err_msg, stack_info=True)
            raise ValueError(err_msg)
        self._beta = value
        if value != __class__.default_parameters["beta"]:
            self.logger.info(
                (
                    "Current value of beta, {0}, is not equal to tuned "
                    + "value of {1}."
                ).format(value, __class__.default_parameters["beta"])
            )<|MERGE_RESOLUTION|>--- conflicted
+++ resolved
@@ -137,29 +137,10 @@
         TI_mixing = self.yaw_added_turbulence_mixing(
             turbine_coord, turbine, flow_field, x_locations, y_locations, z_locations
         )
-<<<<<<< HEAD
-
-        # RD and HH implications
-        rd = 0.0  # make larger rotor diameter stronger in wake steering, bigger rotor diameter means YAR
-        hh = 0.000001 # make hub height impact the wake recovery (increased HH means increased wake recovery
-        TI_mixing_2 = TI_mixing + (hh * turbine.rotor_diameter * turbine.hub_height - 0.02)
-
         turbine.current_turbulence_intensity = (
             turbine.current_turbulence_intensity + self.gch_gain * TI_mixing
         )
-        # turbulence_scaling = (126.0/turbine.rotor_diameter) * (turbine.hub_height/90.0) * np.mean([turbine.velocities]) / np.mean(flow_field.wind_map.grid_wind_speed)
-        # turbulence_scaling = (126.0/turbine.rotor_diameter) * (turbine.hub_height/90.0) #* np.mean([turbine.velocities]) / np.mean(flow_field.wind_map.grid_wind_speed)
-        # print(turbine.hub_height,turbine.rotor_diameter,turbulence_scaling)
-
-        turbulence_scaling = 1.0
-        TI = turbulence_scaling * copy.deepcopy(turbine.current_turbulence_intensity)  # + TI_mixing
-        # TI = copy.deepcopy(turbine.current_turbulence_intensity)
-=======
-        turbine.current_turbulence_intensity = (
-            turbine.current_turbulence_intensity + self.gch_gain * TI_mixing
-        )
         TI = copy.deepcopy(turbine.current_turbulence_intensity)  # + TI_mixing
->>>>>>> ffd0013e
 
         # turbine parameters
         D = turbine.rotor_diameter
@@ -215,9 +196,9 @@
         velDef[x_locations > x0] = 0
 
         rG = (
-                a * ((y_locations - turbine_coord.x2) - delta) ** 2
-                - 2 * b * ((y_locations - turbine_coord.x2) - delta) * ((z_locations + HH))
-                + c * ((z_locations + HH)) ** 2
+            a * ((y_locations - turbine_coord.x2) - delta) ** 2
+            - 2 * b * ((y_locations - turbine_coord.x2) - delta) * ((z_locations + HH))
+            + c * ((z_locations + HH)) ** 2
         )
         velDef2 = GaussianModel.gaussian_function(U_local, C, rG, 1, np.sqrt(0.5))
         velDef2[x_locations < xR] = 0
@@ -241,14 +222,11 @@
             - 2 * b * (y_locations - turbine_coord.x2 - delta) * (z_locations - HH)
             + c * (z_locations - HH) ** 2
         )
-<<<<<<< HEAD
         rG = (
-                a * (y_locations - turbine_coord.x2 - delta) ** 2
-                - 2 * b * (y_locations - turbine_coord.x2 - delta) * (z_locations + HH)
-                + c * (z_locations + HH) ** 2
-        )
-=======
->>>>>>> ffd0013e
+            a * (y_locations - turbine_coord.x2 - delta) ** 2
+            - 2 * b * (y_locations - turbine_coord.x2 - delta) * (z_locations + HH)
+            + c * (z_locations + HH) ** 2
+        )
         C = 1 - np.sqrt(
             np.clip(1 - (Ct * cosd(yaw) / (8.0 * sigma_y * sigma_z / D ** 2)), 0.0, 1.0)
         )
