--- conflicted
+++ resolved
@@ -80,14 +80,9 @@
             # )
 
             idx = np.where(
-<<<<<<< HEAD
                 (np.abs(x_locations - coord.x1) == 0.0)
                 & (np.abs(y_locations - coord.x2) <= turbine.rotor_diameter)
                 & (np.abs(z_locations - turbine.hub_height) <= turbine.rotor_diameter)
-=======
-                (np.abs(x_locations - coord.x1) <= turbine.rotor_diameter / 4)
-                & (np.abs(y_locations - coord.x2) < turbine.rotor_diameter)
->>>>>>> ffd0013e
             )
 
             TKE = (1 / 2) * (
@@ -111,21 +106,25 @@
             # print('Current:', np.mean(ratio),np.mean(TI_mixing))
             # print(turbine.current_turbulence_intensity,TI_mixing)
 
-            eps = turbine.current_turbulence_intensity * 1.0 * 10 ** (-5)  # 10% TI = 28.0, 6.5% TI = 8.0
+            eps = (
+                turbine.current_turbulence_intensity * 1.0 * 10 ** (-5)
+            )  # 10% TI = 28.0, 6.5% TI = 8.0
             # print('eps: ', eps)
             L = np.logspace(-3, 3, 100)
             k = 2 * np.pi / L
-            tke = (1/2) * (u_prime ** 2)
+            tke = (1 / 2) * (u_prime ** 2)
             C = 1.5
-            eps = ((2 * tke / (3 * C)) * (1 / (-(1 / (np.max(k) ** (2 / 3))) + (1 / np.min(k) ** (2 / 3))))) ** (3 / 2)
+            eps = (
+                (2 * tke / (3 * C))
+                * (1 / (-(1 / (np.max(k) ** (2 / 3))) + (1 / np.min(k) ** (2 / 3))))
+            ) ** (3 / 2)
             # print('eps2: ', eps)
-            tke_rotor = self.energy_spectra(2*np.pi/(turbine.rotor_diameter / 2),C,eps)
-            tke_added = (1/2) * (v_prime[idx] ** 2 + w_prime[idx] ** 2)
+            tke_rotor = self.energy_spectra(
+                2 * np.pi / (turbine.rotor_diameter / 2), C, eps
+            )
+            tke_added = (1 / 2) * (v_prime[idx] ** 2 + w_prime[idx] ** 2)
             ratio = (tke_added) / tke_rotor
             TI_mixing = np.max(ratio) * turbine.current_turbulence_intensity
-            if turbine.yaw_angle == 25.0:
-                print(turbine.rotor_diameter, turbine.yaw_angle, np.mean(v_prime[idx]),np.mean(w_prime[idx]),np.mean(tke_added),np.mean(tke_rotor),np.mean(ratio))
-            # print((turbine.rotor_diameter/126)**5, np.mean(tke_rotor), np.max(tke_added), np.mean(tke), turbine.current_turbulence_intensity, TI_mixing)
         else:
             TI_mixing = 0.0
 
@@ -351,19 +350,19 @@
         zT = z_locations + 0.01 + (HH + D / 2)
         rT = yLocs ** 2 + zT ** 2
         V3 = (
-                (zT * Gamma_top)
-                / (2 * np.pi * rT)
-                * (1 - np.exp(-rT / (eps ** 2)))
-                * eps ** 2
-                / (4 * nu * (x_locations - coord.x1) / Uinf + eps ** 2)
+            (zT * Gamma_top)
+            / (2 * np.pi * rT)
+            * (1 - np.exp(-rT / (eps ** 2)))
+            * eps ** 2
+            / (4 * nu * (x_locations - coord.x1) / Uinf + eps ** 2)
         )
 
         W3 = (
-                (-yLocs * Gamma_top)
-                / (2 * np.pi * rT)
-                * (1 - np.exp(-rT / (eps ** 2)))
-                * eps ** 2
-                / (4 * nu * (x_locations - coord.x1) / Uinf + eps ** 2)
+            (-yLocs * Gamma_top)
+            / (2 * np.pi * rT)
+            * (1 - np.exp(-rT / (eps ** 2)))
+            * eps ** 2
+            / (4 * nu * (x_locations - coord.x1) / Uinf + eps ** 2)
         )
 
         # bottom vortex - ground
@@ -388,18 +387,18 @@
         zB = z_locations + 0.01 + (HH - D / 2)
         rB = yLocs ** 2 + zB ** 2
         V4 = (
-                (zB * Gamma_bottom)
-                / (2 * np.pi * rB)
-                * (1 - np.exp(-rB / (eps ** 2)))
-                * eps ** 2
-                / (4 * nu * (x_locations - coord.x1) / Uinf + eps ** 2)
+            (zB * Gamma_bottom)
+            / (2 * np.pi * rB)
+            * (1 - np.exp(-rB / (eps ** 2)))
+            * eps ** 2
+            / (4 * nu * (x_locations - coord.x1) / Uinf + eps ** 2)
         )
 
         W4 = (
-                ((-yLocs * Gamma_bottom) / (2 * np.pi * rB))
-                * (1 - np.exp(-rB / (eps ** 2)))
-                * eps ** 2
-                / (4 * nu * (x_locations - coord.x1) / Uinf + eps ** 2)
+            ((-yLocs * Gamma_bottom) / (2 * np.pi * rB))
+            * (1 - np.exp(-rB / (eps ** 2)))
+            * eps ** 2
+            / (4 * nu * (x_locations - coord.x1) / Uinf + eps ** 2)
         )
 
         # wake rotation vortex
@@ -444,51 +443,6 @@
             / (4 * nu * (x_locations - coord.x1) / Uinf + eps ** 2)
         )
 
-<<<<<<< HEAD
-=======
-        # wake rotation vortex
-        zC = z_locations + 0.01 - (HH)
-        rC = yLocs ** 2 + zC ** 2
-        V5 = (
-            (zC * Gamma_wake_rotation)
-            / (2 * np.pi * rC)
-            * (1 - np.exp(-rC / (eps ** 2)))
-            * eps ** 2
-            / (4 * nu * (x_locations - coord.x1) / Uinf + eps ** 2)
-        )
-
-        W5 = (
-            (-yLocs * Gamma_wake_rotation)
-            / (2 * np.pi * rC)
-            * (1 - np.exp(-rC / (eps ** 2)))
-            * eps ** 2
-            / (4 * nu * (x_locations - coord.x1) / Uinf + eps ** 2)
-        )
-
-        # wake rotation vortex - ground effect
-        yLocs = y_locations + 0.01 - coord.x2
-        zLocs = z_locations + 0.01 + HH
-        V6 = (
-            (
-                (
-                    (zLocs * -Gamma_wake_rotation)
-                    / (2 * np.pi * (yLocs ** 2 + zLocs ** 2))
-                )
-                * (1 - np.exp(-(yLocs ** 2 + zLocs ** 2) / (eps ** 2)))
-                + 0.0
-            )
-            * eps ** 2
-            / (4 * nu * (x_locations - coord.x1) / Uinf + eps ** 2)
-        )
-
-        W6 = (
-            ((-yLocs * -Gamma_wake_rotation) / (2 * np.pi * (yLocs ** 2 + zLocs ** 2)))
-            * (1 - np.exp(-(yLocs ** 2 + zLocs ** 2) / (eps ** 2)))
-            * eps ** 2
-            / (4 * nu * (x_locations - coord.x1) / Uinf + eps ** 2)
-        )
-
->>>>>>> ffd0013e
         # total spanwise velocity
         V = V1 + V2 + V3 + V4 + V5 + V6
         W = W1 + W2 + W3 + W4 + W5 + W6
