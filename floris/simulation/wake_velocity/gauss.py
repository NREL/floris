# Copyright 2021 NREL

# Licensed under the Apache License, Version 2.0 (the "License"); you may not
# use this file except in compliance with the License. You may obtain a copy of
# the License at http://www.apache.org/licenses/LICENSE-2.0

# Unless required by applicable law or agreed to in writing, software
# distributed under the License is distributed on an "AS IS" BASIS, WITHOUT
# WARRANTIES OR CONDITIONS OF ANY KIND, either express or implied. See the
# License for the specific language governing permissions and limitations under
# the License.

from typing import Any, Dict

<<<<<<< HEAD
import numpy as np
import numexpr as ne
from attrs import field, define
from numpy import exp

from floris.utilities import cosd, sind, tand
from floris.simulation import Farm, Grid, Turbine, BaseModel, FlowField
=======
import numexpr as ne
import numpy as np
from attrs import define, field

from floris.simulation import (
    BaseModel,
    Farm,
    FlowField,
    Grid,
    Turbine,
)
from floris.utilities import (
    cosd,
    sind,
    tand,
)
>>>>>>> f88b8543


@define
class GaussVelocityDeficit(BaseModel):

    alpha: float = field(default=0.58)
    beta: float = field(default=0.077)
    ka: float = field(default=0.38)
    kb: float = field(default=0.004)

    def prepare_function(
        self,
        grid: Grid,
        flow_field: FlowField,
    ) -> Dict[str, Any]:

<<<<<<< HEAD
        kwargs = dict(
            x=grid.x_sorted,
            y=grid.y_sorted,
            z=grid.z_sorted,
            u_initial=flow_field.u_initial_sorted,
            wind_veer=flow_field.wind_veer,
        )
=======
        kwargs = {
            "x": grid.x_sorted,
            "y": grid.y_sorted,
            "z": grid.z_sorted,
            "u_initial": flow_field.u_initial_sorted,
            "wind_veer": flow_field.wind_veer
        }
>>>>>>> f88b8543
        return kwargs

    # @profile
    def function(
        self,
        x_i: np.ndarray,
        y_i: np.ndarray,
        z_i: np.ndarray,
        axial_induction_i: np.ndarray,
        deflection_field_i: np.ndarray,
        yaw_angle_i: np.ndarray,
        turbulence_intensity_i: np.ndarray,
        ct_i: np.ndarray,
        hub_height_i: float,
        rotor_diameter_i: np.ndarray,
        # enforces the use of the below as keyword arguments and adherence to the
        # unpacking of the results from prepare_function()
        *,
        x: np.ndarray,
        y: np.ndarray,
        z: np.ndarray,
        u_initial: np.ndarray,
        wind_veer: float,
    ) -> None:

        # yaw_angle is all turbine yaw angles for each wind speed
        # Extract and broadcast only the current turbine yaw setting
        # for all wind speeds

        # Opposite sign convention in this model
        yaw_angle = -1 * yaw_angle_i

        # Initialize the velocity deficit
        uR = u_initial * ct_i / (2.0 * (1 - np.sqrt(1 - ct_i)))
        u0 = u_initial * np.sqrt(1 - ct_i)

        # Initial lateral bounds
        sigma_z0 = rotor_diameter_i * 0.5 * np.sqrt(uR / (u_initial + u0))
        sigma_y0 = sigma_z0 * cosd(yaw_angle) * cosd(wind_veer)

        # Compute the bounds of the near and far wake regions and a mask

        # Start of the near wake
        xR = x_i

        # Start of the far wake
        x0 = np.ones_like(u_initial)
<<<<<<< HEAD
        x0 *= rotor_diameter_i * cosd(yaw_angle) * (1 + np.sqrt(1 - ct_i))
        x0 /= np.sqrt(2) * (4 * self.alpha * turbulence_intensity_i + 2 * self.beta * (1 - np.sqrt(1 - ct_i)))
=======
        x0 *= rotor_diameter_i * cosd(yaw_angle) * (1 + np.sqrt(1 - ct_i) )
        x0 /= np.sqrt(2) * (
            4 * self.alpha * turbulence_intensity_i + 2 * self.beta * (1 - np.sqrt(1 - ct_i) )
        )
>>>>>>> f88b8543
        x0 += x_i

        # Initialize the velocity deficit array
        velocity_deficit = np.zeros_like(u_initial)

        # Masks
<<<<<<< HEAD
        # When we have only an inequality, the current turbine may be applied its own wake in cases where numerical precision
        # cause in incorrect comparison. We've applied a small bump to avoid this. "0.1" is arbitrary but it is a small, non zero value.
        
        # This mask defines the near wake; keeps the areas downstream of xR and upstream of x0
        near_wake_mask = (x > xR + 0.1) * (x < x0)
        far_wake_mask = x >= x0
=======
        # When we have only an inequality, the current turbine may be applied its own
        # wake in cases where numerical precision cause in incorrect comparison. We've
        # applied a small bump to avoid this. "0.1" is arbitrary but it is a small, non
        # zero value.

        # This mask defines the near wake; keeps the areas downstream of xR and upstream of x0
        near_wake_mask = np.array(x > xR + 0.1) * np.array(x < x0)
        far_wake_mask = np.array(x >= x0)
>>>>>>> f88b8543

        # Compute the velocity deficit in the NEAR WAKE region
        # ONLY If there are points within the near wake boundary
        # TODO: for the turbinegrid, do we need to do this near wake calculation at all?
        #       same question for any grid with a resolution larger than the near wake region
        if np.sum(near_wake_mask):

            # Calculate the wake expansion
<<<<<<< HEAD
            # This is a linear ramp from 0 to 1 from the start of the near wake to the start of the far wake.
            near_wake_ramp_up = (x - xR) / (x0 - xR)

            # Another linear ramp, but positive upstream of the far wake and negative in the far wake; 0 at the start of the far wake
=======

            # This is a linear ramp from 0 to 1 from the start of the near wake to the start
            # of the far wake.
            near_wake_ramp_up = (x - xR) / (x0 - xR)
            # Another linear ramp, but positive upstream of the far wake and negative in the
            # far wake; 0 at the start of the far wake
>>>>>>> f88b8543
            near_wake_ramp_down = (x0 - x) / (x0 - xR)
            # near_wake_ramp_down = -1 * (near_wake_ramp_up - 1)  # TODO: this is equivalent, right?

            sigma_y = near_wake_ramp_down * 0.501 * rotor_diameter_i * np.sqrt(ct_i / 2.0)
            sigma_y += near_wake_ramp_up * sigma_y0
<<<<<<< HEAD
            sigma_y = sigma_y * (x >= xR) + np.ones_like(sigma_y) * (x < xR) * 0.5 * rotor_diameter_i

            sigma_z = near_wake_ramp_down * 0.501 * rotor_diameter_i * np.sqrt(ct_i / 2.0)
            sigma_y += near_wake_ramp_up * sigma_z0
            sigma_z = sigma_z * (x >= xR) + np.ones_like(sigma_z) * (x < xR) * 0.5 * rotor_diameter_i
=======
            sigma_y *= np.array(x >= xR)
            sigma_y += np.ones_like(sigma_y) * np.array(x < xR) * 0.5 * rotor_diameter_i

            sigma_z = near_wake_ramp_down * 0.501 * rotor_diameter_i * np.sqrt(ct_i / 2.0)
            sigma_z += near_wake_ramp_up * sigma_z0
            sigma_z *= np.array(x >= xR)
            sigma_z += np.ones_like(sigma_z) * np.array(x < xR) * 0.5 * rotor_diameter_i
>>>>>>> f88b8543

            r, C = rC(
                wind_veer,
                sigma_y,
                sigma_z,
                y,
                y_i,
                deflection_field_i,
                z,
                hub_height_i,
                ct_i,
                yaw_angle,
                rotor_diameter_i,
            )

            near_wake_deficit = gaussian_function(C, r, 1, np.sqrt(0.5))
            near_wake_deficit *= near_wake_mask

            velocity_deficit += near_wake_deficit

        # Compute the velocity deficit in the FAR WAKE region
        if np.sum(far_wake_mask):

            # Wake expansion in the lateral (y) and the vertical (z)
            ky = self.ka * turbulence_intensity_i + self.kb  # wake expansion parameters
            kz = self.ka * turbulence_intensity_i + self.kb  # wake expansion parameters
            sigma_y = (ky * (x - x0) + sigma_y0) * far_wake_mask + sigma_y0 * (x < x0)
            sigma_z = (kz * (x - x0) + sigma_z0) * far_wake_mask + sigma_z0 * (x < x0)

            r, C = rC(
                wind_veer,
                sigma_y,
                sigma_z,
                y,
                y_i,
                deflection_field_i,
                z,
                hub_height_i,
                ct_i,
                yaw_angle,
                rotor_diameter_i,
            )

            far_wake_deficit = gaussian_function(C, r, 1, np.sqrt(0.5))
            far_wake_deficit *= far_wake_mask

            velocity_deficit += far_wake_deficit

        return velocity_deficit


# @profile
def rC(wind_veer, sigma_y, sigma_z, y, y_i, delta, z, HH, Ct, yaw, D):

    ## original
    # a = cosd(wind_veer) ** 2 / (2 * sigma_y ** 2) + sind(wind_veer) ** 2 / (2 * sigma_z ** 2)
    # b = -sind(2 * wind_veer) / (4 * sigma_y ** 2) + sind(2 * wind_veer) / (4 * sigma_z ** 2)
    # c = sind(wind_veer) ** 2 / (2 * sigma_y ** 2) + cosd(wind_veer) ** 2 / (2 * sigma_z ** 2)
    # r = (
    #     a * (y - y_i - delta) ** 2
    #     - 2 * b * (y - y_i - delta) * (z - HH)
    #     + c * (z - HH) ** 2
    # )
    # C = 1 - np.sqrt(np.clip(1 - (Ct * cosd(yaw) / (8.0 * sigma_y * sigma_z / D ** 2)), 0.0, 1.0))

    ## Precalculate some parts
    # twox_sigmay_2 = 2 * sigma_y ** 2
    # twox_sigmaz_2 = 2 * sigma_z ** 2
    # a = cosd(wind_veer) ** 2 / (twox_sigmay_2) + sind(wind_veer) ** 2 / (twox_sigmaz_2)
    # b = -sind(2 * wind_veer) / (2 * twox_sigmay_2) + sind(2 * wind_veer) / (2 * twox_sigmaz_2)
    # c = sind(wind_veer) ** 2 / (twox_sigmay_2) + cosd(wind_veer) ** 2 / (twox_sigmaz_2)
    # delta_y = y - y_i - delta
    # delta_z = z - HH
    # r = (a * (delta_y ** 2) - 2 * b * (delta_y) * (delta_z) + c * (delta_z ** 2))
    # C = 1 - np.sqrt(np.clip(1 - (Ct * cosd(yaw) / (8.0 * sigma_y * sigma_z / (D * D))), 0.0, 1.0))

    ## Numexpr
    wind_veer = np.deg2rad(wind_veer)
<<<<<<< HEAD
    a = ne.evaluate("cos(wind_veer) ** 2 / (2 * sigma_y ** 2) + sin(wind_veer) ** 2 / (2 * sigma_z ** 2)")
    b = ne.evaluate("-sin(2 * wind_veer) / (4 * sigma_y ** 2) + sin(2 * wind_veer) / (4 * sigma_z ** 2)")
    c = ne.evaluate("sin(wind_veer) ** 2 / (2 * sigma_y ** 2) + cos(wind_veer) ** 2 / (2 * sigma_z ** 2)")
    r = ne.evaluate("a * ( (y - y_i - delta) ** 2) - 2 * b * (y - y_i - delta) * (z - HH) + c * ((z - HH) ** 2)")
    cos_yaw = cosd(yaw)
    d = np.clip(ne.evaluate("1 - (Ct * cos_yaw / (8.0 * sigma_y * sigma_z / (D * D)))"), 0.0, 1.0)
=======
    a = ne.evaluate(
        "cos(wind_veer) ** 2 / (2 * sigma_y ** 2) + sin(wind_veer) ** 2 / (2 * sigma_z ** 2)"
    )
    b = ne.evaluate(
        "-sin(2 * wind_veer) / (4 * sigma_y ** 2) + sin(2 * wind_veer) / (4 * sigma_z ** 2)"
    )
    c = ne.evaluate(
        "sin(wind_veer) ** 2 / (2 * sigma_y ** 2) + cos(wind_veer) ** 2 / (2 * sigma_z ** 2)"
    )
    r = ne.evaluate(
        "a * ((y - y_i - delta) ** 2) - 2 * b * (y - y_i - delta) * (z - HH) + c * ((z - HH) ** 2)"
    )
    d = np.clip(1 - (Ct * cosd(yaw) / ( 8.0 * sigma_y * sigma_z / (D * D) )), 0.0, 1.0)
>>>>>>> f88b8543
    C = ne.evaluate("1 - sqrt(d)")
    return r, C


def mask_upstream_wake(mesh_y_rotated, x_coord_rotated, y_coord_rotated, turbine_yaw):
    yR = mesh_y_rotated - y_coord_rotated
    xR = yR * tand(turbine_yaw) + x_coord_rotated
    return xR, yR


def gaussian_function(C, r, n, sigma):
    result = ne.evaluate("C * exp(-1 * r ** n / (2 * sigma ** 2))")
    return result<|MERGE_RESOLUTION|>--- conflicted
+++ resolved
@@ -12,15 +12,6 @@
 
 from typing import Any, Dict
 
-<<<<<<< HEAD
-import numpy as np
-import numexpr as ne
-from attrs import field, define
-from numpy import exp
-
-from floris.utilities import cosd, sind, tand
-from floris.simulation import Farm, Grid, Turbine, BaseModel, FlowField
-=======
 import numexpr as ne
 import numpy as np
 from attrs import define, field
@@ -37,7 +28,6 @@
     sind,
     tand,
 )
->>>>>>> f88b8543
 
 
 @define
@@ -54,15 +44,6 @@
         flow_field: FlowField,
     ) -> Dict[str, Any]:
 
-<<<<<<< HEAD
-        kwargs = dict(
-            x=grid.x_sorted,
-            y=grid.y_sorted,
-            z=grid.z_sorted,
-            u_initial=flow_field.u_initial_sorted,
-            wind_veer=flow_field.wind_veer,
-        )
-=======
         kwargs = {
             "x": grid.x_sorted,
             "y": grid.y_sorted,
@@ -70,7 +51,6 @@
             "u_initial": flow_field.u_initial_sorted,
             "wind_veer": flow_field.wind_veer
         }
->>>>>>> f88b8543
         return kwargs
 
     # @profile
@@ -118,29 +98,16 @@
 
         # Start of the far wake
         x0 = np.ones_like(u_initial)
-<<<<<<< HEAD
-        x0 *= rotor_diameter_i * cosd(yaw_angle) * (1 + np.sqrt(1 - ct_i))
-        x0 /= np.sqrt(2) * (4 * self.alpha * turbulence_intensity_i + 2 * self.beta * (1 - np.sqrt(1 - ct_i)))
-=======
         x0 *= rotor_diameter_i * cosd(yaw_angle) * (1 + np.sqrt(1 - ct_i) )
         x0 /= np.sqrt(2) * (
             4 * self.alpha * turbulence_intensity_i + 2 * self.beta * (1 - np.sqrt(1 - ct_i) )
         )
->>>>>>> f88b8543
         x0 += x_i
 
         # Initialize the velocity deficit array
         velocity_deficit = np.zeros_like(u_initial)
 
         # Masks
-<<<<<<< HEAD
-        # When we have only an inequality, the current turbine may be applied its own wake in cases where numerical precision
-        # cause in incorrect comparison. We've applied a small bump to avoid this. "0.1" is arbitrary but it is a small, non zero value.
-        
-        # This mask defines the near wake; keeps the areas downstream of xR and upstream of x0
-        near_wake_mask = (x > xR + 0.1) * (x < x0)
-        far_wake_mask = x >= x0
-=======
         # When we have only an inequality, the current turbine may be applied its own
         # wake in cases where numerical precision cause in incorrect comparison. We've
         # applied a small bump to avoid this. "0.1" is arbitrary but it is a small, non
@@ -149,7 +116,6 @@
         # This mask defines the near wake; keeps the areas downstream of xR and upstream of x0
         near_wake_mask = np.array(x > xR + 0.1) * np.array(x < x0)
         far_wake_mask = np.array(x >= x0)
->>>>>>> f88b8543
 
         # Compute the velocity deficit in the NEAR WAKE region
         # ONLY If there are points within the near wake boundary
@@ -158,31 +124,17 @@
         if np.sum(near_wake_mask):
 
             # Calculate the wake expansion
-<<<<<<< HEAD
-            # This is a linear ramp from 0 to 1 from the start of the near wake to the start of the far wake.
-            near_wake_ramp_up = (x - xR) / (x0 - xR)
-
-            # Another linear ramp, but positive upstream of the far wake and negative in the far wake; 0 at the start of the far wake
-=======
 
             # This is a linear ramp from 0 to 1 from the start of the near wake to the start
             # of the far wake.
             near_wake_ramp_up = (x - xR) / (x0 - xR)
             # Another linear ramp, but positive upstream of the far wake and negative in the
             # far wake; 0 at the start of the far wake
->>>>>>> f88b8543
             near_wake_ramp_down = (x0 - x) / (x0 - xR)
             # near_wake_ramp_down = -1 * (near_wake_ramp_up - 1)  # TODO: this is equivalent, right?
 
             sigma_y = near_wake_ramp_down * 0.501 * rotor_diameter_i * np.sqrt(ct_i / 2.0)
             sigma_y += near_wake_ramp_up * sigma_y0
-<<<<<<< HEAD
-            sigma_y = sigma_y * (x >= xR) + np.ones_like(sigma_y) * (x < xR) * 0.5 * rotor_diameter_i
-
-            sigma_z = near_wake_ramp_down * 0.501 * rotor_diameter_i * np.sqrt(ct_i / 2.0)
-            sigma_y += near_wake_ramp_up * sigma_z0
-            sigma_z = sigma_z * (x >= xR) + np.ones_like(sigma_z) * (x < xR) * 0.5 * rotor_diameter_i
-=======
             sigma_y *= np.array(x >= xR)
             sigma_y += np.ones_like(sigma_y) * np.array(x < xR) * 0.5 * rotor_diameter_i
 
@@ -190,7 +142,6 @@
             sigma_z += near_wake_ramp_up * sigma_z0
             sigma_z *= np.array(x >= xR)
             sigma_z += np.ones_like(sigma_z) * np.array(x < xR) * 0.5 * rotor_diameter_i
->>>>>>> f88b8543
 
             r, C = rC(
                 wind_veer,
@@ -269,14 +220,6 @@
 
     ## Numexpr
     wind_veer = np.deg2rad(wind_veer)
-<<<<<<< HEAD
-    a = ne.evaluate("cos(wind_veer) ** 2 / (2 * sigma_y ** 2) + sin(wind_veer) ** 2 / (2 * sigma_z ** 2)")
-    b = ne.evaluate("-sin(2 * wind_veer) / (4 * sigma_y ** 2) + sin(2 * wind_veer) / (4 * sigma_z ** 2)")
-    c = ne.evaluate("sin(wind_veer) ** 2 / (2 * sigma_y ** 2) + cos(wind_veer) ** 2 / (2 * sigma_z ** 2)")
-    r = ne.evaluate("a * ( (y - y_i - delta) ** 2) - 2 * b * (y - y_i - delta) * (z - HH) + c * ((z - HH) ** 2)")
-    cos_yaw = cosd(yaw)
-    d = np.clip(ne.evaluate("1 - (Ct * cos_yaw / (8.0 * sigma_y * sigma_z / (D * D)))"), 0.0, 1.0)
-=======
     a = ne.evaluate(
         "cos(wind_veer) ** 2 / (2 * sigma_y ** 2) + sin(wind_veer) ** 2 / (2 * sigma_z ** 2)"
     )
@@ -290,7 +233,6 @@
         "a * ((y - y_i - delta) ** 2) - 2 * b * (y - y_i - delta) * (z - HH) + c * ((z - HH) ** 2)"
     )
     d = np.clip(1 - (Ct * cosd(yaw) / ( 8.0 * sigma_y * sigma_z / (D * D) )), 0.0, 1.0)
->>>>>>> f88b8543
     C = ne.evaluate("1 - sqrt(d)")
     return r, C
 
