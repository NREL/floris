--- conflicted
+++ resolved
@@ -74,9 +74,6 @@
     TSRs_sorted: NDArrayFloat = field(init=False, default=[])
     pPs: NDArrayFloat = field(init=False, default=[])
     pPs_sorted: NDArrayFloat = field(init=False, default=[])
-<<<<<<< HEAD
-    pTs_sorted: NDArrayFloat = field(init=False, default=[])
-=======
     pTs: NDArrayFloat = field(init=False, default=[])
     pTs_sorted: NDArrayFloat = field(init=False, default=[])
     ref_tilt_cp_cts: NDArrayFloat = field(init=False, default=[])
@@ -84,7 +81,6 @@
     correct_cp_ct_for_tilt: NDArrayFloat = field(init=False, default=[])
     correct_cp_ct_for_tilt_sorted: NDArrayFloat = field(init=False, default=[])
     turbine_fTilts: list = field(init=False, default=[])
->>>>>>> 68820b71
 
     def __attrs_post_init__(self) -> None:
         self.check_turbine_type()
@@ -269,25 +265,6 @@
             axis=2
         )
         self.ref_density_cp_cts_sorted = np.take_along_axis(
-<<<<<<< HEAD
-            self.ref_density_cp_cts * template_shape, 
-            sorted_coord_indices, 
-            axis=2
-        )
-        self.tilt_angles_sorted = np.take_along_axis(
-            self.tilt_angles * template_shape, 
-            sorted_coord_indices, 
-            axis=2
-        )
-        self.ref_tilt_cp_cts_sorted = np.take_along_axis(
-            self.ref_tilt_cp_cts * template_shape, 
-            sorted_coord_indices, 
-            axis=2
-        )
-        self.correct_cp_ct_for_tilt_sorted = np.take_along_axis(
-            self.correct_cp_ct_for_tilt * template_shape, 
-            sorted_coord_indices, 
-=======
             self.ref_density_cp_cts * template_shape,
             sorted_coord_indices,
             axis=2
@@ -300,7 +277,6 @@
         self.correct_cp_ct_for_tilt_sorted = np.take_along_axis(
             self.correct_cp_ct_for_tilt * template_shape,
             sorted_coord_indices,
->>>>>>> 68820b71
             axis=2
         )
         self.pPs_sorted = np.take_along_axis(
@@ -309,13 +285,6 @@
             axis=2
         )
         self.pTs_sorted = np.take_along_axis(
-<<<<<<< HEAD
-            self.pTs * template_shape, 
-            sorted_coord_indices, 
-            axis=2
-        )
-
-=======
             self.pTs * template_shape,
             sorted_coord_indices,
             axis=2
@@ -325,7 +294,6 @@
             sorted_coord_indices,
             axis=2
         )
->>>>>>> 68820b71
         self.turbine_type_names_sorted = [turb["turbine_type"] for turb in self.turbine_definitions]
         self.turbine_type_map_sorted = np.take_along_axis(
             np.reshape(
@@ -342,13 +310,6 @@
         self.yaw_angles_sorted = np.zeros((n_wind_directions, n_wind_speeds, self.n_turbines))
 
     def set_tilt_to_ref_tilt(self, n_wind_directions: int, n_wind_speeds: int):
-<<<<<<< HEAD
-        self.tilt_angles = np.ones((n_wind_directions, n_wind_speeds, self.n_turbines)) * np.array([tilt for tilt in self.ref_tilt_cp_cts])
-        self.tilt_angles_sorted = np.ones((n_wind_directions, n_wind_speeds, self.n_turbines)) * np.array([tilt for tilt in self.ref_tilt_cp_cts])
-
-    def calculate_tilt_for_eff_velocities(self, rotor_effective_velocities):
-        tilt_angles = _compute_tilt_angles_for_floating_turbines(
-=======
         self.tilt_angles = (
             np.ones((n_wind_directions, n_wind_speeds, self.n_turbines))
             * self.ref_tilt_cp_cts
@@ -360,7 +321,6 @@
 
     def calculate_tilt_for_eff_velocities(self, rotor_effective_velocities):
         tilt_angles = compute_tilt_angles_for_floating_turbines(
->>>>>>> 68820b71
             self.turbine_type_map_sorted,
             self.tilt_angles_sorted,
             self.turbine_fTilts,
@@ -375,13 +335,8 @@
             axis=2
         )
         self.tilt_angles = np.take_along_axis(
-<<<<<<< HEAD
-            self.tilt_angles_sorted, 
-            unsorted_indices[:,:,:,0,0], 
-=======
             self.tilt_angles_sorted,
-            unsorted_indices[:,:,:,0,0],\
->>>>>>> 68820b71
+            unsorted_indices[:,:,:,0,0],
             axis=2
         )
         self.hub_heights = np.take_along_axis(
@@ -405,13 +360,8 @@
             axis=2
         )
         self.pTs = np.take_along_axis(
-<<<<<<< HEAD
-            self.pTs_sorted, 
-            unsorted_indices[:,:,:,0,0], 
-=======
             self.pTs_sorted,
             unsorted_indices[:,:,:,0,0],
->>>>>>> 68820b71
             axis=2
         )
         self.turbine_type_map = np.take_along_axis(
