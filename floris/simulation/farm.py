--- conflicted
+++ resolved
@@ -233,12 +233,9 @@
         self.turbine_fCts = {
             turb.turbine_type: turb.fCt_interp for turb in self.turbine_map
         }
-<<<<<<< HEAD
-=======
 
     def construct_turbine_fTilts(self):
         self.turbine_fTilts = [(turb.turbine_type, turb.fTilt_interp) for turb in self.turbine_map]
->>>>>>> 85dadb1a
 
     def construct_turbine_power_interps(self):
         self.turbine_power_interps = {
