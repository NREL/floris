# Copyright 2021 NREL

# Licensed under the Apache License, Version 2.0 (the "License"); you may not
# use this file except in compliance with the License. You may obtain a copy of
# the License at http://www.apache.org/licenses/LICENSE-2.0

# Unless required by applicable law or agreed to in writing, software
# distributed under the License is distributed on an "AS IS" BASIS, WITHOUT
# WARRANTIES OR CONDITIONS OF ANY KIND, either express or implied. See the
# License for the specific language governing permissions and limitations under
# the License.

from typing import Any, Dict

import numpy as np
from attrs import define, field

<<<<<<< HEAD
from floris.simulation import BaseModel
from floris.simulation import Farm
from floris.simulation import FlowField
from floris.simulation import Grid
from floris.simulation import Turbine
from floris.simulation.wake_velocity.gauss import geometric_model_wake_width
=======
from floris.simulation import (
    BaseModel,
    Farm,
    FlowField,
    Grid,
    Turbine
)
>>>>>>> 89be544c
from floris.utilities import cosd, sind


@define
class GaussVelocityDeflection(BaseModel):
    """
    The Gauss deflection model is a blend of the models described in
    :cite:`gdm-bastankhah2016experimental` and :cite:`gdm-King2019Controls` for
    calculating the deflection field in turbine wakes.

    parameter_dictionary (dict): Model-specific parameters.
        Default values are used when a parameter is not included
        in `parameter_dictionary`. Possible key-value pairs include:

            -   **ka** (*float*): Parameter used to determine the linear
                relationship between the turbulence intensity and the
                width of the Gaussian wake shape.
            -   **kb** (*float*): Parameter used to determine the linear
                relationship between the turbulence intensity and the
                width of the Gaussian wake shape.
            -   **alpha** (*float*): Parameter that determines the
                dependence of the downstream boundary between the near
                wake and far wake region on the turbulence intensity.
            -   **beta** (*float*): Parameter that determines the
                dependence of the downstream boundary between the near
                wake and far wake region on the turbine's induction
                factor.
            -   **ad** (*float*): Additional tuning parameter to modify
                the wake deflection with a lateral offset.
                Defaults to 0.
            -   **bd** (*float*): Additional tuning parameter to modify
                the wake deflection with a lateral offset.
                Defaults to 0.
            -   **dm** (*float*): Additional tuning parameter to scale
                the amount of wake deflection. Defaults to 1.0
            -   **use_secondary_steering** (*bool*): Flag to use
                secondary steering on the wake velocity using methods
                developed in [2].
            -   **eps_gain** (*float*): Tuning value for calculating
                the V- and W-component velocities using methods
                developed in [7].
                TODO: Believe this should be removed, need to verify.
                See property on super-class for more details.

    References:
        .. bibliography:: /references.bib
            :style: unsrt
            :filter: docname in docnames
            :keyprefix: gdm-
    """
    ad: float = field(converter=float, default=0.0)
    bd: float = field(converter=float, default=0.0)
    alpha: float = field(converter=float, default=0.58)
    beta: float = field(converter=float, default=0.077)
    ka: float = field(converter=float, default=0.38)
    kb: float = field(converter=float, default=0.004)
    dm: float = field(converter=float, default=1.0)
    eps_gain: float = field(converter=float, default=0.2)
    use_secondary_steering: bool = field(converter=bool, default=True)

    def prepare_function(
        self,
        grid: Grid,
        flow_field: FlowField,
    ) -> Dict[str, Any]:

        kwargs = dict(
            x=grid.x_sorted,
            y=grid.y_sorted,
            z=grid.z_sorted,
            freestream_velocity=flow_field.u_initial_sorted,
            wind_veer=flow_field.wind_veer,
        )
        return kwargs

    # @profile
    def function(
        self,
        x_i: np.ndarray,
        y_i: np.ndarray,
        yaw_i: np.ndarray,
        turbulence_intensity_i: np.ndarray,
        ct_i: np.ndarray,
        rotor_diameter_i: float,
        *,
        x: np.ndarray,
        y: np.ndarray,
        z: np.ndarray,
        freestream_velocity: np.ndarray,
        wind_veer: float,
    ):
        """
        Calculates the deflection field of the wake. See
        :cite:`gdm-bastankhah2016experimental` and :cite:`gdm-King2019Controls`
        for details on the methods used.

        Args:
            x_locations (np.array): An array of floats that contains the
                streamwise direction grid coordinates of the flow field
                domain (m).
            y_locations (np.array): An array of floats that contains the grid
                coordinates of the flow field domain in the direction normal to
                x and parallel to the ground (m).
            z_locations (np.array): An array of floats that contains the grid
                coordinates of the flow field domain in the vertical
                direction (m).
            turbine (:py:obj:`floris.simulation.turbine`): Object that
                represents the turbine creating the wake.
            coord (:py:obj:`floris.utilities.Vec3`): Object containing
                the coordinate of the turbine creating the wake (m).
            flow_field (:py:class:`floris.simulation.flow_field`): Object
                containing the flow field information for the wind farm.

        Returns:
            np.array: Deflection field for the wake.
        """
        # ==============================================================

        # Opposite sign convention in this model
        yaw_i = -1 * yaw_i

        # TODO: connect support for tilt
        tilt = 0.0 #turbine.tilt_angle

        # initial velocity deficits
        uR = (
            freestream_velocity
          * ct_i
          * cosd(tilt)
          * cosd(yaw_i)
          / (2.0 * (1 - np.sqrt(1 - (ct_i * cosd(tilt) * cosd(yaw_i)))))
        )
        u0 = freestream_velocity * np.sqrt(1 - ct_i)

        # length of near wake
        x0 = (
            rotor_diameter_i
            * (cosd(yaw_i) * (1 + np.sqrt(1 - ct_i * cosd(yaw_i))))
            / (np.sqrt(2) * (4 * self.alpha * turbulence_intensity_i + 2 * self.beta * (1 - np.sqrt(1 - ct_i))))
            + x_i
        )

        # wake expansion parameters
        ky = self.ka * turbulence_intensity_i + self.kb
        kz = self.ka * turbulence_intensity_i + self.kb

        C0 = 1 - u0 / freestream_velocity
        M0 = C0 * (2 - C0)
        E0 = C0 ** 2 - 3 * np.exp(1.0 / 12.0) * C0 + 3 * np.exp(1.0 / 3.0)

        # initial Gaussian wake expansion
        sigma_z0 = rotor_diameter_i * 0.5 * np.sqrt(uR / (freestream_velocity + u0))
        sigma_y0 = sigma_z0 * cosd(yaw_i) * cosd(wind_veer)

        yR = y - y_i
        xR = x_i # yR * tand(yaw) + x_i

        # yaw parameters (skew angle and distance from centerline)
        # skew angle in radians
        theta_c0 = self.dm * (0.3 * np.radians(yaw_i) / cosd(yaw_i)) * (1 - np.sqrt(1 - ct_i * cosd(yaw_i)))
        delta0 = np.tan(theta_c0) * (x0 - x_i)  # initial wake deflection;
        # NOTE: use np.tan here since theta_c0 is radians

        # deflection in the near wake
        delta_near_wake = ((x - xR) / (x0 - xR)) * delta0 + (self.ad + self.bd * (x - x_i))
        delta_near_wake = delta_near_wake * np.array(x >= xR)
        delta_near_wake = delta_near_wake * np.array(x <= x0)

        # deflection in the far wake
        sigma_y = ky * (x - x0) + sigma_y0
        sigma_z = kz * (x - x0) + sigma_z0
        sigma_y = sigma_y * np.array(x >= x0) + sigma_y0 * np.array(x < x0)
        sigma_z = sigma_z * np.array(x >= x0) + sigma_z0 * np.array(x < x0)

        ln_deltaNum = (1.6 + np.sqrt(M0)) * (
            1.6 * np.sqrt(sigma_y * sigma_z / (sigma_y0 * sigma_z0)) - np.sqrt(M0)
        )
        ln_deltaDen = (1.6 - np.sqrt(M0)) * (
            1.6 * np.sqrt(sigma_y * sigma_z / (sigma_y0 * sigma_z0)) + np.sqrt(M0)
        )

        delta_far_wake = (
            delta0
          + theta_c0 * E0 / 5.2
          * np.sqrt(sigma_y0 * sigma_z0 / (ky * kz * M0))
          * np.log(ln_deltaNum / ln_deltaDen)
          + (self.ad + self.bd * (x - x_i))
        )

        delta_far_wake = delta_far_wake * np.array(x > x0)
        deflection = delta_near_wake + delta_far_wake

        return deflection

@define
class GaussGeometricDeflection(BaseModel):

    wake_deflection_rates: list = field(default=[0.01]) # TODO: set default
    breakpoints_D: list = field(default=[]) # TODO: set default
    initial_deflection: float = field(default=0.0) # TODO: check default
    smoothing_length_D: float = field(default=2.0) # TODO: check default
    wim_gain_deflection: float = field(default=1.0) # TODO: check default

    def prepare_function(
        self,
        grid: Grid,
        flow_field: FlowField,
    ) -> Dict[str, Any]:

        kwargs = dict(
            x=grid.x_sorted,
            y=grid.y_sorted,
            z=grid.z_sorted,
            freestream_velocity=flow_field.u_initial_sorted,
            wind_veer=flow_field.wind_veer,
        )
        return kwargs

    # @profile
    def function(
        self,
        x_i: np.ndarray,
        y_i: np.ndarray,
        yaw_i: np.ndarray,
        wake_induced_mixing_i: np.ndarray,
        ct_i: np.ndarray,
        rotor_diameter_i: float,
        *,
        x: np.ndarray,
        y: np.ndarray,
        z: np.ndarray,
        freestream_velocity: np.ndarray,
        wind_veer: float,
    ):
        """
        Calculates the deflection field of the wake. See
        :cite:`gdm-bastankhah2016experimental` and :cite:`gdm-King2019Controls`
        for details on the methods used.

        Args:
            x_locations (np.array): An array of floats that contains the
                streamwise direction grid coordinates of the flow field
                domain (m).
            y_locations (np.array): An array of floats that contains the grid
                coordinates of the flow field domain in the direction normal to
                x and parallel to the ground (m).
            z_locations (np.array): An array of floats that contains the grid
                coordinates of the flow field domain in the vertical
                direction (m).
            turbine (:py:obj:`floris.simulation.turbine`): Object that
                represents the turbine creating the wake.
            coord (:py:obj:`floris.utilities.Vec3`): Object containing
                the coordinate of the turbine creating the wake (m).
            flow_field (:py:class:`floris.simulation.flow_field`): Object
                containing the flow field information for the wind farm.

        Returns:
            np.array: Deflection field for the wake.
        """
        # ==============================================================

        tilt = 0.0

        # TODO: rename geometric_model_wake_width function, as it is 
        # now also being used for deflections
        deflection_y = geometric_model_wake_width(
            x-x_i, 
            self.wake_deflection_rates, 
            [b*rotor_diameter_i for b in self.breakpoints_D],
            self.initial_deflection, 
            self.smoothing_length_D*rotor_diameter_i,
            self.wim_gain_deflection*wake_induced_mixing_i,
        ) * -sind(yaw_i) # Deflection grows with sine of yaw. Appropriate?

        deflection_z = geometric_model_wake_width(
            x-x_i, 
            self.wake_deflection_rates, 
            [b*rotor_diameter_i for b in self.breakpoints_D],
            self.initial_deflection, 
            self.smoothing_length_D*rotor_diameter_i,
            self.wim_gain_deflection*wake_induced_mixing_i,
        ) * sind(tilt) # Deflection grows with sine of tilt. Appropriate?

        downstream_mask = np.array(x > x_i + 0.1)

        # Will need to pass out y, z components of delfection, right?
        deflection_y = deflection_y * downstream_mask
        deflection_z = deflection_z * downstream_mask

        return deflection_y


## GCH components

def gamma(
    D,
    velocity,
    Uinf,
    Ct,
    scale=1.0,
):
    """
    Vortex circulation strength. Units of XXX TODO

    Args:
        D (float): Rotor diameter of the current turbine
        velocity (np.array(float)): Velocities at the current turbine
        Uinf (float): Free-stream velocity
        Ct (float): Thrust coefficient at the current turbine

    Returns:
        [type]: [description]
    """
    return scale * (np.pi / 8) * D * velocity * Uinf * Ct # * cosd(yaw)  <- the cos is included in Ct


# def calculate_effective_yaw(
def wake_added_yaw(
    u_i,
    v_i,
    u_initial,
    delta_y,
    z_i,
    rotor_diameter,
    hub_height,
    ct_i,
    tip_speed_ratio,
    axial_induction_i,
    scale=1.0,
):
    """
    what yaw angle would have produced that same average spanwise velocity

    These calculations focus around the current turbine. The formulation could
    remove the dimension for n-turbines, but for consistency with other
    similar equations it is left. However, the turbine dimension should
    always have length 1.
    """

    # turbine parameters
    D = rotor_diameter              # scalar
    HH = hub_height                 # scalar
    Ct = ct_i                       # (wd, ws, 1, 1, 1) for the current turbine
    TSR = tip_speed_ratio           # scalar
    aI = axial_induction_i          # (wd, ws, 1, 1, 1) for the current turbine
    avg_v = np.mean(v_i, axis=(3,4))  # (wd, ws, 1, grid, grid)

    # flow parameters
    Uinf = np.mean(u_initial, axis=(2,3,4))
    Uinf = Uinf[:,:,None,None,None]

    # TODO: Allow user input for eps gain
    eps_gain = 0.2
    eps = eps_gain * D  # Use set value

    vel_top = ((HH + D / 2) / HH) ** 0.12 * np.ones((1, 1, 1, 1, 1))
    Gamma_top = gamma(
        D,
        vel_top,
        Uinf,
        Ct,
        scale,
    )

    vel_bottom = ((HH - D / 2) / HH) ** 0.12 * np.ones((1, 1, 1, 1, 1))
    Gamma_bottom = -1 * gamma(
        D,
        vel_bottom,
        Uinf,
        Ct,
        scale,
    )

    turbine_average_velocity = np.cbrt(np.mean(u_i ** 3, axis=(3,4)))
    turbine_average_velocity = turbine_average_velocity[:,:,:,None,None]
    Gamma_wake_rotation = 0.25 * 2 * np.pi * D * (aI - aI ** 2) * turbine_average_velocity / TSR

    ### compute the spanwise and vertical velocities induced by yaw

    # decay = eps ** 2 / (4 * nu * delta_x / Uinf + eps ** 2)   # This is the decay downstream
    yLocs = delta_y + BaseModel.NUM_EPS

    # top vortex
    # NOTE: this is the top of the grid, not the top of the rotor
    zT = z_i - (HH + D / 2) + BaseModel.NUM_EPS  # distance from the top of the grid
    rT = yLocs ** 2 + zT ** 2  # TODO: This is - in the paper
    core_shape = 1 - np.exp(-rT / (eps ** 2))  # This looks like spanwise decay - it defines the vortex profile in the spanwise directions
    v_top = (Gamma_top * zT) / (2 * np.pi * rT) * core_shape
    v_top = np.mean( v_top, axis=(3,4) )
    # w_top = (-1 * Gamma_top * yLocs) / (2 * np.pi * rT) * core_shape * decay

    # bottom vortex
    zB = z_i - (HH - D / 2) + BaseModel.NUM_EPS
    rB = yLocs ** 2 + zB ** 2
    core_shape = 1 - np.exp(-rB / (eps ** 2))
    v_bottom = (Gamma_bottom * zB) / (2 * np.pi * rB) * core_shape
    v_bottom = np.mean( v_bottom, axis=(3,4) )
    # w_bottom = (-1 * Gamma_bottom * yLocs) / (2 * np.pi * rB) * core_shape * decay

    # wake rotation vortex
    zC = z_i - HH + BaseModel.NUM_EPS
    rC = yLocs ** 2 + zC ** 2
    core_shape = 1 - np.exp(-rC / (eps ** 2))
    v_core = (Gamma_wake_rotation * zC) / (2 * np.pi * rC) * core_shape
    v_core = np.mean( v_core, axis=(3,4) )
    # w_core = (-1 * Gamma_wake_rotation * yLocs) / (2 * np.pi * rC) * core_shape * decay

    # Cap the effective yaw values between -45 and 45 degrees
    val = 2 * (avg_v - v_core) / (v_top + v_bottom)
    val = np.where(val < -1.0, -1.0, val)
    val = np.where(val > 1.0, 1.0, val)
    y = np.degrees( 0.5 * np.arcsin( val ) )

    return y[:,:,:,None,None]


def calculate_transverse_velocity(
    u_i,
    u_initial,
    dudz_initial,
    delta_x,
    delta_y,
    z,
    rotor_diameter,
    hub_height,
    yaw,
    ct_i,
    tsr_i,
    axial_induction_i,
    scale=1.0
):
    """
    Calculate transverse velocity components for all downstream turbines
    given the vortices at the current turbine.
    """

    # turbine parameters
    D = rotor_diameter
    HH = hub_height
    Ct = ct_i
    TSR = tsr_i
    aI = axial_induction_i

    # flow parameters
    Uinf = np.mean(u_initial, axis=(2,3,4))
    Uinf = Uinf[:,:,None,None,None]

    eps_gain = 0.2
    eps = eps_gain * D  # Use set value

    # TODO: wind sheer is hard-coded here but should be connected to the input
    vel_top = ((HH + D / 2) / HH) ** 0.12 * np.ones((1, 1, 1, 1, 1))
    Gamma_top = sind(yaw) * cosd(yaw) * gamma(
        D,
        vel_top,
        Uinf,
        Ct,
        scale,
    )

    vel_bottom = ((HH - D / 2) / HH) ** 0.12 * np.ones((1, 1, 1, 1, 1))
    Gamma_bottom = -1 * sind(yaw) * cosd(yaw) * gamma(
        D,
        vel_bottom,
        Uinf,
        Ct,
        scale,
    )

    turbine_average_velocity = np.cbrt(np.mean(u_i ** 3, axis=(3,4)))
    turbine_average_velocity = turbine_average_velocity[:,:,:,None,None]
    Gamma_wake_rotation = 0.25 * 2 * np.pi * D * (aI - aI ** 2) * turbine_average_velocity / TSR

    ### compute the spanwise and vertical velocities induced by yaw

    # decay the vortices as they move downstream - using mixing length
    lmda = D / 8
    kappa = 0.41
    lm = kappa * z / (1 + kappa * z / lmda)
    nu = lm ** 2 * np.abs(dudz_initial)

    decay = eps ** 2 / (4 * nu * delta_x / Uinf + eps ** 2)   # This is the decay downstream
    yLocs = delta_y + BaseModel.NUM_EPS

    # top vortex
    zT = z - (HH + D / 2) + BaseModel.NUM_EPS
    rT = yLocs ** 2 + zT ** 2  # TODO: This is - in the paper
    core_shape = 1 - np.exp(-rT / (eps ** 2))  # This looks like spanwise decay - it defines the vortex profile in the spanwise directions
    V1 = (Gamma_top * zT) / (2 * np.pi * rT) * core_shape * decay
    W1 = (-1 * Gamma_top * yLocs) / (2 * np.pi * rT) * core_shape * decay

    # bottom vortex
    zB = z - (HH - D / 2) + BaseModel.NUM_EPS
    rB = yLocs ** 2 + zB ** 2
    core_shape = 1 - np.exp(-rB / (eps ** 2))
    V2 = (Gamma_bottom * zB) / (2 * np.pi * rB) * core_shape * decay
    W2 = (-1 * Gamma_bottom * yLocs) / (2 * np.pi * rB) * core_shape * decay

    # wake rotation vortex
    zC = z - HH + BaseModel.NUM_EPS
    rC = yLocs ** 2 + zC ** 2
    core_shape = 1 - np.exp(-rC / (eps ** 2))
    V5 = (Gamma_wake_rotation * zC) / (2 * np.pi * rC) * core_shape * decay
    W5 = (-1 * Gamma_wake_rotation * yLocs) / (2 * np.pi * rC) * core_shape * decay


    ### Boundary condition - ground mirror vortex

    # top vortex - ground
    zTb = z + (HH + D / 2) + BaseModel.NUM_EPS
    rTb = yLocs ** 2 + zTb ** 2
    core_shape = 1 - np.exp(-rTb / (eps ** 2))  # This looks like spanwise decay - it defines the vortex profile in the spanwise directions
    V3 = (-1 * Gamma_top * zTb) / (2 * np.pi * rTb) * core_shape * decay
    W3 = (Gamma_top * yLocs) / (2 * np.pi * rTb) * core_shape * decay

    # bottom vortex - ground
    zBb = z + (HH - D / 2) + BaseModel.NUM_EPS
    rBb = yLocs ** 2 + zBb ** 2
    core_shape = 1 - np.exp(-rBb / (eps ** 2))
    V4 = (-1 * Gamma_bottom * zBb) / (2 * np.pi * rBb) * core_shape * decay
    W4 = (Gamma_bottom * yLocs) / (2 * np.pi * rBb) * core_shape * decay

    # wake rotation vortex - ground effect
    zCb = z + HH + BaseModel.NUM_EPS
    rCb = yLocs ** 2 + zCb ** 2
    core_shape = 1 - np.exp(-rCb / (eps ** 2))
    V6 = (-1 * Gamma_wake_rotation * zCb) / (2 * np.pi * rCb) * core_shape * decay
    W6 = (Gamma_wake_rotation * yLocs) / (2 * np.pi * rCb) * core_shape * decay

    # total spanwise velocity
    V = V1 + V2 + V3 + V4 + V5 + V6
    W = W1 + W2 + W3 + W4 + W5 + W6

    # no spanwise and vertical velocity upstream of the turbine
    # V[delta_x < -1] = 0.0  # Subtract by 1 to avoid numerical issues on rotation
    # W[delta_x < -1] = 0.0  # Subtract by 1 to avoid numerical issues on rotation
    # TODO Should this be <= ? Shouldn't be adding V and W on the current turbine?
    V[delta_x < 0.0] = 0.0  # Subtract by 1 to avoid numerical issues on rotation
    W[delta_x < 0.0] = 0.0  # Subtract by 1 to avoid numerical issues on rotation

    # TODO: Why would the say W cannot be negative?
    W[W < 0] = 0

    return V, W


def yaw_added_turbulence_mixing(
    u_i,
    I_i,
    v_i,
    w_i,
    turb_v_i,
    turb_w_i
):
    # Since turbulence mixing is constant for the turbine,
    # use the left two dimensions only here and expand
    # before returning. Dimensions are (wd, ws).

    I_i = I_i[:,:,0,0,0]

    average_u_i = np.cbrt(np.mean(u_i ** 3, axis=(2,3,4)))

    # Convert ambient turbulence intensity to TKE (eq 24)
    k = (average_u_i * I_i) ** 2 / (2 / 3)

    u_term = np.sqrt(2 * k)
    v_term = np.mean(v_i + turb_v_i, axis=(2,3,4))
    w_term = np.mean(w_i + turb_w_i, axis=(2,3,4))

    # Compute the new TKE (eq 23)
    k_total = 0.5 * ( u_term ** 2 + v_term ** 2 + w_term ** 2 )

    # Convert TKE back to TI
    I_total = np.sqrt( (2 / 3) * k_total ) / average_u_i

    # Remove ambient from total TI leaving only the TI due to mixing
    I_mixing = I_total - I_i

    return I_mixing[:,:,None,None,None]


# def yaw_added_recovery_correction(
#     self, U_local, U, W, x_locations, y_locations, turbine, turbine_coord
# ):
#         """
#         This method corrects the U-component velocities when yaw added recovery
#         is enabled. For more details on how the velocities are changed, see [1].
#         # TODO add reference to 1

#         Args:
#             U_local (np.array): U-component velocities across the flow field.
#             U (np.array): U-component velocity deficits across the flow field.
#             W (np.array): W-component velocity deficits across the flow field.
#             x_locations (np.array): Streamwise locations in wake.
#             y_locations (np.array): Spanwise locations in wake.
#             turbine (:py:class:`floris.simulation.turbine.Turbine`):
#                 Turbine object.
#             turbine_coord (:py:obj:`floris.simulation.turbine_map.TurbineMap.coords`):
#                 Spatial coordinates of wind turbine.

#         Returns:
#             np.array: U-component velocity deficits across the flow field.
#         """
#         # compute the velocity without modification
#         U1 = U_local - U

#         # set dimensions
#         D = turbine.rotor_diameter
#         xLocs = x_locations - turbine_coord.x1
#         ky = self.ka * turbine.turbulence_intensity + self.kb
#         U2 = (np.mean(W) * xLocs) / ((ky * xLocs + D / 2))
#         U_total = U1 + np.nan_to_num(U2)

#         # turn it back into a deficit
#         U = U_local - U_total

#         # zero out anything before the turbine
#         U[x_locations < turbine_coord.x1] = 0

#         return U<|MERGE_RESOLUTION|>--- conflicted
+++ resolved
@@ -15,14 +15,6 @@
 import numpy as np
 from attrs import define, field
 
-<<<<<<< HEAD
-from floris.simulation import BaseModel
-from floris.simulation import Farm
-from floris.simulation import FlowField
-from floris.simulation import Grid
-from floris.simulation import Turbine
-from floris.simulation.wake_velocity.gauss import geometric_model_wake_width
-=======
 from floris.simulation import (
     BaseModel,
     Farm,
@@ -30,7 +22,8 @@
     Grid,
     Turbine
 )
->>>>>>> 89be544c
+# TODO: remove following import after removing this form of deflection model
+from floris.simulation.wake_velocity.gauss import geometric_model_wake_width
 from floris.utilities import cosd, sind
 
 
