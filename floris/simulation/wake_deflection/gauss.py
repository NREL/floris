--- conflicted
+++ resolved
@@ -238,13 +238,7 @@
 
         return deflection
 
-<<<<<<< HEAD
-
-# GCH components
-
-=======
 ## GCH components
->>>>>>> 76742879
 
 def gamma(
     D,
