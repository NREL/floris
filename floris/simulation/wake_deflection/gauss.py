--- conflicted
+++ resolved
@@ -15,12 +15,6 @@
 from typing import Any
 
 import numpy as np
-<<<<<<< HEAD
-import numexpr as ne
-from attrs import field, define
-from numpy import pi, add, exp, log, sqrt  # noqa: F401
-
-=======
 from attrs import define, field
 
 from floris.simulation import (
@@ -30,9 +24,7 @@
     Grid,
     Turbine,
 )
->>>>>>> f88b8543
 from floris.utilities import cosd, sind
-from floris.simulation import Grid, BaseModel, FlowField
 
 
 @define
@@ -197,25 +189,8 @@
             )) + x_i
         )
 
-<<<<<<< HEAD
         yR = y - y_i  # noqa: F841
         xR = x_i  # yR * tand(yaw) + x_i
-=======
-        # wake expansion parameters
-        ky = self.ka * turbulence_intensity_i + self.kb
-        kz = self.ka * turbulence_intensity_i + self.kb
-
-        C0 = 1 - u0 / freestream_velocity
-        M0 = C0 * (2 - C0)
-        E0 = C0 ** 2 - 3 * np.exp(1.0 / 12.0) * C0 + 3 * np.exp(1.0 / 3.0)
-
-        # initial Gaussian wake expansion
-        sigma_z0 = rotor_diameter_i * 0.5 * np.sqrt(uR / (freestream_velocity + u0))
-        sigma_y0 = sigma_z0 * cosd(yaw_i) * cosd(wind_veer)
-
-        # yR = y - y_i
-        xR = x_i # yR * tand(yaw) + x_i
->>>>>>> f88b8543
 
         # yaw parameters (skew angle and distance from centerline)
         # skew angle in radians
@@ -272,7 +247,6 @@
     Returns:
         [type]: [description]
     """
-<<<<<<< HEAD
     return scale * (np.pi / 8) * D * velocity * Uinf * Ct  # * cosd(yaw)  <- the cos is included in Ct
 
 
@@ -341,10 +315,6 @@
     if ground:
         return -1 * V, -1 * W
     return V, W
-=======
-    # NOTE the cos commented below is included in Ct
-    return scale * (np.pi / 8) * D * velocity * Uinf * Ct # * cosd(yaw)
->>>>>>> f88b8543
 
 
 def wake_added_yaw(
@@ -393,19 +363,7 @@
     yLocs = delta_y + BaseModel.NUM_EPS
 
     # top vortex
-<<<<<<< HEAD
     v_top, _ = _calculate_vortex(z_i, HH, D, yLocs, eps, Gamma_top, which="top")
-=======
-    # NOTE: this is the top of the grid, not the top of the rotor
-    zT = z_i - (HH + D / 2) + BaseModel.NUM_EPS  # distance from the top of the grid
-    rT = yLocs ** 2 + zT ** 2  # TODO: This is - in the paper
-    # This looks like spanwise decay;
-    # it defines the vortex profile in the spanwise directions
-    core_shape = 1 - np.exp(-rT / (eps ** 2))
-    v_top = (Gamma_top * zT) / (2 * np.pi * rT) * core_shape
-    v_top = np.mean( v_top, axis=(3,4) )
-    # w_top = (-1 * Gamma_top * yLocs) / (2 * np.pi * rT) * core_shape * decay
->>>>>>> f88b8543
 
     # bottom vortex
     v_bottom, _ = _calculate_vortex(z_i, HH, D, yLocs, eps, Gamma_bottom, which="bottom")
@@ -472,17 +430,7 @@
     yLocs = delta_y + BaseModel.NUM_EPS
 
     # top vortex
-<<<<<<< HEAD
     V1, W1 = _calculate_vortex(z, HH, D, yLocs, eps, Gamma_top, decay=decay, which="top", with_decay=True)
-=======
-    zT = z - (HH + D / 2) + BaseModel.NUM_EPS
-    rT = yLocs ** 2 + zT ** 2  # TODO: This is - in the paper
-    # This looks like spanwise decay;
-    # it defines the vortex profile in the spanwise directions
-    core_shape = 1 - np.exp(-rT / (eps ** 2))
-    V1 = (Gamma_top * zT) / (2 * np.pi * rT) * core_shape * decay
-    W1 = (-1 * Gamma_top * yLocs) / (2 * np.pi * rT) * core_shape * decay
->>>>>>> f88b8543
 
     # bottom vortex
     V2, W2 = _calculate_vortex(z, HH, D, yLocs, eps, Gamma_bottom, decay=decay, which="bottom", with_decay=True)
@@ -495,17 +443,7 @@
     # Boundary condition - ground mirror vortex
 
     # top vortex - ground
-<<<<<<< HEAD
     V3, W3 = _calculate_vortex(z, HH, D, yLocs, eps, Gamma_top, decay=decay, which="top", with_decay=True, ground=True)
-=======
-    zTb = z + (HH + D / 2) + BaseModel.NUM_EPS
-    rTb = yLocs ** 2 + zTb ** 2
-    # This looks like spanwise decay;
-    # it defines the vortex profile in the spanwise directions
-    core_shape = 1 - np.exp(-rTb / (eps ** 2))
-    V3 = (-1 * Gamma_top * zTb) / (2 * np.pi * rTb) * core_shape * decay
-    W3 = (Gamma_top * yLocs) / (2 * np.pi * rTb) * core_shape * decay
->>>>>>> f88b8543
 
     # bottom vortex - ground
     V4, W4 = _calculate_vortex(
