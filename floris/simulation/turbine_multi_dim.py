# Copyright 2023 NREL

# Licensed under the Apache License, Version 2.0 (the "License"); you may not
# use this file except in compliance with the License. You may obtain a copy of
# the License at http://www.apache.org/licenses/LICENSE-2.0

# Unless required by applicable law or agreed to in writing, software
# distributed under the License is distributed on an "AS IS" BASIS, WITHOUT
# WARRANTIES OR CONDITIONS OF ANY KIND, either express or implied. See the
# License for the specific language governing permissions and limitations under
# the License.

# See https://floris.readthedocs.io for documentation

from __future__ import annotations

import copy
from collections.abc import Iterable
from pathlib import Path

import attrs
import numpy as np
import pandas as pd
from attrs import define, field
from flatten_dict import flatten
from scipy.interpolate import interp1d

from floris.simulation import (
    average_velocity,
    compute_tilt_angles_for_floating_turbines,
    Turbine,
)
from floris.type_dec import (
    convert_to_path,
    NDArrayBool,
    NDArrayFilter,
    NDArrayFloat,
    NDArrayInt,
    NDArrayObject,
)
from floris.utilities import cosd


def power_multidim(
    ref_air_density: float,
    rotor_effective_velocities: NDArrayFloat,
    power_interp: NDArrayObject,
    ix_filter: NDArrayInt | Iterable[int] | None = None,
) -> NDArrayFloat:
    """Power produced by a turbine defined with multi-dimensional
    Cp/Ct values, adjusted for yaw and tilt. Value given in Watts.

    Args:
        ref_air_densities (NDArrayFloat[wd, ws, turbines]): The reference density for each turbine
        rotor_effective_velocities (NDArrayFloat[wd, ws, turbines, grid1, grid2]): The rotor
            effective velocities at a turbine.
        power_interp (NDArrayObject[wd, ws, turbines]): The power interpolation function
            for each turbine.
        ix_filter (NDArrayInt, optional): The boolean array, or
            integer indices to filter out before calculation. Defaults to None.

    Returns:
        NDArrayFloat: The power, in Watts, for each turbine after adjusting for yaw and tilt.
    """
    # TODO: Change the order of input arguments to be consistent with the other
    # utility functions - velocities first...
    # Update to power calculation which replaces the fixed pP exponent with
    # an exponent pW, that changes the effective wind speed input to the power
    # calculation, rather than scaling the power.  This better handles power
    # loss to yaw in above rated conditions
    #
    # based on the paper "Optimising yaw control at wind farm level" by
    # Ervin Bossanyi

    # TODO: check this - where is it?
    # P = 1/2 rho A V^3 Cp

    # Down-select inputs if ix_filter is given
    if ix_filter is not None:
        power_interp = power_interp[:, ix_filter]
        rotor_effective_velocities = rotor_effective_velocities[:, ix_filter]
    # Loop over each turbine to get power for all turbines
    p = np.zeros(np.shape(rotor_effective_velocities))
    for i, findex in enumerate(power_interp):
        for j, turb in enumerate(findex):
            p[i, j] = power_interp[i, j](rotor_effective_velocities[i, j])

    return p * ref_air_density


def Ct_multidim(
    velocities: NDArrayFloat,
    yaw_angle: NDArrayFloat,
    tilt_angle: NDArrayFloat,
    ref_tilt: NDArrayFloat,
    fCt: list,
    tilt_interp: NDArrayObject,
    correct_cp_ct_for_tilt: NDArrayBool,
    turbine_type_map: NDArrayObject,
    ix_filter: NDArrayFilter | Iterable[int] | None = None,
    average_method: str = "cubic-mean",
    cubature_weights: NDArrayFloat | None = None
) -> NDArrayFloat:

    """Thrust coefficient of a turbine defined with multi-dimensional
    Cp/Ct values, incorporating the yaw angle. The value is interpolated
    from the coefficient of thrust vs wind speed table using the rotor
    swept area average velocity.

    Args:
        velocities (NDArrayFloat[wd, ws, turbines, grid1, grid2]): The velocity field at
            a turbine.
        yaw_angle (NDArrayFloat[wd, ws, turbines]): The yaw angle for each turbine.
        tilt_angle (NDArrayFloat[wd, ws, turbines]): The tilt angle for each turbine.
        ref_tilt (NDArrayFloat[wd, ws, turbines]): The reference tilt angle for each turbine
            that the Cp/Ct tables are defined at.
        fCt (list): The thrust coefficient interpolation functions for each turbine.
        tilt_interp (Iterable[tuple]): The tilt interpolation functions for each
            turbine.
        correct_cp_ct_for_tilt (NDArrayBool[wd, ws, turbines]): Boolean for determining if the
            turbines Cp and Ct should be corrected for tilt.
        turbine_type_map: (NDArrayObject[wd, ws, turbines]): The Turbine type definition
            for each turbine.
        ix_filter (NDArrayFilter | Iterable[int] | None, optional): The boolean array, or
            integer indices as an iterable of array to filter out before calculation.
            Defaults to None.

    Returns:
        NDArrayFloat: Coefficient of thrust for each requested turbine.
    """

    if isinstance(yaw_angle, list):
        yaw_angle = np.array(yaw_angle)

    if isinstance(tilt_angle, list):
        tilt_angle = np.array(tilt_angle)

    # Down-select inputs if ix_filter is given
    if ix_filter is not None:
<<<<<<< HEAD
        velocities = velocities[:, :, ix_filter]
        yaw_angle = yaw_angle[:, :, ix_filter]
        tilt_angle = tilt_angle[:, :, ix_filter]
        ref_tilt = ref_tilt[:, :, ix_filter]
        fCt = fCt[:, :, ix_filter]
        turbine_type_map = turbine_type_map[:, :, ix_filter]
        correct_cp_ct_for_tilt = correct_cp_ct_for_tilt[:, :, ix_filter]
=======
        velocities = velocities[:, ix_filter]
        yaw_angle = yaw_angle[:, ix_filter]
        tilt_angle = tilt_angle[:, ix_filter]
        ref_tilt_cp_ct = ref_tilt_cp_ct[:, ix_filter]
        fCt = fCt[:, ix_filter]
        turbine_type_map = turbine_type_map[:, ix_filter]
        correct_cp_ct_for_tilt = correct_cp_ct_for_tilt[:, ix_filter]
>>>>>>> caf5532d

    average_velocities = average_velocity(
        velocities,
        method=average_method,
        cubature_weights=cubature_weights
    )

    # Compute the tilt, if using floating turbines
    old_tilt_angle = copy.deepcopy(tilt_angle)
    tilt_angle = compute_tilt_angles_for_floating_turbines(
        turbine_type_map,
        tilt_angle,
        tilt_interp,
        average_velocities,
    )
    # Only update tilt angle if requested (if the tilt isn't accounted for in the Ct curve)
    tilt_angle = np.where(correct_cp_ct_for_tilt, tilt_angle, old_tilt_angle)

    # Loop over each turbine to get thrust coefficient for all turbines
    thrust_coefficient = np.zeros(np.shape(average_velocities))
    for i, findex in enumerate(fCt):
        for j, turb in enumerate(findex):
            thrust_coefficient[i, j] = fCt[i, j](average_velocities[i, j])
    thrust_coefficient = np.clip(thrust_coefficient, 0.0001, 0.9999)
    effective_thrust = thrust_coefficient * cosd(yaw_angle) * cosd(tilt_angle - ref_tilt)
    return effective_thrust


def axial_induction_multidim(
    velocities: NDArrayFloat,  # (wind directions, wind speeds, turbines, grid, grid)
    yaw_angle: NDArrayFloat,  # (wind directions, wind speeds, turbines)
    tilt_angle: NDArrayFloat,  # (wind directions, wind speeds, turbines)
    ref_tilt: NDArrayFloat,
    fCt: list,  # (turbines)
    tilt_interp: NDArrayObject,  # (turbines)
    correct_cp_ct_for_tilt: NDArrayBool, # (wind directions, wind speeds, turbines)
    turbine_type_map: NDArrayObject, # (wind directions, 1, turbines)
    ix_filter: NDArrayFilter | Iterable[int] | None = None,
    average_method: str = "cubic-mean",
    cubature_weights: NDArrayFloat | None = None
) -> NDArrayFloat:
    """Axial induction factor of the turbines defined with multi-dimensional
    Cp/Ct values, incorporating the thrust coefficient and yaw angle.

    Args:
        velocities (NDArrayFloat): The velocity field at each turbine; should be shape:
            (number of turbines, ngrid, ngrid), or (ngrid, ngrid) for a single turbine.
        yaw_angle (NDArrayFloat[wd, ws, turbines]): The yaw angle for each turbine.
        tilt_angle (NDArrayFloat[wd, ws, turbines]): The tilt angle for each turbine.
        ref_tilt (NDArrayFloat[wd, ws, turbines]): The reference tilt angle for each turbine
            that the Cp/Ct tables are defined at.
        fCt (list): The thrust coefficient interpolation functions for each turbine.
        tilt_interp (Iterable[tuple]): The tilt interpolation functions for each
            turbine.
        correct_cp_ct_for_tilt (NDArrayBool[wd, ws, turbines]): Boolean for determining if the
            turbines Cp and Ct should be corrected for tilt.
        turbine_type_map: (NDArrayObject[wd, ws, turbines]): The Turbine type definition
            for each turbine.
        ix_filter (NDArrayFilter | Iterable[int] | None, optional): The boolean array, or
            integer indices (as an array or iterable) to filter out before calculation.
            Defaults to None.

    Returns:
        Union[float, NDArrayFloat]: [description]
    """

    if isinstance(yaw_angle, list):
        yaw_angle = np.array(yaw_angle)

    # TODO: Should the tilt_angle used for the return calculation be modified the same as the
    # tilt_angle in Ct, if the user has supplied a tilt/wind_speed table?
    if isinstance(tilt_angle, list):
        tilt_angle = np.array(tilt_angle)

    # Get Ct first before modifying any data
    thrust_coefficient = Ct_multidim(
        velocities,
        yaw_angle,
        tilt_angle,
        ref_tilt,
        fCt,
        tilt_interp,
        correct_cp_ct_for_tilt,
        turbine_type_map,
        ix_filter,
        average_method,
        cubature_weights
    )

    # Then, process the input arguments as needed for this function
    if ix_filter is not None:
<<<<<<< HEAD
        yaw_angle = yaw_angle[:, :, ix_filter]
        tilt_angle = tilt_angle[:, :, ix_filter]
        ref_tilt = ref_tilt[:, :, ix_filter]
=======
        yaw_angle = yaw_angle[:, ix_filter]
        tilt_angle = tilt_angle[:, ix_filter]
        ref_tilt_cp_ct = ref_tilt_cp_ct[:, ix_filter]
>>>>>>> caf5532d

    return (
        0.5
        / (cosd(yaw_angle)
        * cosd(tilt_angle - ref_tilt))
        * (
            1 - np.sqrt(
                1 - thrust_coefficient * cosd(yaw_angle) * cosd(tilt_angle - ref_tilt)
            )
        )
    )


def multidim_Ct_down_select(
    turbine_fCts,
    conditions,
) -> list:
    """
    Ct interpolants are down selected from the multi-dimensional Ct data
    provided for the turbine based on the specified conditions.

    Args:
        turbine_fCts (NDArray[wd, ws, turbines]): The Ct interpolants generated from the
            multi-dimensional Ct turbine data for all specified conditions.
        conditions (dict): The conditions at which to determine which Ct interpolant to use.

    Returns:
        NDArray: The down selected Ct interpolants for the selected conditions.
    """
    downselect_turbine_fCts = np.empty_like(turbine_fCts)
    # Loop over the wind directions, wind speeds, and turbines, finding the Ct interpolant
    # that is closest to the specified multi-dimensional condition.
    for i, findex in enumerate(turbine_fCts):
        for j, turb in enumerate(findex):
            # Get the interpolant keys in float type for comparison
            keys_float = np.array([[float(v) for v in val] for val in turb.keys()])

            # Find the nearest key to the specified conditions.
            key_vals = []
            for ii, cond in enumerate(conditions.values()):
                key_vals.append(
                    keys_float[:, ii][np.absolute(keys_float[:, ii] - cond).argmin()]
                )

            downselect_turbine_fCts[i, j] = turb[tuple(key_vals)]

    return downselect_turbine_fCts


def multidim_power_down_select(
    power_interps,
    conditions,
) -> list:
    """
    Cp interpolants are down selected from the multi-dimensional Cp data
    provided for the turbine based on the specified conditions.

    Args:
        power_interps (NDArray[wd, ws, turbines]): The power interpolants generated from the
            multi-dimensional Cp turbine data for all specified conditions.
        conditions (dict): The conditions at which to determine which Ct interpolant to use.

    Returns:
        NDArray: The down selected power interpolants for the selected conditions.
    """
    downselect_power_interps = np.empty_like(power_interps)
    # Loop over the wind directions, wind speeds, and turbines, finding the power interpolant
    # that is closest to the specified multi-dimensional condition.
    for i, findex in enumerate(power_interps):
        for j, turb in enumerate(findex):
            # Get the interpolant keys in float type for comparison
            keys_float = np.array([[float(v) for v in val] for val in turb.keys()])

            # Find the nearest key to the specified conditions.
            key_vals = []
            for ii, cond in enumerate(conditions.values()):
                key_vals.append(
                    keys_float[:, ii][np.absolute(keys_float[:, ii] - cond).argmin()]
                )

            # Use the constructed key to choose the correct interpolant
            downselect_power_interps[i, j] = turb[tuple(key_vals)]

    return downselect_power_interps


@define
class MultiDimensionalPowerThrustTable():
    """Helper class to convert the multi-dimensional inputs to a dictionary of objects.
    """

    @classmethod
    def from_dataframe(self, df) -> None:
        # Validate the dataframe
        if not all(ele in df.columns.values.tolist() for ele in ["ws", "Cp", "Ct"]):
            print(df.columns.values.tolist())
            raise ValueError("Multidimensional data missing required ws/Cp/Ct data.")
        if df.columns.values[-3:].tolist() != ["ws", "Cp", "Ct"]:
            print(df.columns.values[-3:].tolist())
            raise ValueError(
                "Multidimensional data not in correct form. ws, Cp, and Ct must be "
                "defined as the last 3 columns, in that order."
            )

        # Extract the supplied dimensions, minus the required ws, Cp, and Ct columns.
        keys = df.columns.values[:-3].tolist()
        values = [df[df.columns.values[i]].unique().tolist() for i in range(len(keys))]
        values = [[str(val) for val in value] for value in values]

        # Functions for recursively building a nested dictionary from
        # an arbitrary number of paired-inputs.
        def add_level(obj, k, v):
            tmp = {}
            for val in v:
                tmp.update({val: []})
            obj.update({k: tmp})
            return obj

        def add_sub_level(obj, k):
            tmp = {}
            for key in k:
                tmp.update({key: obj})
            return tmp

        obj = {}
        # Reverse the lists to start from the lowest level of the dictionary
        keys.reverse()
        values.reverse()
        # Recursively build a nested dictionary from the user-supplied dimensions
        for i, key in enumerate(keys):
            if i == 0:
                obj = add_level(obj, key, values[i])
            else:
                obj = add_sub_level(obj, values[i])
                obj = {key: obj}

        return flatten(obj)


@define
class TurbineMultiDimensional(Turbine):
    """
    Turbine is a class containing objects pertaining to the individual
    turbines.

    Turbine is a model class representing a particular wind turbine. It
    is largely a container of data and parameters, but also contains
    methods to probe properties for output.

    Parameters:
        rotor_diameter (:py:obj: float): The rotor diameter (m).
        hub_height (:py:obj: float): The hub height (m).
        pP (:py:obj: float): The cosine exponent relating the yaw
            misalignment angle to power.
        pT (:py:obj: float): The cosine exponent relating the rotor
            tilt angle to power.
        generator_efficiency (:py:obj: float): The generator
            efficiency factor used to scale the power production.
        ref_air_density (:py:obj: float): The density at which the provided
            cp and ct is defined
        power_thrust_table (PowerThrustTable): A dictionary containing the
            following key-value pairs:

            power (:py:obj: List[float]): The coefficient of power at
                different wind speeds.
            thrust (:py:obj: List[float]): The coefficient of thrust
                at different wind speeds.
            wind_speed (:py:obj: List[float]): The wind speeds for
                which the power and thrust values are provided (m/s).
        ngrid (*int*, optional): The square root of the number
            of points to use on the turbine grid. This number will be
            squared so that the points can be evenly distributed.
            Defaults to 5.
        rloc (:py:obj: float, optional): A value, from 0 to 1, that determines
            the width/height of the grid of points on the rotor as a ratio of
            the rotor radius.
            Defaults to 0.5.
        power_thrust_data_file (:py:obj:`str`): The path and name of the file containing the
            multidimensional power thrust curve. The path may be an absolute location or a relative
            path to where FLORIS is being run.
        multi_dimensional_cp_ct (:py:obj:`bool`, optional): Indicates if the turbine definition is
            single dimensional (False) or multidimensional (True).
        turbine_library_path (:py:obj:`pathlib.Path`, optional): The
            :py:attr:`Farm.turbine_library_path` or :py:attr:`Farm.internal_turbine_library_path`,
            whichever is being used to load turbine definitions.
            Defaults to the internal turbine library.
    """
    multi_dimensional_cp_ct: bool = field(default=False)
    power_thrust_table: dict = field(default={})
    # TODO power_thrust_data_file is actually required and should not default to None.
    # However, the super class has optional attributes so a required attribute here breaks
    power_thrust_data_file: str = field(default=None)
    power_thrust_data: MultiDimensionalPowerThrustTable = field(default=None)
    turbine_library_path: Path = field(
        default=Path(__file__).parents[1] / "turbine_library",
        converter=convert_to_path,
        validator=attrs.validators.instance_of(Path)
    )

    # Not to be provided by the user
    condition_keys: list[str] = field(init=False, factory=list)

    def __attrs_post_init__(self) -> None:
        super().__post_init__()

        # Solidify the data file path and name
        self.power_thrust_data_file = self.turbine_library_path / self.power_thrust_data_file

        # Read in the multi-dimensional data supplied by the user.
        df = pd.read_csv(self.power_thrust_data_file)

        # Build the multi-dimensional power/thrust table
        self.power_thrust_data = MultiDimensionalPowerThrustTable.from_dataframe(df)

        # Create placeholders for the interpolation functions
        self.fCt_interp = {}
        self.power_interp = {}

        # Down-select the DataFrame to have just the ws, Cp, and Ct values
        index_col = df.columns.values[:-3]
        self.condition_keys = index_col.tolist()
        df2 = df.set_index(index_col.tolist())

        # Loop over the multi-dimensional keys to get the correct ws/Cp/Ct data to make
        # the Ct and power interpolants.
        for key in df2.index.unique():
            # Select the correct ws/Cp/Ct data
            data = df2.loc[key]

            # Build the interpolants
            wind_speeds = data['ws'].values
            cp_interp = interp1d(
                wind_speeds,
                data['Cp'].values,
                fill_value=(0.0, 1.0),
                bounds_error=False,
            )
            self.power_interp.update({
                key: interp1d(
                    wind_speeds,
                    (
                        0.5 * self.rotor_area
                        * cp_interp(wind_speeds)
                        * self.generator_efficiency
                        * wind_speeds ** 3
                    ),
                    bounds_error=False,
                    fill_value=0
                )
            })
            self.fCt_interp.update({
                key: interp1d(
                    wind_speeds,
                    data['Ct'].values,
                    fill_value=(0.0001, 0.9999),
                    bounds_error=False,
                )
            })<|MERGE_RESOLUTION|>--- conflicted
+++ resolved
@@ -137,23 +137,13 @@
 
     # Down-select inputs if ix_filter is given
     if ix_filter is not None:
-<<<<<<< HEAD
-        velocities = velocities[:, :, ix_filter]
-        yaw_angle = yaw_angle[:, :, ix_filter]
-        tilt_angle = tilt_angle[:, :, ix_filter]
-        ref_tilt = ref_tilt[:, :, ix_filter]
-        fCt = fCt[:, :, ix_filter]
-        turbine_type_map = turbine_type_map[:, :, ix_filter]
-        correct_cp_ct_for_tilt = correct_cp_ct_for_tilt[:, :, ix_filter]
-=======
         velocities = velocities[:, ix_filter]
         yaw_angle = yaw_angle[:, ix_filter]
         tilt_angle = tilt_angle[:, ix_filter]
-        ref_tilt_cp_ct = ref_tilt_cp_ct[:, ix_filter]
+        ref_tilt = ref_tilt[:, ix_filter]
         fCt = fCt[:, ix_filter]
         turbine_type_map = turbine_type_map[:, ix_filter]
         correct_cp_ct_for_tilt = correct_cp_ct_for_tilt[:, ix_filter]
->>>>>>> caf5532d
 
     average_velocities = average_velocity(
         velocities,
@@ -245,15 +235,9 @@
 
     # Then, process the input arguments as needed for this function
     if ix_filter is not None:
-<<<<<<< HEAD
-        yaw_angle = yaw_angle[:, :, ix_filter]
-        tilt_angle = tilt_angle[:, :, ix_filter]
-        ref_tilt = ref_tilt[:, :, ix_filter]
-=======
         yaw_angle = yaw_angle[:, ix_filter]
         tilt_angle = tilt_angle[:, ix_filter]
-        ref_tilt_cp_ct = ref_tilt_cp_ct[:, ix_filter]
->>>>>>> caf5532d
+        ref_tilt = ref_tilt[:, ix_filter]
 
     return (
         0.5
