--- conflicted
+++ resolved
@@ -666,13 +666,8 @@
         self.power_interp = interp1d(
             wind_speeds,
             inner_power,
-<<<<<<< HEAD
-            fill_value = 0.0,
-            bounds_error=False,
-=======
             bounds_error=False,
             fill_value=0
->>>>>>> 063d8b58
         )
 
         """
