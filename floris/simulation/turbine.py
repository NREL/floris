--- conflicted
+++ resolved
@@ -14,6 +14,7 @@
 
 from __future__ import annotations
 
+import copy
 from collections.abc import Iterable
 from typing import Any
 
@@ -21,20 +22,16 @@
 import numpy as np
 from attrs import define, field
 from scipy.interpolate import interp1d
-import copy
 
 from floris.simulation import BaseClass
 from floris.type_dec import (
     floris_array_converter,
     FromDictMixin,
+    NDArrayBool,
     NDArrayFilter,
     NDArrayFloat,
     NDArrayInt,
     NDArrayObject,
-<<<<<<< HEAD
-    NDArrayBool,
-=======
->>>>>>> f88b8543
 )
 from floris.utilities import cosd
 
@@ -255,17 +252,6 @@
         rotor_effective_velocities = rotor_effective_velocities[:, :, ix_filter]
         turbine_type_map = turbine_type_map[:, :, ix_filter]
 
-<<<<<<< HEAD
-=======
-    # Compute the yaw effective velocity
-    pW = pP / 3.0  # Convert from pP to w
-    yaw_effective_velocity = (
-        (air_density/ref_density_cp_ct)**(1/3)
-        * average_velocity(velocities)
-        * cosd(yaw_angle) ** pW
-    )
-
->>>>>>> f88b8543
     # Loop over each turbine type given to get thrust coefficient for all turbines
     p = np.zeros(np.shape(rotor_effective_velocities))
     power_interp = dict(power_interp)
@@ -273,14 +259,10 @@
     for turb_type in turb_types:
         # Using a masked array, apply the thrust coefficient for all turbines of the current
         # type to the main thrust coefficient array
-<<<<<<< HEAD
-        p += power_interp[turb_type](rotor_effective_velocities) * np.array(turbine_type_map == turb_type)
-=======
         p += (
-            power_interp[turb_type](yaw_effective_velocity)
+            power_interp[turb_type](rotor_effective_velocities)
             * np.array(turbine_type_map == turb_type)
         )
->>>>>>> f88b8543
 
     return p * ref_density_cp_ct
 
