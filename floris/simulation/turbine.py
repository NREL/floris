--- conflicted
+++ resolved
@@ -256,22 +256,8 @@
         rotor_effective_velocities = rotor_effective_velocities[:, :, ix_filter]
         turbine_type_map = turbine_type_map[:, :, ix_filter]
 
-<<<<<<< HEAD
-    # Compute the yaw effective velocity
-    # For 0 yaw and air_density = ref_density_cp_ct, this reduces to `velocities`
-    pW = pP / 3.0  # Convert from pP to w
-    yaw_effective_velocity = (
-        (air_density/ref_density_cp_ct)**(1/3)
-        * average_velocity(velocities)
-        * cosd(yaw_angle) ** pW
-    )
-
-    # Loop over each turbine type given to get power for all turbines
-    p = np.zeros(np.shape(yaw_effective_velocity))
-=======
     # Loop over each turbine type given to get power for all turbines
     p = np.zeros(np.shape(rotor_effective_velocities))
->>>>>>> 0d2bfecc
     turb_types = np.unique(turbine_type_map)
     for turb_type in turb_types:
         # Using a masked array, apply the thrust coefficient for all turbines of the current
