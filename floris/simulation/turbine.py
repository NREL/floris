# Copyright 2019 NREL

# Licensed under the Apache License, Version 2.0 (the "License"); you may not use
# this file except in compliance with the License. You may obtain a copy of the
# License at http://www.apache.org/licenses/LICENSE-2.0

# Unless required by applicable law or agreed to in writing, software distributed
# under the License is distributed on an "AS IS" BASIS, WITHOUT WARRANTIES OR
# CONDITIONS OF ANY KIND, either express or implied. See the License for the
# specific language governing permissions and limitations under the License.

import numpy as np
from scipy.interpolate import interp1d
<<<<<<< HEAD
from scipy.interpolate import griddata
from scipy.spatial import distance_matrix
# from scipy.spatial import cKDTree
=======
import math
>>>>>>> b207426b
from ..utilities import cosd, sind, tand
import scipy.stats as stats

class Turbine():
    """
    Turbine is a class containing objects pertaining to the individual 
    turbines.

    Turbine is a model class representing a particular wind turbine. It 
    is largely a container of data and parameters, but also contains 
    methods to probe properties for output.

    Args:
        instance_dictionary: A dictionary that is generated from the 
            input_reader; it should have the following key-value pairs:

            -   **description**: A string containing a description of 
                the turbine.
            -   **properties**: A dictionary containing the following 
                key-value pairs:

                -   **rotor_diameter**: A float that is the rotor 
                    diameter (m).
                -   **hub_height**: A float that is the hub height (m).
                -   **blade_count**: An integer that is the number of 
                    blades.
                -   **pP**: A float that is the cosine exponent 
                    relating the yaw misalignment angle to power.
                -   **pT**: A float that is the cosine exponent 
                    relating the rotor tilt angle to power.
                -   **generator_efficiency**: A float that is the 
                    generator efficiency factor used to scale the power 
                    production.
                -   **power_thrust_table**: A dictionary containing the 
                    following key-value pairs:

                    -   **power**: A list of floats describing the 
                        coefficient of power at different wind speeds.
                    -   **thrust**: A list of floats describing the 
                        coefficient of thrust at different wind speeds.
                    -   **wind_speed**: A list of floats containing the 
                        wind speeds for which the power and thrust 
                        values are provided (m/s).

                -   **yaw_angle**: A float that is the yaw angle of the 
                    turbine relative to the wind direction (deg). A 
                    positive value represents a counter-clockwise 
                    rotation relative to the wind direction. 
                -   **tilt_angle**: A float that is the tilt angle of 
                    the turbine (deg). Positive values correspond to a 
                    downward rotation of the rotor for an upstream 
                    turbine. 
                -   **TSR**: A float that is the tip-speed ratio of the 
                    turbine. This parameter is used in the "curl" wake 
                    model.

    Returns:
        Turbine: An instantiated Turbine object.
    """

    def __init__(self, instance_dictionary):

        self.description = instance_dictionary["description"]
        properties = instance_dictionary["properties"]
        self.rotor_diameter = properties["rotor_diameter"]
        self.hub_height = properties["hub_height"]
        self.blade_count = properties["blade_count"]
        self.pP = properties["pP"]
        self.pT = properties["pT"]
        self.generator_efficiency = properties["generator_efficiency"]
        self.power_thrust_table = properties["power_thrust_table"]
        self.yaw_angle = properties["yaw_angle"]
        self.tilt_angle = properties["tilt_angle"]
        self.tsr = properties["TSR"]

        # Precompute interps
        cp = self.power_thrust_table["power"]
        wind_speed = self.power_thrust_table["wind_speed"]
        self.fCpInterp = interp1d(wind_speed, cp, fill_value='extrapolate')

        ct = self.power_thrust_table["thrust"]
        # wind_speed = self.power_thrust_table["wind_speed"]
        self.fCtInterp = interp1d(wind_speed, ct, fill_value='extrapolate')

        # constants
        self.grid_point_count = 5*5
        if np.sqrt(self.grid_point_count) % 1 != 0.0:
            raise ValueError(
                "Turbine.grid_point_count must be the square of a number")

        self.reinitialize_turbine(turbulence_intensity=None)

        # initialize derived attributes
        self.grid = self._create_swept_area_grid()

        # initialize to an invalid value until calculated
        self.air_density = -1
        self.use_turbulence_correction = False

    # Private methods

    def _create_swept_area_grid(self):
        # TODO: add validity check:
        # rotor points has a minimum in order to always include points inside
        # the disk ... 2?
        #
        # the grid consists of the y,z coordinates of the discrete points which
        # lie within the rotor area: [(y1,z1), (y2,z2), ... , (yN, zN)]

        # update:
        # using all the grid point because that how roald did it.
        # are the points outside of the rotor disk used later?

        # determine the dimensions of the square grid
        num_points = int(np.round(np.sqrt(self.grid_point_count)))
        # syntax: np.linspace(min, max, n points)
        horizontal = np.linspace(-self.rotor_radius,
                                 self.rotor_radius, num_points)
        vertical = np.linspace(-self.rotor_radius,
                               self.rotor_radius, num_points)

        # build the grid with all of the points
        grid = [(h, vertical[i]) for i in range(num_points)
                for h in horizontal]

        # keep only the points in the swept area
        grid = [point for point in grid if np.hypot(
            point[0], point[1]) < self.rotor_radius]

        return grid

    def _fCp(self, at_wind_speed):
        wind_speed = self.power_thrust_table["wind_speed"]
        if at_wind_speed < min(wind_speed):
            return 0.0
        else:
            _cp = self.fCpInterp(at_wind_speed)
            if _cp.size > 1:
                _cp = _cp[0]
            return float(_cp)

    def _fCt(self, at_wind_speed):
        wind_speed = self.power_thrust_table["wind_speed"]
        if at_wind_speed < min(wind_speed):
            return 0.99
        else:
            _ct = self.fCtInterp(at_wind_speed)
            if _ct.size > 1:
                _ct = _ct[0]
            if _ct > 1.0:
                _ct = 0.99
            return float(_ct)

    # Public methods

    def calculate_swept_area_velocities(self, local_wind_speed, coord, x, y, z):
        """
        This method calculates and returns the wind speeds at each 
        rotor swept area grid point for the turbine, interpolated from 
        the flow field grid.

        Args:
            wind_direction: A float that is the wind farm wind 
                direction (deg).
            local_wind_speed: An array of floats that contains the wind 
                speed at each grid point in the flow field (m/s).
            coord: A :py:obj:`floris.utilities.Vec3` object containing 
                the coordinate of the turbine.
            x: An array of floats containing the "x" coordinates of the 
                flow field grid.
            y: An array of floats containing the "y" coordinates of the 
                flow field grid.
            z: An array of floats containing the "z" coordinates of the 
                flow field grid.

        Returns:
            numpy.ndarray: A numpy array of floats containing the wind 
            speed at each rotor grid point for the turbine (m/s).
        """
        u_at_turbine = local_wind_speed

        # # PREVIOUS MEHTHOD========================
        # # UNCOMMENT IF ANY ISSUE UNCOVERED WITH NEW MOETHOD
        # x_grid = x
        # y_grid = y
        # z_grid = z

        # yPts = np.array([point[0] for point in self.grid])
        # zPts = np.array([point[1] for point in self.grid])

        # # interpolate from the flow field to get the flow field at the grid
        # # points
        # dist = [np.sqrt((coord.x1 - x_grid)**2 \
        #      + (coord.x2 + yPts[i] - y_grid) **2 \
        #      + (self.hub_height + zPts[i] - z_grid)**2) \
        #      for i in range(len(yPts))]
        # idx = [np.where(dist[i] == np.min(dist[i])) for i in range(len(yPts))]
        # data = [np.mean(u_at_turbine[idx[i]]) for i in range(len(yPts))]
        # # PREVIOUS MEHTHOD========================



        # # NEW MEHTHOD========================
        # Sort by distance
        flow_grid_points = np.column_stack([x.flatten(),
                                            y.flatten(),
                                            z.flatten()])

        # Set up a grid array
        y_array = np.array(self.grid)[:,0] + coord.x2 
        z_array = np.array(self.grid)[:,1] + self.hub_height
        x_array = np.ones_like(y_array) * coord.x1
        grid_array = np.column_stack([x_array,y_array,z_array])

        ii = np.argmin(distance_matrix(flow_grid_points,grid_array),axis=0)

        # return np.array(data)
        return np.array(u_at_turbine.flatten()[ii])

    def calculate_turbulence_intensity(self, area_overlap, flow_field_ti, velocity_model, turbine_coord, wake_coord, turbine_wake):
        """
        Calculates the turbulence intensity at a specific wind turbine.

        This method calculates and returns the turbulence intensity at 
        the wind turbine consisting of the ambient turbulence as well 
        as the wake-added turbulence from an upstream turbine, using 
        the approach of Crespo, A. and Herna, J. "Turbulence 
        characteristics in wind-turbine wakes." *J. Wind Eng Ind 
        Aerodyn*. 1996.

        Args:
            flow_field_ti: A float that is the ambient turbulence 
                intensity in the flow field expressed as a decimal 
                fraction.
            velocity_model: A 
                :py:obj:`floris.simulation.wake_velocity.WakeVelocity` 
                object containing wake model parameters.
            turbine_coord: A :py:obj:`floris.utilities.Vec3` object 
                containing the coordinate of the turbine.
            wake_coord: A :py:obj:`floris.utilities.Vec3` object 
                containing the coordinate of the upstream turbine.
            turbine_wake: A :py:class:`floris.simulation.turbine` 
                object that represents the upstream turbine.

        Returns:
            numpy.float64: The turbulence intensity at the current 
            turbine including ambient turbulence and turbulence added 
            by the upstream turbine wake.
        """

        ti_initial = flow_field_ti

        # user-input turbulence intensity parameters
        ti_i = velocity_model.ti_initial
        ti_constant = velocity_model.ti_constant
        ti_ai = velocity_model.ti_ai
        ti_downstream = velocity_model.ti_downstream

        # turbulence intensity calculation based on Crespo et. al.
        ti_calculation = ti_constant \
            * turbine_wake.aI**ti_ai \
            * ti_initial**ti_i \
            * ((turbine_coord.x1 - wake_coord.x1) / self.rotor_diameter)**ti_downstream

        # multiply by area overlap
        ti_added = area_overlap * ti_calculation

        return np.sqrt(ti_added**2 + self.current_turbulence_intensity**2)

    def update_velocities(self, u_wake, coord, flow_field, rotated_x, rotated_y, rotated_z):
        """
        This method updates the velocities at the rotor swept area grid 
        points based on the flow field freestream velocities and wake 
        velocities.

        Args:
            u_wake: An array of floats containing the wake deficit 
                velocities at all grid points in the flow field (m/s).
            coord: A :py:obj:`floris.utilities.Vec3` object containing 
                the coordinate of the turbine.
            flow_field: A :py:class:`floris.simulation.flow_field` 
                object.
            rotated_x: An array of floats containing the "x" 
                coordinates of the flow field grid rotated so the new 
                "x" axis is aligned with the wind direction.
            rotated_y: An array of floats containing the "y" 
                coordinates of the flow field grid rotated so the new 
                "x" axis is aligned with the wind direction.
            rotated_z: An array of floats containing the "z" 
                coordinates of the flow field grid rotated so the new 
                "x" axis is aligned with the wind direction.

        Returns:
            *None* -- The velocities are updated directly in the 
            :py:class:`floris.simulation.turbine` object.
        """

        # reset the waked velocities
        local_wind_speed = flow_field.u_initial - u_wake
        self.velocities = self.calculate_swept_area_velocities(
            local_wind_speed,
            coord,
            rotated_x,
            rotated_y,
            rotated_z
        )

    def reinitialize_turbine(self, turbulence_intensity):
        """
        This method sets the velocities at the turbine's rotor swept 
        area grid points to zero.

        Returns:
            *None* -- The velocities are updated directly in the 
            :py:class:`floris.simulation.turbine` object.
        """
        self.velocities = [0.0] * self.grid_point_count
        self._turbulence_intensity = turbulence_intensity

    def set_yaw_angle(self, yaw_angle):
        """
        This method sets the turbine's yaw angle.

        Args:
            yaw_angle: A float that is the new yaw angle (deg).

        Returns:
            **None** -- The yaw angle is stored in the 
            :py:class:`floris.simulation.turbine` object.

        Examples:
            To set a turbine's yaw angle:

            >>> floris.farm.turbines[0].set_yaw_angle(20.0)
        """
        self._yaw_angle = yaw_angle

    # Getters & Setters
   
    @property
    def turbulence_parameter(self):
        """
        This property calculates and returns the turbulence correction 
        parameter for the turbine, a value used to account for the 
        change in power output due to the effects of turbulence.

        Returns:
            numpy.float64: a float that is the value of the turbulence
            parameter.
        """    

        if self.use_turbulence_correction is False:
            return 1.0
        else:
            # define wind speed, ti, and power curve components
            ws = np.array(self.power_thrust_table["wind_speed"])
            cp = np.array(self.power_thrust_table["power"])
            ws = ws[np.where (cp !=0)]
            ciws = ws[0] # cut in wind speed
            cows = ws[len(ws)-1] # cut out wind speed
            speed = self.average_velocity
            ti = self.current_turbulence_intensity
            
            if ciws >= speed or cows <= speed or ti == 0.0 or math.isnan(speed) == True: 
                return 1.0
            else:
                # define mean and standard deviation to create normalized pdf with sum = 1
                mu = speed
                sigma = ti * mu
                if mu + sigma >= cows:
                    xp = np.linspace((mu - sigma), cows, 100)
                else:
                    xp = np.linspace((mu - sigma),( mu + sigma), 100)
                pdf = stats.norm.pdf(xp, mu, sigma)
                npdf = np.array(pdf)*(1/np.sum(pdf))

                # calculate turbulence parameter (ratio of corrected power to original power)
                return np.sum( [npdf[k] * self._fCp(xp[k]) * xp[k]**3 for k in range(100)] ) / (self._fCp(mu) * mu**3)

    @property
    def current_turbulence_intensity(self):
        """
        This method returns the current turbulence intensity at 
            the turbine expressed as a decimal fraction.
       
        Returns:
            float: The turbulence intensity at the turbine.

        Examples:
            To get the turbulence intensity for a turbine:

            >>> current_turbulence_intensity = floris.farm.turbines[0].turbulence_intensity()
        """
        return self._turbulence_intensity
    
    @current_turbulence_intensity.setter
    def current_turbulence_intensity(self, value):
        """
        This method sets the turbulence intensity at each 
        turbine as it is calculated.

        Args:
            value: A float that is the current turbulence intensity 
            expressed as a decimal fraction.

        Returns:
            **None** -- The turbulence intensity is stored in the 
            :py:class:`floris.simulation.turbine` object.

        """
        self._turbulence_intensity = value

    @property
    def rotor_radius(self):
        """
        This method returns the rotor radius of the turbine (m).

        Returns:
            float: The rotor radius of the turbine.

        Examples:
            To get the rotor radius for a turbine:

            >>> rotor_radius = floris.farm.turbines[0].rotor_radius()
        """
        return self.rotor_diameter / 2.0

    @property
    def yaw_angle(self):
        """
        This method gets or sets the turbine's yaw angle.

        Args:
            value: A float that is the new yaw angle (deg).

        Returns:
            float: The current yaw angle (deg).

        Examples:
            To set the yaw angle for each turbine in the wind farm:

            >>> yaw_angles = [20.0, 10.0, 0.0]
            >>> for yaw_angle, turbine in 
            ... zip(yaw_angles, floris.farm.turbines):
            ...     turbine.yaw_angle = yaw_angle

            To get the current yaw angle for each turbine in the wind 
            farm:

            >>> yaw_angles = []
            >>> for i, turbine in enumerate(floris.farm.turbines):
            ...     yaw_angles.append(turbine.yaw_angle())
        """
        return self._yaw_angle

    @yaw_angle.setter
    def yaw_angle(self, value):
        self._yaw_angle = value

    @property
    def tilt_angle(self):
        """
        This method gets the turbine's tilt angle.

        Args:
            value: A float that is the new tilt angle (deg).

        Returns:
            float: The current tilt angle (deg).

        Examples:
            To get the current tilt angle for a turbine:

            >>> tilt_angle = floris.farm.turbines[0].tilt_angle()
        """
        return self._tilt_angle

    @tilt_angle.setter
    def tilt_angle(self, value):
        self._tilt_angle = value

    @property
    def average_velocity(self):
        """
        This property calculates and returns the cube root of the 
        mean cubed velocity in the turbine's rotor swept area (m/s).

        Returns:
            numpy.float64: The average velocity across a rotor.

        Examples:
            To get the average velocity for a turbine:

            >>> avg_vel = floris.farm.turbines[0].average_velocity()
        """
        # remove all invalid numbers from interpolation
        data = self.velocities[np.where(np.isnan(self.velocities) == False)]
        avg_vel = np.cbrt(np.mean(data**3))
        if np.isnan(avg_vel) == True: avg_vel = 0
        elif np.isinf(avg_vel) == True: avg_vel = 0
        
        return avg_vel

    @property
    def Cp(self):
        """
        This property returns the power coeffcient of a turbine.

        This property returns the coefficient of power of the turbine 
        using the rotor swept area average velocity, interpolated from 
        the coefficient of power table. The average velocity is 
        calculated as the cube root of the mean cubed velocity in the 
        rotor area.

        Note, the velocity is scalled to an effective velocity by the yaw

        Returns:
            float: The power coefficient of a turbine at the current 
            operating conditions.

        Examples:
            To get the power coefficient value for a turbine:

            >>> Cp = floris.farm.turbines[0].Cp()
        """
        # Compute the yaw effective velocity
        pW = self.pP / 3.0 # Convert from pP to pW
        yaw_effective_velocity = self.average_velocity * cosd(self.yaw_angle) ** pW

        return self._fCp(yaw_effective_velocity)

    @property
    def Ct(self):
        """
        This property returns the thrust coefficient of a turbine.

        This method returns the coefficient of thrust of the yawed 
        turbine, interpolated from the coefficient of power table, 
        using the rotor swept area average velocity and the turbine's 
        yaw angle. The average velocity is calculated as the cube root 
        of the mean cubed velocity in the rotor area.

        Returns:
            float: The thrust coefficient of a turbine at the current 
            operating conditions.

        Examples:
            To get the thrust coefficient value for a turbine:

            >>> Ct = floris.farm.turbines[0].Ct()
        """
        return self._fCt(self.average_velocity) * cosd(self.yaw_angle)# **self.pP

    @property
    def power(self):
        """
        This property returns the power produced by turbine (W), 
        adjusted for yaw and tilt.

        Returns:
            float: Power of a turbine in watts.

        Examples:
            To get the power for a turbine:

            >>> power = floris.farm.turbines[0].power()
        """
        # Update to power calculation which replaces the fixed pP exponent with
        # an exponent pW, that changes the effective wind speed input to the power 
        # calculation, rather than scaling the power.  This better handles power
        # loss to yaw in above rated conditions
        # 
        # based on the paper "Optimising yaw control at wind farm level" by
        # Ervin Bossanyi

        # Compute the yaw effective velocity
        pW = self.pP / 3.0 # Convert from pP to w
        yaw_effective_velocity = self.average_velocity * cosd(self.yaw_angle) ** pW
        
        # Now compute the power
        cptmp = self.Cp #Note Cp is also now based on yaw effective velocity
        return 0.5 * self.air_density * (np.pi * self.rotor_radius**2) \
            * cptmp * self.generator_efficiency * self.turbulence_parameter \
            * yaw_effective_velocity**3

    @property
    def aI(self):
        """
        This property returns the axial induction factor of the yawed 
        turbine calculated from the coefficient of thrust and the yaw 
        angle.

        Returns:
            float: Axial induction factor of a turbine.

        Examples:
            To get the axial induction factor for a turbine:

            >>> aI = floris.farm.turbines[0].aI()
        """
        return 0.5 / cosd(self.yaw_angle) \
            * (1 - np.sqrt(1 - self.Ct * cosd(self.yaw_angle)))<|MERGE_RESOLUTION|>--- conflicted
+++ resolved
@@ -11,13 +11,8 @@
 
 import numpy as np
 from scipy.interpolate import interp1d
-<<<<<<< HEAD
-from scipy.interpolate import griddata
 from scipy.spatial import distance_matrix
-# from scipy.spatial import cKDTree
-=======
 import math
->>>>>>> b207426b
 from ..utilities import cosd, sind, tand
 import scipy.stats as stats
 
