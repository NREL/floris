--- conflicted
+++ resolved
@@ -194,10 +194,7 @@
         """
         u_at_turbine = local_wind_speed
 
-<<<<<<< HEAD
-=======
         # TODO:
->>>>>>> cb51a682
         # # PREVIOUS MEHTHOD========================
         # # UNCOMMENT IF ANY ISSUE UNCOVERED WITH NEW MOETHOD
         # x_grid = x
