--- conflicted
+++ resolved
@@ -138,16 +138,11 @@
 
     # Compute the yaw effective velocity
     pW = pP / 3.0  # Convert from pP to w
-<<<<<<< HEAD
-    yaw_effective_velocity = ((air_density/ref_density_cp_ct) ** (1/3)) * average_velocity(velocities) * cosd(yaw_angle) ** pW
-
-=======
     yaw_effective_velocity = (
         (air_density/ref_density_cp_ct)**(1/3)
         * average_velocity(velocities)
         * cosd(yaw_angle) ** pW
     )
->>>>>>> f88b8543
 
     # Loop over each turbine type given to get thrust coefficient for all turbines
     p = np.zeros(np.shape(yaw_effective_velocity))
