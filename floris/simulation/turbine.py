--- conflicted
+++ resolved
@@ -136,11 +136,8 @@
 
     # Compute the yaw effective velocity
     pW = pP / 3.0  # Convert from pP to w
-<<<<<<< HEAD
     yaw_effective_velocity = ((air_density/1.225) ** (1/3)) * average_velocity(velocities) * cosd(yaw_angle) ** pW
-=======
-    yaw_effective_velocity = ((air_density/ref_density_cp_ct)**(1/3)) * average_velocity(velocities) * cosd(yaw_angle) ** pW
->>>>>>> 0c2adf3e
+
 
     # Loop over each turbine type given to get thrust coefficient for all turbines
     p = np.zeros(np.shape(yaw_effective_velocity))
