--- conflicted
+++ resolved
@@ -30,13 +30,9 @@
     NDArrayFilter,
     NDArrayFloat,
     NDArrayInt,
-<<<<<<< HEAD
-    NDArrayObject
-=======
     NDArrayObject,
     NDArrayBool,
     FromDictMixin,
->>>>>>> db7a03f8
 )
 from floris.utilities import cosd
 
