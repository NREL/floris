--- conflicted
+++ resolved
@@ -31,10 +31,7 @@
     NDArrayFloat,
     NDArrayInt,
     NDArrayObject,
-<<<<<<< HEAD
     NDArrayBool,
-=======
->>>>>>> e5957dd9
 )
 from floris.utilities import cosd
 
@@ -255,17 +252,6 @@
         rotor_effective_velocities = rotor_effective_velocities[:, :, ix_filter]
         turbine_type_map = turbine_type_map[:, :, ix_filter]
 
-<<<<<<< HEAD
-=======
-    # Compute the yaw effective velocity
-    pW = pP / 3.0  # Convert from pP to w
-    yaw_effective_velocity = (
-        (air_density/ref_density_cp_ct)**(1/3)
-        * average_velocity(velocities)
-        * cosd(yaw_angle) ** pW
-    )
-
->>>>>>> e5957dd9
     # Loop over each turbine type given to get thrust coefficient for all turbines
     p = np.zeros(np.shape(rotor_effective_velocities))
     power_interp = dict(power_interp)
@@ -273,14 +259,7 @@
     for turb_type in turb_types:
         # Using a masked array, apply the thrust coefficient for all turbines of the current
         # type to the main thrust coefficient array
-<<<<<<< HEAD
         p += power_interp[turb_type](rotor_effective_velocities) * np.array(turbine_type_map == turb_type)
-=======
-        p += (
-            power_interp[turb_type](yaw_effective_velocity)
-            * np.array(turbine_type_map == turb_type)
-        )
->>>>>>> e5957dd9
 
     return p * ref_density_cp_ct
 
