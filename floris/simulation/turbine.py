--- conflicted
+++ resolved
@@ -106,28 +106,13 @@
 ) -> NDArrayFloat:
     # Compute the tilt, if using floating turbines
     old_tilt_angle = copy.deepcopy(tilt_angle)
-<<<<<<< HEAD
-    tilt_angle = _compute_tilt_angles_for_floating_turbines(
-=======
     tilt_angle = compute_tilt_angles_for_floating_turbines(
->>>>>>> 68820b71
         turbine_type_map,
         tilt_angle,
         tilt_interp,
         rotor_effective_velocities,
     )
     # Only update tilt angle if requested (if the tilt isn't accounted for in the Cp curve)
-<<<<<<< HEAD
-    tilt_angle = old_tilt_angle * np.array(correct_cp_ct_for_tilt == False) + tilt_angle * np.array(correct_cp_ct_for_tilt == True)
-
-    # Compute the rotor effective velocity adjusting for tilt
-    rotor_effective_velocities = rotor_effective_velocities * cosd(tilt_angle - ref_tilt_cp_ct) ** (pT / 3.0)
-
-    return rotor_effective_velocities
-
-
-def _compute_tilt_angles_for_floating_turbines(
-=======
     tilt_angle = np.where(correct_cp_ct_for_tilt, tilt_angle, old_tilt_angle)
 
     # Compute the rotor effective velocity adjusting for tilt
@@ -139,7 +124,6 @@
 
 
 def compute_tilt_angles_for_floating_turbines(
->>>>>>> 68820b71
     turbine_type_map: NDArrayObject,
     tilt_angle: NDArrayFloat,
     tilt_interp: NDArrayObject,
@@ -152,23 +136,12 @@
     for turb_type in turb_types:
         # If no tilt interpolation is specified, assume no modification to tilt
         if tilt_interp[turb_type] is None:
-<<<<<<< HEAD
-            # TODO should this be break? Should it be continue? Do we want to support mixed fixed-bottom and floating? Or non-tilting floating?
-=======
             # TODO should this be break? Should it be continue? Do we want to support mixed
             # fixed-bottom and floating? Or non-tilting floating?
->>>>>>> 68820b71
             pass
         # Using a masked array, apply the tilt angle for all turbines of the current
         # type to the main tilt angle array
         else:
-<<<<<<< HEAD
-            tilt_angles += tilt_interp[turb_type](rotor_effective_velocities) * np.array(turbine_type_map == turb_type)
-
-    # TODO: Not sure if this is the best way to do this? Basically replaces the initialized tilt_angles
-    # if there are non-zero tilt angles calculated above (meaning that the turbine definition contained
-    # a wind_speed/tilt table definition)
-=======
             tilt_angles += (
                 tilt_interp[turb_type](rotor_effective_velocities)
                 * np.array(turbine_type_map == turb_type)
@@ -177,7 +150,6 @@
     # TODO: Not sure if this is the best way to do this? Basically replaces the initialized
     # tilt_angles if there are non-zero tilt angles calculated above (meaning that the turbine
     # definition contained  a wind_speed/tilt table definition)
->>>>>>> 68820b71
     if not tilt_angles.all() == 0.:
         tilt_angle = tilt_angles
 
@@ -201,11 +173,6 @@
 
     if isinstance(yaw_angle, list):
         yaw_angle = np.array(yaw_angle)
-<<<<<<< HEAD
-    
-=======
-
->>>>>>> 68820b71
     if isinstance(tilt_angle, list):
         tilt_angle = np.array(tilt_angle)
 
@@ -221,14 +188,6 @@
         turbine_type_map = turbine_type_map[:, :, ix_filter]
 
     # Compute the rotor effective velocity adjusting for air density
-<<<<<<< HEAD
-    # TODO: This correction is currently split across two functions: this one and `power`, where in `power`
-    # the returned power is multiplied by the reference air density
-    rotor_effective_velocities = ((air_density/ref_density_cp_ct)**(1/3)) * average_velocity(velocities)
-
-    # Compute the rotor effective velocity adjusting for yaw settings
-    rotor_effective_velocities = _rotor_velocity_yaw_correction(pP, yaw_angle, rotor_effective_velocities)
-=======
     # TODO: This correction is currently split across two functions: this one and `power`, where in
     # `power` the returned power is multiplied by the reference air density
     rotor_effective_velocities = (
@@ -240,7 +199,6 @@
     rotor_effective_velocities = _rotor_velocity_yaw_correction(
         pP, yaw_angle, rotor_effective_velocities
     )
->>>>>>> 68820b71
 
     # Compute the tilt, if using floating turbines
     rotor_effective_velocities = _rotor_velocity_tilt_correction(
@@ -293,40 +251,22 @@
     # TODO: check this - where is it?
     # P = 1/2 rho A V^3 Cp
 
-<<<<<<< HEAD
-    # NOTE: The below has a trivial performance hit for floats being passed (3.4% longer
-    # on a meaningless test), but is actually faster when an array is passed through
-    # That said, it adds overhead to convert the floats to 1-D arrays, so I don't
-    # recommend just converting all values to arrays
-
-=======
->>>>>>> 68820b71
     # Down-select inputs if ix_filter is given
     if ix_filter is not None:
         ix_filter = _filter_convert(ix_filter, rotor_effective_velocities)
         rotor_effective_velocities = rotor_effective_velocities[:, :, ix_filter]
         turbine_type_map = turbine_type_map[:, :, ix_filter]
 
-<<<<<<< HEAD
-    # Loop over each turbine type given to get thrust coefficient for all turbines
-    p = np.zeros(np.shape(rotor_effective_velocities))
-    power_interp = dict(power_interp)
-=======
     # Loop over each turbine type given to get power for all turbines
     p = np.zeros(np.shape(rotor_effective_velocities))
->>>>>>> 68820b71
     turb_types = np.unique(turbine_type_map)
     for turb_type in turb_types:
         # Using a masked array, apply the thrust coefficient for all turbines of the current
         # type to the main thrust coefficient array
-<<<<<<< HEAD
-        p += power_interp[turb_type](rotor_effective_velocities) * np.array(turbine_type_map == turb_type)
-=======
         p += (
             power_interp[turb_type](rotor_effective_velocities)
             * np.array(turbine_type_map == turb_type)
         )
->>>>>>> 68820b71
 
     return p * ref_density_cp_ct
 
@@ -336,11 +276,7 @@
     yaw_angle: NDArrayFloat,
     tilt_angle: NDArrayFloat,
     ref_tilt_cp_ct: NDArrayFloat,
-<<<<<<< HEAD
-    fCt: NDArrayObject,
-=======
     fCt: dict,
->>>>>>> 68820b71
     tilt_interp: NDArrayObject,
     correct_cp_ct_for_tilt: NDArrayBool,
     turbine_type_map: NDArrayObject,
@@ -394,22 +330,14 @@
 
     # Compute the tilt, if using floating turbines
     old_tilt_angle = copy.deepcopy(tilt_angle)
-<<<<<<< HEAD
-    tilt_angle = _compute_tilt_angles_for_floating_turbines(
-=======
     tilt_angle = compute_tilt_angles_for_floating_turbines(
->>>>>>> 68820b71
         turbine_type_map,
         tilt_angle,
         tilt_interp,
         average_velocities,
     )
     # Only update tilt angle if requested (if the tilt isn't accounted for in the Ct curve)
-<<<<<<< HEAD
-    tilt_angle = old_tilt_angle * np.array(correct_cp_ct_for_tilt == False) + tilt_angle * np.array(correct_cp_ct_for_tilt == True)
-=======
     tilt_angle = np.where(correct_cp_ct_for_tilt, tilt_angle, old_tilt_angle)
->>>>>>> 68820b71
 
     # Loop over each turbine type given to get thrust coefficient for all turbines
     thrust_coefficient = np.zeros(np.shape(average_velocities))
@@ -431,11 +359,7 @@
     yaw_angle: NDArrayFloat,  # (wind directions, wind speeds, turbines)
     tilt_angle: NDArrayFloat,  # (wind directions, wind speeds, turbines)
     ref_tilt_cp_ct: NDArrayFloat,
-<<<<<<< HEAD
-    fCt: NDArrayObject,  # (turbines)
-=======
     fCt: dict,  # (turbines)
->>>>>>> 68820b71
     tilt_interp: NDArrayObject,  # (turbines)
     correct_cp_ct_for_tilt: NDArrayBool, # (wind directions, wind speeds, turbines)
     turbine_type_map: NDArrayObject, # (wind directions, 1, turbines)
@@ -470,19 +394,12 @@
     if isinstance(yaw_angle, list):
         yaw_angle = np.array(yaw_angle)
 
-<<<<<<< HEAD
-    # TODO: Should the tilt_angle used for the return calculation be modified the same as the tilt_angle in Ct, if the user has supplied a tilt/wind_speed table?
-=======
     # TODO: Should the tilt_angle used for the return calculation be modified the same as the
     # tilt_angle in Ct, if the user has supplied a tilt/wind_speed table?
->>>>>>> 68820b71
     if isinstance(tilt_angle, list):
         tilt_angle = np.array(tilt_angle)
 
     # Get Ct first before modifying any data
-<<<<<<< HEAD
-    thrust_coefficient = Ct(velocities, yaw_angle, tilt_angle, ref_tilt_cp_ct, fCt, tilt_interp, correct_cp_ct_for_tilt, turbine_type_map, ix_filter)
-=======
     thrust_coefficient = Ct(
         velocities,
         yaw_angle,
@@ -494,7 +411,6 @@
         turbine_type_map,
         ix_filter
     )
->>>>>>> 68820b71
 
     # Then, process the input arguments as needed for this function
     ix_filter = _filter_convert(ix_filter, yaw_angle)
@@ -503,9 +419,6 @@
         tilt_angle = tilt_angle[:, :, ix_filter]
         ref_tilt_cp_ct = ref_tilt_cp_ct[:, :, ix_filter]
 
-<<<<<<< HEAD
-    return 0.5 / (cosd(yaw_angle) * cosd(tilt_angle - ref_tilt_cp_ct)) * (1 - np.sqrt(1 - thrust_coefficient * cosd(yaw_angle) * cosd(tilt_angle - ref_tilt_cp_ct)))
-=======
     return (
         0.5
         / (cosd(yaw_angle)
@@ -516,7 +429,6 @@
             )
         )
     )
->>>>>>> 68820b71
 
 
 def average_velocity(
@@ -699,10 +611,6 @@
     ref_density_cp_ct: float = field()
     ref_tilt_cp_ct: float = field()
     power_thrust_table: PowerThrustTable = field(converter=PowerThrustTable.from_dict)
-<<<<<<< HEAD
-    # floating_tilt_table: NDArrayFloat = field(default={'tilt': [None], 'wind_speeds': [None]}, converter=TiltTable.from_dict)
-=======
->>>>>>> 68820b71
     floating_tilt_table = field(default=None)
     floating_correct_cp_ct_for_tilt = field(default=None)
 
@@ -813,13 +721,6 @@
         wind_speed arrays are the same length so that the interpolation will work.
         """
         if self.floating_tilt_table is not None:
-<<<<<<< HEAD
-            if len(self.floating_tilt_table["tilt"]) != len(self.floating_tilt_table["wind_speeds"]):
-                raise ValueError("tilt and wind_speeds must be the same length for the interpolation to work.")
-
-    @floating_correct_cp_ct_for_tilt.validator
-    def check_for_cp_ct_correct_flag_if_floating(self, instance: attrs.Attribute, value: Any) -> None:
-=======
             if (
                 len(self.floating_tilt_table["tilt"])
                 != len(self.floating_tilt_table["wind_speeds"])
@@ -834,18 +735,13 @@
         instance: attrs.Attribute,
         value: Any
     ) -> None:
->>>>>>> 68820b71
         """
         Check that the boolean flag exists for correcting Cp/Ct for tilt
         if a tile/wind_speed table is also defined.
         """
         if self.floating_tilt_table is not None:
             if self.floating_correct_cp_ct_for_tilt is None:
-<<<<<<< HEAD
-                raise ValueError("If a floating tilt/wind_speed table is defined, the boolean flag floating_correct_cp_ct_for_tilt must also be defined.")
-=======
                 raise ValueError(
                     "If a floating tilt/wind_speed table is defined, the boolean flag"
                     "floating_correct_cp_ct_for_tilt must also be defined."
-                )
->>>>>>> 68820b71
+                )