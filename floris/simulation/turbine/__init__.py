# Copyright 2021 NREL

# Licensed under the Apache License, Version 2.0 (the "License"); you may not
# use this file except in compliance with the License. You may obtain a copy of
# the License at http://www.apache.org/licenses/LICENSE-2.0

# Unless required by applicable law or agreed to in writing, software
# distributed under the License is distributed on an "AS IS" BASIS, WITHOUT
# WARRANTIES OR CONDITIONS OF ANY KIND, either express or implied. See the
# License for the specific language governing permissions and limitations under
# the License.

# See https://floris.readthedocs.io for documentation

from floris.simulation.turbine.operation_models import (
    CosineLossTurbine,
<<<<<<< HEAD
    HelixTurbine,
=======
    MixedOperationTurbine,
    SimpleDeratingTurbine,
>>>>>>> f1493092
    SimpleTurbine,
)<|MERGE_RESOLUTION|>--- conflicted
+++ resolved
@@ -14,11 +14,8 @@
 
 from floris.simulation.turbine.operation_models import (
     CosineLossTurbine,
-<<<<<<< HEAD
     HelixTurbine,
-=======
     MixedOperationTurbine,
     SimpleDeratingTurbine,
->>>>>>> f1493092
     SimpleTurbine,
 )