# Copyright 2021 NREL

# Licensed under the Apache License, Version 2.0 (the "License"); you may not
# use this file except in compliance with the License. You may obtain a copy of
# the License at http://www.apache.org/licenses/LICENSE-2.0

# Unless required by applicable law or agreed to in writing, software
# distributed under the License is distributed on an "AS IS" BASIS, WITHOUT
# WARRANTIES OR CONDITIONS OF ANY KIND, either express or implied. See the
# License for the specific language governing permissions and limitations under
# the License.

import copy
import sys
import time

import numpy as np

from floris.simulation import (
    axial_induction,
    Ct,
    Farm,
    FlowField,
    FlowFieldGrid,
    TurbineGrid,
)
from floris.simulation.turbine import average_velocity
from floris.simulation.wake import WakeModelManager
from floris.simulation.wake_deflection.gauss import (
    calculate_transverse_velocity,
    wake_added_yaw,
    yaw_added_turbulence_mixing,
)


def calculate_area_overlap(wake_velocities, freestream_velocities, y_ngrid, z_ngrid):
    """
    compute wake overlap based on the number of points that are not freestream
    velocity, i.e. affected by the wake
    """
    # Count all of the rotor points with a negligible difference from freestream
    # count = np.sum(freestream_velocities - wake_velocities <= 0.05, axis=(3, 4))
    # return (y_ngrid * z_ngrid - count) / (y_ngrid * z_ngrid)
    # return 1 - count / (y_ngrid * z_ngrid)

    # Find the points on the rotor grids with a difference from freestream of greater
    # than some tolerance. These are all the points in the wake. The ratio of
    # these points to the total points is the portion of wake overlap.
    return np.sum(freestream_velocities - wake_velocities > 0.05, axis=(3, 4)) / (y_ngrid * z_ngrid)


# @profile
def sequential_solver(
    farm: Farm,
    flow_field: FlowField,
    grid: TurbineGrid,
    model_manager: WakeModelManager
) -> None:
    # Algorithm
    # For each turbine, calculate its effect on every downstream turbine.
    # For the current turbine, we are calculating the deficit that it adds to downstream turbines.
    # Integrate this into the main data structure.
    # Move on to the next turbine.

    # <<interface>>
    deflection_model_args = model_manager.deflection_model.prepare_function(grid, flow_field)
    deficit_model_args = model_manager.velocity_model.prepare_function(grid, flow_field)

    # This is u_wake
    wake_field = np.zeros_like(flow_field.u_initial_sorted)
    v_wake = np.zeros_like(flow_field.v_initial_sorted)
    w_wake = np.zeros_like(flow_field.w_initial_sorted)

    turbine_turbulence_intensity = (
        flow_field.turbulence_intensity
        * np.ones((flow_field.n_wind_directions, flow_field.n_wind_speeds, farm.n_turbines, 1, 1))
    )
    ambient_turbulence_intensity = flow_field.turbulence_intensity

    # Calculate the velocity deficit sequentially from upstream to downstream turbines
    for i in range(grid.n_turbines):

        # Get the current turbine quantities
        x_i = np.mean(grid.x_sorted[:, :, i:i+1], axis=(3, 4))
        x_i = x_i[:, :, :, None, None]
        y_i = np.mean(grid.y_sorted[:, :, i:i+1], axis=(3, 4))
        y_i = y_i[:, :, :, None, None]
        z_i = np.mean(grid.z_sorted[:, :, i:i+1], axis=(3, 4))
        z_i = z_i[:, :, :, None, None]

        u_i = flow_field.u_sorted[:, :, i:i+1]
        v_i = flow_field.v_sorted[:, :, i:i+1]

        ct_i = Ct(
            velocities=flow_field.u_sorted,
            yaw_angle=farm.yaw_angles_sorted,
            fCt=farm.turbine_fCts,
            turbine_type_map=farm.turbine_type_map_sorted,
            ix_filter=[i],
        )
        # Since we are filtering for the i'th turbine in the Ct function,
        # get the first index here (0:1)
        ct_i = ct_i[:, :, 0:1, None, None]
        axial_induction_i = axial_induction(
            velocities=flow_field.u_sorted,
            yaw_angle=farm.yaw_angles_sorted,
            fCt=farm.turbine_fCts,
            turbine_type_map=farm.turbine_type_map_sorted,
            ix_filter=[i],
        )
        # Since we are filtering for the i'th turbine in the axial induction function,
        # get the first index here (0:1)
        axial_induction_i = axial_induction_i[:, :, 0:1, None, None]
        turbulence_intensity_i = turbine_turbulence_intensity[:, :, i:i+1]
        yaw_angle_i = farm.yaw_angles_sorted[:, :, i:i+1, None, None]
        hub_height_i = farm.hub_heights_sorted[: ,:, i:i+1, None, None]
        rotor_diameter_i = farm.rotor_diameters_sorted[: ,:, i:i+1, None, None]
        TSR_i = farm.TSRs_sorted[: ,:, i:i+1, None, None]

        effective_yaw_i = np.zeros_like(yaw_angle_i)
        effective_yaw_i += yaw_angle_i

        if model_manager.enable_secondary_steering:
            added_yaw = wake_added_yaw(
                u_i,
                v_i,
                flow_field.u_initial_sorted,
                grid.y_sorted[:, :, i:i+1] - y_i,
                grid.z_sorted[:, :, i:i+1],
                rotor_diameter_i,
                hub_height_i,
                ct_i,
                TSR_i,
                axial_induction_i
            )
            effective_yaw_i += added_yaw

        # Model calculations
        # NOTE: exponential
        deflection_field = model_manager.deflection_model.function(
            x_i,
            y_i,
            effective_yaw_i,
            turbulence_intensity_i,
            ct_i,
            rotor_diameter_i,
            **deflection_model_args
        )

        if model_manager.enable_transverse_velocities:
            v_wake, w_wake = calculate_transverse_velocity(
                u_i,
                flow_field.u_initial_sorted,
                flow_field.dudz_initial_sorted,
                grid.x_sorted - x_i,
                grid.y_sorted - y_i,
                grid.z_sorted,
                rotor_diameter_i,
                hub_height_i,
                yaw_angle_i,
                ct_i,
                TSR_i,
                axial_induction_i
            )

        if model_manager.enable_yaw_added_recovery:
            I_mixing = yaw_added_turbulence_mixing(
                u_i,
                turbulence_intensity_i,
                v_i,
                flow_field.w_sorted[:, :, i:i+1],
                v_wake[:, :, i:i+1],
                w_wake[:, :, i:i+1],
            )
            gch_gain = 2
            turbine_turbulence_intensity[:, :, i:i+1] = turbulence_intensity_i + gch_gain * I_mixing

        # NOTE: exponential
        velocity_deficit = model_manager.velocity_model.function(
            x_i,
            y_i,
            z_i,
            axial_induction_i,
            deflection_field,
            yaw_angle_i,
            turbulence_intensity_i,
            ct_i,
            hub_height_i,
            rotor_diameter_i,
            **deficit_model_args
        )

        wake_field = model_manager.combination_model.function(
            wake_field,
            velocity_deficit * flow_field.u_initial_sorted
        )

        wake_added_turbulence_intensity = model_manager.turbulence_model.function(
            ambient_turbulence_intensity,
            grid.x_sorted,
            x_i,
            rotor_diameter_i,
            axial_induction_i
        )

        # Calculate wake overlap for wake-added turbulence (WAT)
        area_overlap = (
            np.sum(velocity_deficit * flow_field.u_initial_sorted > 0.05, axis=(3, 4))
            / (grid.grid_resolution * grid.grid_resolution)
        )
        area_overlap = area_overlap[:, :, :, None, None]

        # Modify wake added turbulence by wake area overlap
        downstream_influence_length = 15 * rotor_diameter_i
        ti_added = (
            area_overlap
            * np.nan_to_num(wake_added_turbulence_intensity, posinf=0.0)
            * np.array(grid.x_sorted > x_i)
            * np.array(np.abs(y_i - grid.y_sorted) < 2 * rotor_diameter_i)
            * np.array(grid.x_sorted <= downstream_influence_length + x_i)
        )

        # Combine turbine TIs with WAT
        turbine_turbulence_intensity = np.maximum(
            np.sqrt( ti_added ** 2 + ambient_turbulence_intensity ** 2 ),
            turbine_turbulence_intensity
        )

        flow_field.u_sorted = flow_field.u_initial_sorted - wake_field
        flow_field.v_sorted += v_wake
        flow_field.w_sorted += w_wake

    flow_field.turbulence_intensity_field_sorted = turbine_turbulence_intensity
    flow_field.turbulence_intensity_field_sorted_avg = np.mean(
        turbine_turbulence_intensity,
        axis=(3,4)
    )[:, :, :, None, None]


def full_flow_sequential_solver(
    farm: Farm,
    flow_field: FlowField,
    flow_field_grid: FlowFieldGrid,
    model_manager: WakeModelManager
) -> None:

    # Get the flow quantities and turbine performance
    turbine_grid_farm = copy.deepcopy(farm)
    turbine_grid_flow_field = copy.deepcopy(flow_field)

    turbine_grid_farm.construct_turbine_map()
    turbine_grid_farm.construct_turbine_fCts()
    turbine_grid_farm.construct_turbine_fCps()
    turbine_grid_farm.construct_turbine_power_interps()
    turbine_grid_farm.construct_hub_heights()
    turbine_grid_farm.construct_rotor_diameters()
    turbine_grid_farm.construct_turbine_TSRs()
    turbine_grid_farm.construc_turbine_pPs()
    turbine_grid_farm.construc_turbine_ref_density_cp_cts()
    turbine_grid_farm.construct_coordinates()


    turbine_grid = TurbineGrid(
        turbine_coordinates=turbine_grid_farm.coordinates,
        reference_turbine_diameter=turbine_grid_farm.rotor_diameters,
        wind_directions=turbine_grid_flow_field.wind_directions,
        wind_speeds=turbine_grid_flow_field.wind_speeds,
        grid_resolution=3,
        time_series=turbine_grid_flow_field.time_series,
    )
    turbine_grid_farm.expand_farm_properties(
        turbine_grid_flow_field.n_wind_directions,
        turbine_grid_flow_field.n_wind_speeds,
        turbine_grid.sorted_coord_indices
    )
    turbine_grid_flow_field.initialize_velocity_field(turbine_grid)
    turbine_grid_farm.initialize(turbine_grid.sorted_indices)
    sequential_solver(turbine_grid_farm, turbine_grid_flow_field, turbine_grid, model_manager)

    ### Referring to the quantities from above, calculate the wake in the full grid

    # Use full flow_field here to use the full grid in the wake models
    deflection_model_args = model_manager.deflection_model.prepare_function(
        flow_field_grid,
        flow_field
    )
    deficit_model_args = model_manager.velocity_model.prepare_function(
        flow_field_grid,
        flow_field
    )

    wake_field = np.zeros_like(flow_field.u_initial_sorted)
    v_wake = np.zeros_like(flow_field.v_initial_sorted)
    w_wake = np.zeros_like(flow_field.w_initial_sorted)

    # Calculate the velocity deficit sequentially from upstream to downstream turbines
    for i in range(flow_field_grid.n_turbines):

        # Get the current turbine quantities
        x_i = np.mean(turbine_grid.x_sorted[:, :, i:i+1], axis=(3, 4))
        x_i = x_i[:, :, :, None, None]
        y_i = np.mean(turbine_grid.y_sorted[:, :, i:i+1], axis=(3, 4))
        y_i = y_i[:, :, :, None, None]
        z_i = np.mean(turbine_grid.z_sorted[:, :, i:i+1], axis=(3, 4))
        z_i = z_i[:, :, :, None, None]

        u_i = turbine_grid_flow_field.u_sorted[:, :, i:i+1]
        v_i = turbine_grid_flow_field.v_sorted[:, :, i:i+1]

        ct_i = Ct(
            velocities=turbine_grid_flow_field.u_sorted,
            yaw_angle=turbine_grid_farm.yaw_angles_sorted,
            fCt=turbine_grid_farm.turbine_fCts,
            turbine_type_map=turbine_grid_farm.turbine_type_map_sorted,
            ix_filter=[i],
        )
        # Since we are filtering for the i'th turbine in the Ct function,
        # get the first index here (0:1)
        ct_i = ct_i[:, :, 0:1, None, None]
        axial_induction_i = axial_induction(
            velocities=turbine_grid_flow_field.u_sorted,
            yaw_angle=turbine_grid_farm.yaw_angles_sorted,
            fCt=turbine_grid_farm.turbine_fCts,
            turbine_type_map=turbine_grid_farm.turbine_type_map_sorted,
            ix_filter=[i],
        )
        # Since we are filtering for the i'th turbine in the axial induction function,
        # get the first index here (0:1)
        axial_induction_i = axial_induction_i[:, :, 0:1, None, None]
        turbulence_intensity_i = \
            turbine_grid_flow_field.turbulence_intensity_field_sorted_avg[:, :, i:i+1]
        yaw_angle_i = turbine_grid_farm.yaw_angles_sorted[:, :, i:i+1, None, None]
        hub_height_i = turbine_grid_farm.hub_heights_sorted[:, :, i:i+1, None, None]
        rotor_diameter_i = turbine_grid_farm.rotor_diameters_sorted[:, :, i:i+1, None, None]
        TSR_i = turbine_grid_farm.TSRs_sorted[:, :, i:i+1, None, None]

        effective_yaw_i = np.zeros_like(yaw_angle_i)
        effective_yaw_i += yaw_angle_i

        if model_manager.enable_secondary_steering:
            added_yaw = wake_added_yaw(
                u_i,
                v_i,
                turbine_grid_flow_field.u_initial_sorted,
                turbine_grid.y_sorted[:, :, i:i+1] - y_i,
                turbine_grid.z_sorted[:, :, i:i+1],
                rotor_diameter_i,
                hub_height_i,
                ct_i,
                TSR_i,
                axial_induction_i
            )
            effective_yaw_i += added_yaw

        # Model calculations
        # NOTE: exponential
        deflection_field = model_manager.deflection_model.function(
            x_i,
            y_i,
            effective_yaw_i,
            turbulence_intensity_i,
            ct_i,
            rotor_diameter_i,
            **deflection_model_args
        )

        if model_manager.enable_transverse_velocities:
            v_wake, w_wake = calculate_transverse_velocity(
                u_i,
                flow_field.u_initial_sorted,
                flow_field.dudz_initial_sorted,
                flow_field_grid.x_sorted - x_i,
                flow_field_grid.y_sorted - y_i,
                flow_field_grid.z_sorted,
                rotor_diameter_i,
                hub_height_i,
                yaw_angle_i,
                ct_i,
                TSR_i,
                axial_induction_i
            )

        # NOTE: exponential
        velocity_deficit = model_manager.velocity_model.function(
            x_i,
            y_i,
            z_i,
            axial_induction_i,
            deflection_field,
            yaw_angle_i,
            turbulence_intensity_i,
            ct_i,
            hub_height_i,
            rotor_diameter_i,
            **deficit_model_args
        )

        wake_field = model_manager.combination_model.function(
            wake_field,
            velocity_deficit * flow_field.u_initial_sorted
        )

        flow_field.u_sorted = flow_field.u_initial_sorted - wake_field
        flow_field.v_sorted += v_wake
        flow_field.w_sorted += w_wake


def cc_solver(
    farm: Farm,
    flow_field: FlowField,
    grid: TurbineGrid,
    model_manager: WakeModelManager
) -> None:
    # <<interface>>
    deflection_model_args = model_manager.deflection_model.prepare_function(grid, flow_field)
    deficit_model_args = model_manager.velocity_model.prepare_function(grid, flow_field)

    # This is u_wake
    v_wake = np.zeros_like(flow_field.v_initial_sorted)
    w_wake = np.zeros_like(flow_field.w_initial_sorted)
    turb_u_wake = np.zeros_like(flow_field.u_initial_sorted)
    turb_inflow_field = copy.deepcopy(flow_field.u_initial_sorted)

    turbine_turbulence_intensity = (
        flow_field.turbulence_intensity
        * np.ones((flow_field.n_wind_directions, flow_field.n_wind_speeds, farm.n_turbines, 1, 1))
    )
    ambient_turbulence_intensity = flow_field.turbulence_intensity

    shape = (farm.n_turbines,) + np.shape(flow_field.u_initial_sorted)
    Ctmp = np.zeros((shape))
    # Ctmp = np.zeros((len(x_coord), len(wd), len(ws), len(x_coord), y_ngrid, z_ngrid))

    # sigma_i = np.zeros((shape))
    # sigma_i = np.zeros((len(x_coord), len(wd), len(ws), len(x_coord), y_ngrid, z_ngrid))

    # Calculate the velocity deficit sequentially from upstream to downstream turbines
    for i in range(grid.n_turbines):

        # Get the current turbine quantities
        x_i = np.mean(grid.x_sorted[:, :, i:i+1], axis=(3, 4))
        x_i = x_i[:, :, :, None, None]
        y_i = np.mean(grid.y_sorted[:, :, i:i+1], axis=(3, 4))
        y_i = y_i[:, :, :, None, None]
        z_i = np.mean(grid.z_sorted[:, :, i:i+1], axis=(3, 4))
        z_i = z_i[:, :, :, None, None]

        mask2 = (
            np.array(grid.x_sorted < x_i + 0.01)
            * np.array(grid.x_sorted > x_i - 0.01)
            * np.array(grid.y_sorted < y_i + 0.51*126.0)
            * np.array(grid.y_sorted > y_i - 0.51*126.0)
        )
        # mask2 = (
        #     np.logical_and(
        #         np.logical_and(
        #             np.logical_and(
        #                 grid.x_sorted < x_i + 0.01,
        #                 grid.x_sorted > x_i - 0.01
        #             ),
        #             grid.y_sorted < y_i + 0.51*126.0
        #         ),
        #         grid.y_sorted > y_i - 0.51*126.0
        #     )
        # )
        turb_inflow_field = (
            turb_inflow_field * ~mask2
            + (flow_field.u_initial_sorted - turb_u_wake) * mask2
        )

        turb_avg_vels = average_velocity(turb_inflow_field)
        turb_Cts = Ct(
            turb_avg_vels,
            farm.yaw_angles_sorted,
            farm.turbine_fCts,
            turbine_type_map=farm.turbine_type_map_sorted,
        )
        turb_Cts = turb_Cts[:, :, :, None, None]
        turb_aIs = axial_induction(
            turb_avg_vels,
            farm.yaw_angles_sorted,
            farm.turbine_fCts,
            turbine_type_map=farm.turbine_type_map_sorted,
            ix_filter=[i],
        )
        turb_aIs = turb_aIs[:, :, :, None, None]

        u_i = turb_inflow_field[:, :, i:i+1]
        v_i = flow_field.v_sorted[:, :, i:i+1]

        axial_induction_i = axial_induction(
            velocities=flow_field.u_sorted,
            yaw_angle=farm.yaw_angles_sorted,
            fCt=farm.turbine_fCts,
            turbine_type_map=farm.turbine_type_map_sorted,
            ix_filter=[i],
        )

        axial_induction_i = axial_induction_i[:, :, :, None, None]

        turbulence_intensity_i = turbine_turbulence_intensity[:, :, i:i+1]
        yaw_angle_i = farm.yaw_angles_sorted[:, :, i:i+1, None, None]
        hub_height_i = farm.hub_heights_sorted[: ,:, i:i+1, None, None]
        rotor_diameter_i = farm.rotor_diameters_sorted[: ,:, i:i+1, None, None]
        TSR_i = farm.TSRs_sorted[: ,:, i:i+1, None, None]

        effective_yaw_i = np.zeros_like(yaw_angle_i)
        effective_yaw_i += yaw_angle_i

        if model_manager.enable_secondary_steering:
            added_yaw = wake_added_yaw(
                u_i,
                v_i,
                flow_field.u_initial_sorted,
                grid.y_sorted[:, :, i:i+1] - y_i,
                grid.z_sorted[:, :, i:i+1],
                rotor_diameter_i,
                hub_height_i,
                turb_Cts[:, :, i:i+1],
                TSR_i,
                axial_induction_i,
                scale=2.0,
            )
            effective_yaw_i += added_yaw

        # Model calculations
        # NOTE: exponential
        deflection_field = model_manager.deflection_model.function(
            x_i,
            y_i,
            effective_yaw_i,
            turbulence_intensity_i,
            turb_Cts[:, :, i:i+1],
            rotor_diameter_i,
            **deflection_model_args
        )

        if model_manager.enable_transverse_velocities:
            v_wake, w_wake = calculate_transverse_velocity(
                u_i,
                flow_field.u_initial_sorted,
                flow_field.dudz_initial_sorted,
                grid.x_sorted - x_i,
                grid.y_sorted - y_i,
                grid.z_sorted,
                rotor_diameter_i,
                hub_height_i,
                yaw_angle_i,
                turb_Cts[:, :, i:i+1],
                TSR_i,
                axial_induction_i,
                scale=2.0
            )

        if model_manager.enable_yaw_added_recovery:
            I_mixing = yaw_added_turbulence_mixing(
                u_i,
                turbulence_intensity_i,
                v_i,
                flow_field.w_sorted[:, :, i:i+1],
                v_wake[:, :, i:i+1],
                w_wake[:, :, i:i+1],
            )
            gch_gain = 1.0
            turbine_turbulence_intensity[:, :, i:i+1] = turbulence_intensity_i + gch_gain * I_mixing

        turb_u_wake, Ctmp = model_manager.velocity_model.function(
            i,
            x_i,
            y_i,
            z_i,
            u_i,
            deflection_field,
            yaw_angle_i,
            turbine_turbulence_intensity,
            turb_Cts,
            farm.rotor_diameters_sorted[:, :, :, None, None],
            turb_u_wake,
            Ctmp,
            **deficit_model_args
        )

        wake_added_turbulence_intensity = model_manager.turbulence_model.function(
            ambient_turbulence_intensity,
            grid.x_sorted,
            x_i,
            rotor_diameter_i,
            turb_aIs
        )

        # Calculate wake overlap for wake-added turbulence (WAT)
        area_overlap = 1 - (
            np.sum(turb_u_wake <= 0.05, axis=(3, 4))
            / (grid.grid_resolution * grid.grid_resolution)
        )
        area_overlap = area_overlap[:, :, :, None, None]

        # Modify wake added turbulence by wake area overlap
        downstream_influence_length = 15 * rotor_diameter_i
        ti_added = (
            area_overlap
            * np.nan_to_num(wake_added_turbulence_intensity, posinf=0.0)
            * np.array(grid.x_sorted > x_i)
            * np.array(np.abs(y_i - grid.y_sorted) < 2 * rotor_diameter_i)
            * np.array(grid.x_sorted <= downstream_influence_length + x_i)
        )

        # Combine turbine TIs with WAT
        turbine_turbulence_intensity = np.maximum(
            np.sqrt( ti_added ** 2 + ambient_turbulence_intensity ** 2 ),
            turbine_turbulence_intensity
        )
        flow_field.v_sorted += v_wake
        flow_field.w_sorted += w_wake
    flow_field.u_sorted = turb_inflow_field

    flow_field.turbulence_intensity_field_sorted = turbine_turbulence_intensity
    flow_field.turbulence_intensity_field_sorted_avg = np.mean(
        turbine_turbulence_intensity,
        axis=(3,4)
    )


def full_flow_cc_solver(
    farm: Farm,
    flow_field: FlowField,
    flow_field_grid: FlowFieldGrid,
    model_manager: WakeModelManager
) -> None:
    # Get the flow quantities and turbine performance
    turbine_grid_farm = copy.deepcopy(farm)
    turbine_grid_flow_field = copy.deepcopy(flow_field)

    turbine_grid_farm.construct_turbine_map()
    turbine_grid_farm.construct_turbine_fCts()
    turbine_grid_farm.construct_turbine_fCps()
    turbine_grid_farm.construct_turbine_power_interps()
    turbine_grid_farm.construct_hub_heights()
    turbine_grid_farm.construct_rotor_diameters()
    turbine_grid_farm.construct_turbine_TSRs()
    turbine_grid_farm.construc_turbine_pPs()
    turbine_grid_farm.construc_turbine_ref_density_cp_cts()
    turbine_grid_farm.construct_coordinates()

    turbine_grid = TurbineGrid(
        turbine_coordinates=turbine_grid_farm.coordinates,
        reference_turbine_diameter=turbine_grid_farm.rotor_diameters,
        wind_directions=turbine_grid_flow_field.wind_directions,
        wind_speeds=turbine_grid_flow_field.wind_speeds,
        grid_resolution=3,
        time_series=turbine_grid_flow_field.time_series,
    )
    turbine_grid_farm.expand_farm_properties(
        turbine_grid_flow_field.n_wind_directions,
        turbine_grid_flow_field.n_wind_speeds,
        turbine_grid.sorted_coord_indices
    )
    turbine_grid_flow_field.initialize_velocity_field(turbine_grid)
    turbine_grid_farm.initialize(turbine_grid.sorted_indices)
    cc_solver(turbine_grid_farm, turbine_grid_flow_field, turbine_grid, model_manager)

    ### Referring to the quantities from above, calculate the wake in the full grid

    # Use full flow_field here to use the full grid in the wake models
    deflection_model_args = model_manager.deflection_model.prepare_function(
        flow_field_grid,
        flow_field
    )
    deficit_model_args = model_manager.velocity_model.prepare_function(
        flow_field_grid,
        flow_field
    )

    v_wake = np.zeros_like(flow_field.v_initial_sorted)
    w_wake = np.zeros_like(flow_field.w_initial_sorted)
    turb_u_wake = np.zeros_like(flow_field.u_initial_sorted)

    shape = (farm.n_turbines,) + np.shape(flow_field.u_initial_sorted)
    Ctmp = np.zeros((shape))

    # Calculate the velocity deficit sequentially from upstream to downstream turbines
    for i in range(flow_field_grid.n_turbines):

        # Get the current turbine quantities
        x_i = np.mean(turbine_grid.x_sorted[:, :, i:i+1], axis=(3, 4))
        x_i = x_i[:, :, :, None, None]
        y_i = np.mean(turbine_grid.y_sorted[:, :, i:i+1], axis=(3, 4))
        y_i = y_i[:, :, :, None, None]
        z_i = np.mean(turbine_grid.z_sorted[:, :, i:i+1], axis=(3, 4))
        z_i = z_i[:, :, :, None, None]

        u_i = turbine_grid_flow_field.u_sorted[:, :, i:i+1]
        v_i = turbine_grid_flow_field.v_sorted[:, :, i:i+1]

        turb_avg_vels = average_velocity(turbine_grid_flow_field.u_sorted)
        turb_Cts = Ct(
            velocities=turb_avg_vels,
            yaw_angle=turbine_grid_farm.yaw_angles_sorted,
            fCt=turbine_grid_farm.turbine_fCts,
            turbine_type_map=turbine_grid_farm.turbine_type_map_sorted,
        )
        turb_Cts = turb_Cts[:, :, :, None, None]

        axial_induction_i = axial_induction(
            velocities=turbine_grid_flow_field.u_sorted,
            yaw_angle=turbine_grid_farm.yaw_angles_sorted,
            fCt=turbine_grid_farm.turbine_fCts,
            turbine_type_map=turbine_grid_farm.turbine_type_map_sorted,
            ix_filter=[i],
        )
        axial_induction_i = axial_induction_i[:, :, :, None, None]

        turbulence_intensity_i = \
            turbine_grid_flow_field.turbulence_intensity_field_sorted_avg[:, :, i:i+1]
        yaw_angle_i = turbine_grid_farm.yaw_angles_sorted[:, :, i:i+1, None, None]
        hub_height_i = turbine_grid_farm.hub_heights_sorted[: ,:, i:i+1, None, None]
        rotor_diameter_i = turbine_grid_farm.rotor_diameters_sorted[: ,:, i:i+1, None, None]
        TSR_i = turbine_grid_farm.TSRs_sorted[: ,:, i:i+1, None, None]

        effective_yaw_i = np.zeros_like(yaw_angle_i)
        effective_yaw_i += yaw_angle_i

        if model_manager.enable_secondary_steering:
            added_yaw = wake_added_yaw(
                u_i,
                v_i,
                turbine_grid_flow_field.u_initial_sorted,
                turbine_grid.y_sorted[:, :, i:i+1] - y_i,
                turbine_grid.z_sorted[:, :, i:i+1],
                rotor_diameter_i,
                hub_height_i,
                turb_Cts[:, :, i:i+1],
                TSR_i,
                axial_induction_i,
                scale=2.0
            )
            effective_yaw_i += added_yaw

        # Model calculations
        # NOTE: exponential
        deflection_field = model_manager.deflection_model.function(
            x_i,
            y_i,
            effective_yaw_i,
            turbulence_intensity_i,
            turb_Cts[:, :, i:i+1],
            rotor_diameter_i,
            **deflection_model_args
        )

        if model_manager.enable_transverse_velocities:
            v_wake, w_wake = calculate_transverse_velocity(
                u_i,
                flow_field.u_initial_sorted,
                flow_field.dudz_initial_sorted,
                flow_field_grid.x_sorted - x_i,
                flow_field_grid.y_sorted - y_i,
                flow_field_grid.z_sorted,
                rotor_diameter_i,
                hub_height_i,
                yaw_angle_i,
                turb_Cts[:, :, i:i+1],
                TSR_i,
                axial_induction_i,
                scale=2.0
            )

        # NOTE: exponential
        turb_u_wake, Ctmp = model_manager.velocity_model.function(
            i,
            x_i,
            y_i,
            z_i,
            u_i,
            deflection_field,
            yaw_angle_i,
            turbine_grid_flow_field.turbulence_intensity_field_sorted_avg,
            turb_Cts,
            turbine_grid_farm.rotor_diameters_sorted[:, :, :, None, None],
            turb_u_wake,
            Ctmp,
            **deficit_model_args
        )

        flow_field.v_sorted += v_wake
        flow_field.w_sorted += w_wake
    flow_field.u_sorted = flow_field.u_initial_sorted - turb_u_wake

def turbopark_solver(
    farm: Farm,
    flow_field: FlowField,
    grid: TurbineGrid,
    model_manager: WakeModelManager
) -> None:
    # Algorithm
    # For each turbine, calculate its effect on every downstream turbine.
    # For the current turbine, we are calculating the deficit that it adds to downstream turbines.
    # Integrate this into the main data structure.
    # Move on to the next turbine.

    # <<interface>>
    deflection_model_args = model_manager.deflection_model.prepare_function(grid, flow_field)
    deficit_model_args = model_manager.velocity_model.prepare_function(grid, flow_field)

    # This is u_wake
    wake_field = np.zeros_like(flow_field.u_initial_sorted)
    v_wake = np.zeros_like(flow_field.v_initial_sorted)
    w_wake = np.zeros_like(flow_field.w_initial_sorted)
    shape = (farm.n_turbines,) + np.shape(flow_field.u_initial_sorted)
    velocity_deficit = np.zeros(shape)
    deflection_field = np.zeros_like(flow_field.u_initial_sorted)

    turbine_turbulence_intensity = (
        flow_field.turbulence_intensity
        * np.ones((flow_field.n_wind_directions, flow_field.n_wind_speeds, farm.n_turbines, 1, 1))
    )
    ambient_turbulence_intensity = flow_field.turbulence_intensity

    # Calculate the velocity deficit sequentially from upstream to downstream turbines
    for i in range(grid.n_turbines):
        # Get the current turbine quantities
        x_i = np.mean(grid.x_sorted[:, :, i:i+1], axis=(3, 4))
        x_i = x_i[:, :, :, None, None]
        y_i = np.mean(grid.y_sorted[:, :, i:i+1], axis=(3, 4))
        y_i = y_i[:, :, :, None, None]
        z_i = np.mean(grid.z_sorted[:, :, i:i+1], axis=(3, 4))
        z_i = z_i[:, :, :, None, None]

        u_i = flow_field.u_sorted[:, :, i:i+1]
        v_i = flow_field.v_sorted[:, :, i:i+1]

        Cts = Ct(
            velocities=flow_field.u_sorted,
            yaw_angle=farm.yaw_angles_sorted,
            fCt=farm.turbine_fCts,
            turbine_type_map=farm.turbine_type_map_sorted,
        )

        ct_i = Ct(
            velocities=flow_field.u_sorted,
            yaw_angle=farm.yaw_angles_sorted,
            fCt=farm.turbine_fCts,
            turbine_type_map=farm.turbine_type_map_sorted,
            ix_filter=[i],
        )
        # Since we are filtering for the i'th turbine in the Ct function,
        # get the first index here (0:1)
        ct_i = ct_i[:, :, 0:1, None, None]
        axial_induction_i = axial_induction(
            velocities=flow_field.u_sorted,
            yaw_angle=farm.yaw_angles_sorted,
            fCt=farm.turbine_fCts,
            turbine_type_map=farm.turbine_type_map_sorted,
            ix_filter=[i],
        )
        # Since we are filtering for the i'th turbine in the axial induction function,
        # get the first index here (0:1)
        axial_induction_i = axial_induction_i[:, :, 0:1, None, None]
        turbulence_intensity_i = turbine_turbulence_intensity[:, :, i:i+1]
        yaw_angle_i = farm.yaw_angles_sorted[:, :, i:i+1, None, None]
        hub_height_i = farm.hub_heights_sorted[: ,:, i:i+1, None, None]
        rotor_diameter_i = farm.rotor_diameters_sorted[: ,:, i:i+1, None, None]
        TSR_i = farm.TSRs_sorted[: ,:, i:i+1, None, None]

        effective_yaw_i = np.zeros_like(yaw_angle_i)
        effective_yaw_i += yaw_angle_i

        if model_manager.enable_secondary_steering:
            added_yaw = wake_added_yaw(
                u_i,
                v_i,
                flow_field.u_initial_sorted,
                grid.y_sorted[:, :, i:i+1] - y_i,
                grid.z_sorted[:, :, i:i+1],
                rotor_diameter_i,
                hub_height_i,
                ct_i,
                TSR_i,
                axial_induction_i
            )
            effective_yaw_i += added_yaw

        # Model calculations
        # NOTE: exponential
<<<<<<< HEAD
        if (farm.yaw_angles_sorted == 0).all():
            pass
        else:
            for ii in range(i):
                x_ii = np.mean(grid.x_sorted[:, :, ii:ii+1], axis=(3, 4))
                x_ii = x_ii[:, :, :, None, None]
                y_ii = np.mean(grid.y_sorted[:, :, ii:ii+1], axis=(3, 4))        
=======
        if not np.all(farm.yaw_angles_sorted):
            model_manager.deflection_model.logger.warning(
                "WARNING: Deflection with the TurbOPark model has not been fully validated."
                "This is an initial implementation, and we advise you use at your own risk"
                "and perform a thorough examination of the results."
            )
            for ii in range(i):
                x_ii = np.mean(grid.x_sorted[:, :, ii:ii+1], axis=(3, 4))
                x_ii = x_ii[:, :, :, None, None]
                y_ii = np.mean(grid.y_sorted[:, :, ii:ii+1], axis=(3, 4))
>>>>>>> 6124d2a8
                y_ii = y_ii[:, :, :, None, None]

                yaw_ii = farm.yaw_angles_sorted[:, :, ii:ii+1, None, None]
                turbulence_intensity_ii = turbine_turbulence_intensity[:, :, ii:ii+1]
                ct_ii = Ct(
                    velocities=flow_field.u_sorted,
                    yaw_angle=farm.yaw_angles_sorted,
                    fCt=farm.turbine_fCts,
                    turbine_type_map=farm.turbine_type_map_sorted,
                    ix_filter=[ii]
                )
                ct_ii = ct_ii[:, :, 0:1, None, None]
                rotor_diameter_ii = farm.rotor_diameters_sorted[: ,:, ii:ii+1, None, None]

                deflection_field_ii = model_manager.deflection_model.function(
                    x_ii,
                    y_ii,
                    yaw_ii,
                    turbulence_intensity_ii,
                    ct_ii,
                    rotor_diameter_ii,
                    **deflection_model_args
                )

                deflection_field[:,:,ii:ii+1,:,:] = deflection_field_ii[:,:,i:i+1,:,:]

        if model_manager.enable_transverse_velocities:
            v_wake, w_wake = calculate_transverse_velocity(
                u_i,
                flow_field.u_initial_sorted,
                flow_field.dudz_initial_sorted,
                grid.x_sorted - x_i,
                grid.y_sorted - y_i,
                grid.z_sorted,
                rotor_diameter_i,
                hub_height_i,
                yaw_angle_i,
                ct_i,
                TSR_i,
                axial_induction_i
            )

        if model_manager.enable_yaw_added_recovery:
            I_mixing = yaw_added_turbulence_mixing(
                u_i,
                turbulence_intensity_i,
                v_i,
                flow_field.w_sorted[:, :, i:i+1],
                v_wake[:, :, i:i+1],
                w_wake[:, :, i:i+1],
            )
            gch_gain = 2
            turbine_turbulence_intensity[:, :, i:i+1] = turbulence_intensity_i + gch_gain * I_mixing

        # NOTE: exponential
        velocity_deficit = model_manager.velocity_model.function(
            x_i,
            y_i,
            z_i,
            turbine_turbulence_intensity,
            Cts[:, :, :, None, None],
            rotor_diameter_i,
            farm.rotor_diameters_sorted[:, :, :, None, None],
            i,
            deflection_field,
            **deficit_model_args
        )

        wake_field = model_manager.combination_model.function(
            wake_field,
            velocity_deficit * flow_field.u_initial_sorted
        )

        wake_added_turbulence_intensity = model_manager.turbulence_model.function(
            ambient_turbulence_intensity,
            grid.x_sorted,
            x_i,
            rotor_diameter_i,
            axial_induction_i
        )

        # TODO: leaving this in for GCH quantities; will need to find another way to
        # compute area_overlap as the current wake deficit is solved for only upstream
        # turbines; could use WAT_upstream
        # Calculate wake overlap for wake-added turbulence (WAT)
        area_overlap = (
            np.sum(velocity_deficit * flow_field.u_initial_sorted > 0.05, axis=(3, 4))
            / (grid.grid_resolution * grid.grid_resolution)
        )
        area_overlap = area_overlap[:, :, :, None, None]

        # Modify wake added turbulence by wake area overlap
        downstream_influence_length = 15 * rotor_diameter_i
        ti_added = (
            area_overlap
            * np.nan_to_num(wake_added_turbulence_intensity, posinf=0.0)
            * np.array(grid.x_sorted > x_i)
            * np.array(np.abs(y_i - grid.y_sorted) < 2 * rotor_diameter_i)
            * np.array(grid.x_sorted <= downstream_influence_length + x_i)
        )

        # Combine turbine TIs with WAT
        turbine_turbulence_intensity = np.maximum(
            np.sqrt( ti_added ** 2 + ambient_turbulence_intensity ** 2 ),
            turbine_turbulence_intensity
        )

        flow_field.u_sorted = flow_field.u_initial_sorted - wake_field
        flow_field.v_sorted += v_wake
        flow_field.w_sorted += w_wake

    flow_field.turbulence_intensity_field_sorted = turbine_turbulence_intensity
    flow_field.turbulence_intensity_field_sorted_avg = np.mean(
        turbine_turbulence_intensity,
        axis=(3,4)
    )


def full_flow_turbopark_solver(
    farm: Farm,
    flow_field: FlowField,
    flow_field_grid: FlowFieldGrid,
    model_manager: WakeModelManager
) -> None:
    raise NotImplementedError("Plotting for the TurbOPark model is not currently implemented.")

    # TODO: Below is a first attempt at plotting, and uses just the values on the rotor.
    # The current TurbOPark model requires that points to be calculated are only at turbine
    # locations. Modification will be required to allow for full flow field calculations.

    # # Get the flow quantities and turbine performance
    # turbine_grid_farm = copy.deepcopy(farm)
    # turbine_grid_flow_field = copy.deepcopy(flow_field)

    # turbine_grid_farm.construct_turbine_map()
    # turbine_grid_farm.construct_turbine_fCts()
    # turbine_grid_farm.construct_turbine_fCps()
    # turbine_grid_farm.construct_turbine_power_interps()
    # turbine_grid_farm.construct_hub_heights()
    # turbine_grid_farm.construct_rotor_diameters()
    # turbine_grid_farm.construct_turbine_TSRs()
    # turbine_grid_farm.construc_turbine_pPs()
    # turbine_grid_farm.construct_coordinates()


    # turbine_grid = TurbineGrid(
    #     turbine_coordinates=turbine_grid_farm.coordinates,
    #     reference_turbine_diameter=turbine_grid_farm.rotor_diameters,
    #     wind_directions=turbine_grid_flow_field.wind_directions,
    #     wind_speeds=turbine_grid_flow_field.wind_speeds,
    #     grid_resolution=11,
    # )
    # turbine_grid_farm.expand_farm_properties(
    #     turbine_grid_flow_field.n_wind_directions,
    #     turbine_grid_flow_field.n_wind_speeds,
    #     turbine_grid.sorted_coord_indices
    # )
    # turbine_grid_flow_field.initialize_velocity_field(turbine_grid)
    # turbine_grid_farm.initialize(turbine_grid.sorted_indices)
    # turbopark_solver(turbine_grid_farm, turbine_grid_flow_field, turbine_grid, model_manager)



    # flow_field.u = copy.deepcopy(turbine_grid_flow_field.u)
    # flow_field.v = copy.deepcopy(turbine_grid_flow_field.v)
    # flow_field.w = copy.deepcopy(turbine_grid_flow_field.w)

    # flow_field_grid.x = copy.deepcopy(turbine_grid.x)
    # flow_field_grid.y = copy.deepcopy(turbine_grid.y)
    # flow_field_grid.z = copy.deepcopy(turbine_grid.z)<|MERGE_RESOLUTION|>--- conflicted
+++ resolved
@@ -882,15 +882,6 @@
 
         # Model calculations
         # NOTE: exponential
-<<<<<<< HEAD
-        if (farm.yaw_angles_sorted == 0).all():
-            pass
-        else:
-            for ii in range(i):
-                x_ii = np.mean(grid.x_sorted[:, :, ii:ii+1], axis=(3, 4))
-                x_ii = x_ii[:, :, :, None, None]
-                y_ii = np.mean(grid.y_sorted[:, :, ii:ii+1], axis=(3, 4))        
-=======
         if not np.all(farm.yaw_angles_sorted):
             model_manager.deflection_model.logger.warning(
                 "WARNING: Deflection with the TurbOPark model has not been fully validated."
@@ -901,7 +892,6 @@
                 x_ii = np.mean(grid.x_sorted[:, :, ii:ii+1], axis=(3, 4))
                 x_ii = x_ii[:, :, :, None, None]
                 y_ii = np.mean(grid.y_sorted[:, :, ii:ii+1], axis=(3, 4))
->>>>>>> 6124d2a8
                 y_ii = y_ii[:, :, :, None, None]
 
                 yaw_ii = farm.yaw_angles_sorted[:, :, ii:ii+1, None, None]
