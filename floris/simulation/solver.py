--- conflicted
+++ resolved
@@ -10,26 +10,13 @@
 # License for the specific language governing permissions and limitations under
 # the License.
 
+import copy
 import sys
-import copy
-<<<<<<< HEAD
-=======
-import sys
->>>>>>> f88b8543
 import time
 
 import numpy as np
 
 from floris.simulation import (
-<<<<<<< HEAD
-    Ct,
-    Farm,
-    FlowField,
-    TurbineGrid,
-    FlowFieldGrid,
-    axial_induction,
-)
-=======
     axial_induction,
     Ct,
     Farm,
@@ -38,17 +25,8 @@
     TurbineGrid,
 )
 from floris.simulation.turbine import average_velocity
->>>>>>> f88b8543
 from floris.simulation.wake import WakeModelManager
-from floris.simulation.turbine import average_velocity
-from floris.simulation.wake_deflection.gauss import (
-    wake_added_yaw,
-    yaw_added_turbulence_mixing,
-<<<<<<< HEAD
-    calculate_transverse_velocity,
-=======
->>>>>>> f88b8543
-)
+from floris.simulation.wake_deflection.gauss import wake_added_yaw, yaw_added_turbulence_mixing
 
 
 def calculate_area_overlap(wake_velocities, freestream_velocities, y_ngrid, z_ngrid):
@@ -89,14 +67,9 @@
     v_wake = np.zeros_like(flow_field.v_initial_sorted)
     w_wake = np.zeros_like(flow_field.w_initial_sorted)
 
-<<<<<<< HEAD
-    turbine_turbulence_intensity = flow_field.turbulence_intensity * np.ones(
-        (flow_field.n_wind_directions, flow_field.n_wind_speeds, farm.n_turbines, 1, 1)
-=======
     turbine_turbulence_intensity = (
         flow_field.turbulence_intensity
         * np.ones((flow_field.n_wind_directions, flow_field.n_wind_speeds, farm.n_turbines, 1, 1))
->>>>>>> f88b8543
     )
     ambient_turbulence_intensity = flow_field.turbulence_intensity
 
@@ -121,13 +94,8 @@
             turbine_type_map=farm.turbine_type_map_sorted,
             ix_filter=[i],
         )
-<<<<<<< HEAD
-        
-        # Since we are filtering for the ith turbine in the Ct function, get the first index here (0:1)
-=======
         # Since we are filtering for the i'th turbine in the Ct function,
         # get the first index here (0:1)
->>>>>>> f88b8543
         ct_i = ct_i[:, :, 0:1, None, None]
         axial_induction_i = axial_induction(
             velocities=flow_field.u_sorted,
@@ -136,13 +104,8 @@
             turbine_type_map=farm.turbine_type_map_sorted,
             ix_filter=[i],
         )
-<<<<<<< HEAD
-
-        # Since we are filtering for the ith turbine in the axial induction function, get the first index here (0:1)
-=======
         # Since we are filtering for the i'th turbine in the axial induction function,
         # get the first index here (0:1)
->>>>>>> f88b8543
         axial_induction_i = axial_induction_i[:, :, 0:1, None, None]
         turbulence_intensity_i = turbine_turbulence_intensity[:, :, i:i+1]
         yaw_angle_i = farm.yaw_angles_sorted[:, :, i:i+1, None, None]
@@ -229,14 +192,9 @@
         )
 
         # Calculate wake overlap for wake-added turbulence (WAT)
-<<<<<<< HEAD
-        area_overlap = np.sum(velocity_deficit * flow_field.u_initial_sorted > 0.05, axis=(3, 4)) / (
-            grid.grid_resolution * grid.grid_resolution
-=======
         area_overlap = (
             np.sum(velocity_deficit * flow_field.u_initial_sorted > 0.05, axis=(3, 4))
             / (grid.grid_resolution * grid.grid_resolution)
->>>>>>> f88b8543
         )
         area_overlap = area_overlap[:, :, :, None, None]
 
@@ -252,12 +210,8 @@
 
         # Combine turbine TIs with WAT
         turbine_turbulence_intensity = np.maximum(
-<<<<<<< HEAD
-            np.sqrt(ti_added ** 2 + ambient_turbulence_intensity ** 2), turbine_turbulence_intensity
-=======
             np.sqrt( ti_added ** 2 + ambient_turbulence_intensity ** 2 ),
             turbine_turbulence_intensity
->>>>>>> f88b8543
         )
 
         flow_field.u_sorted = flow_field.u_initial_sorted - wake_field
@@ -272,11 +226,7 @@
     farm: Farm,
     flow_field: FlowField,
     flow_field_grid: FlowFieldGrid,
-<<<<<<< HEAD
     model_manager: WakeModelManager,
-=======
-    model_manager: WakeModelManager
->>>>>>> f88b8543
 ) -> None:
 
     # Get the flow quantities and turbine performance
@@ -305,11 +255,7 @@
     turbine_grid_farm.expand_farm_properties(
         turbine_grid_flow_field.n_wind_directions,
         turbine_grid_flow_field.n_wind_speeds,
-<<<<<<< HEAD
         turbine_grid.sorted_coord_indices,
-=======
-        turbine_grid.sorted_coord_indices
->>>>>>> f88b8543
     )
     turbine_grid_flow_field.initialize_velocity_field(turbine_grid)
     turbine_grid_farm.initialize(turbine_grid.sorted_indices)
@@ -352,13 +298,8 @@
             turbine_type_map=turbine_grid_farm.turbine_type_map_sorted,
             ix_filter=[i],
         )
-<<<<<<< HEAD
-
-        # Since we are filtering for the ith turbine in the Ct function, get the first index here (0:1)
-=======
         # Since we are filtering for the i'th turbine in the Ct function,
         # get the first index here (0:1)
->>>>>>> f88b8543
         ct_i = ct_i[:, :, 0:1, None, None]
         axial_induction_i = axial_induction(
             velocities=turbine_grid_flow_field.u_sorted,
@@ -367,13 +308,8 @@
             turbine_type_map=turbine_grid_farm.turbine_type_map_sorted,
             ix_filter=[i],
         )
-<<<<<<< HEAD
-
-        # Since we are filtering for the ith turbine in the axial induction function, get the first index here (0:1)
-=======
         # Since we are filtering for the i'th turbine in the axial induction function,
         # get the first index here (0:1)
->>>>>>> f88b8543
         axial_induction_i = axial_induction_i[:, :, 0:1, None, None]
         turbulence_intensity_i = turbine_grid_flow_field.turbulence_intensity_field[:, :, i:i+1]
         yaw_angle_i = turbine_grid_farm.yaw_angles_sorted[:, :, i:i+1, None, None]
@@ -466,14 +402,9 @@
     turb_u_wake = np.zeros_like(flow_field.u_initial_sorted)
     turb_inflow_field = copy.deepcopy(flow_field.u_initial_sorted)
 
-<<<<<<< HEAD
-    turbine_turbulence_intensity = flow_field.turbulence_intensity * np.ones(
-        (flow_field.n_wind_directions, flow_field.n_wind_speeds, farm.n_turbines, 1, 1)
-=======
     turbine_turbulence_intensity = (
         flow_field.turbulence_intensity
         * np.ones((flow_field.n_wind_directions, flow_field.n_wind_speeds, farm.n_turbines, 1, 1))
->>>>>>> f88b8543
     )
     ambient_turbulence_intensity = flow_field.turbulence_intensity
 
@@ -481,11 +412,7 @@
     Ctmp = np.zeros((shape))
     # Ctmp = np.zeros((len(x_coord), len(wd), len(ws), len(x_coord), y_ngrid, z_ngrid))
 
-<<<<<<< HEAD
     sigma_i = np.zeros((shape))
-=======
-    # sigma_i = np.zeros((shape))
->>>>>>> f88b8543
     # sigma_i = np.zeros((len(x_coord), len(wd), len(ws), len(x_coord), y_ngrid, z_ngrid))
 
     # Calculate the velocity deficit sequentially from upstream to downstream turbines
@@ -500,19 +427,10 @@
         z_i = z_i[:, :, :, None, None]
 
         mask2 = (
-<<<<<<< HEAD
             (grid.x_sorted < x_i + 0.01)
             * (grid.x_sorted > x_i - 0.01)
             * (grid.y_sorted < y_i + 0.51 * 126.0)
             * (grid.y_sorted > y_i - 0.51 * 126.0)
-        )
-        # mask2 = np.logical_and(np.logical_and(np.logical_and(grid.x_sorted < x_i + 0.01, grid.x_sorted > x_i - 0.01), grid.y_sorted < y_i + 0.51*126.0), grid.y_sorted > y_i - 0.51*126.0)
-        turb_inflow_field = turb_inflow_field * ~mask2 + (flow_field.u_initial_sorted - turb_u_wake) * mask2
-=======
-            np.array(grid.x_sorted < x_i + 0.01)
-            * np.array(grid.x_sorted > x_i - 0.01)
-            * np.array(grid.y_sorted < y_i + 0.51*126.0)
-            * np.array(grid.y_sorted > y_i - 0.51*126.0)
         )
         # mask2 = (
         #     np.logical_and(
@@ -530,7 +448,6 @@
             turb_inflow_field * ~mask2
             + (flow_field.u_initial_sorted - turb_u_wake) * mask2
         )
->>>>>>> f88b8543
 
         turb_avg_vels = average_velocity(turb_inflow_field)
         turb_Cts = Ct(
@@ -667,15 +584,10 @@
 
         # Combine turbine TIs with WAT
         turbine_turbulence_intensity = np.maximum(
-<<<<<<< HEAD
-            np.sqrt(ti_added ** 2 + ambient_turbulence_intensity ** 2), turbine_turbulence_intensity
-        )
-
-=======
-            np.sqrt( ti_added ** 2 + ambient_turbulence_intensity ** 2 ),
+            np.sqrt(ti_added ** 2 + ambient_turbulence_intensity ** 2),
             turbine_turbulence_intensity
         )
->>>>>>> f88b8543
+
         flow_field.v_sorted += v_wake
         flow_field.w_sorted += w_wake
     flow_field.u_sorted = turb_inflow_field
@@ -688,11 +600,7 @@
     farm: Farm,
     flow_field: FlowField,
     flow_field_grid: FlowFieldGrid,
-<<<<<<< HEAD
     model_manager: WakeModelManager,
-=======
-    model_manager: WakeModelManager
->>>>>>> f88b8543
 ) -> None:
     # Get the flow quantities and turbine performance
     turbine_grid_farm = copy.deepcopy(farm)
@@ -720,11 +628,7 @@
     turbine_grid_farm.expand_farm_properties(
         turbine_grid_flow_field.n_wind_directions,
         turbine_grid_flow_field.n_wind_speeds,
-<<<<<<< HEAD
         turbine_grid.sorted_coord_indices,
-=======
-        turbine_grid.sorted_coord_indices
->>>>>>> f88b8543
     )
     turbine_grid_flow_field.initialize_velocity_field(turbine_grid)
     turbine_grid_farm.initialize(turbine_grid.sorted_indices)
@@ -856,17 +760,12 @@
         flow_field.w_sorted += w_wake
     flow_field.u_sorted = flow_field.u_initial_sorted - turb_u_wake
 
-<<<<<<< HEAD
-
-def turbopark_solver(farm: Farm, flow_field: FlowField, grid: TurbineGrid, model_manager: WakeModelManager) -> None:
-=======
 def turbopark_solver(
     farm: Farm,
     flow_field: FlowField,
     grid: TurbineGrid,
     model_manager: WakeModelManager
 ) -> None:
->>>>>>> f88b8543
     # Algorithm
     # For each turbine, calculate its effect on every downstream turbine.
     # For the current turbine, we are calculating the deficit that it adds to downstream turbines.
@@ -885,14 +784,9 @@
     velocity_deficit = np.zeros(shape)
     deflection_field = np.zeros_like(flow_field.u_initial_sorted)
 
-<<<<<<< HEAD
-    turbine_turbulence_intensity = flow_field.turbulence_intensity * np.ones(
-        (flow_field.n_wind_directions, flow_field.n_wind_speeds, farm.n_turbines, 1, 1)
-=======
     turbine_turbulence_intensity = (
         flow_field.turbulence_intensity
         * np.ones((flow_field.n_wind_directions, flow_field.n_wind_speeds, farm.n_turbines, 1, 1))
->>>>>>> f88b8543
     )
     ambient_turbulence_intensity = flow_field.turbulence_intensity
 
@@ -923,13 +817,8 @@
             turbine_type_map=farm.turbine_type_map_sorted,
             ix_filter=[i],
         )
-<<<<<<< HEAD
-
-        # Since we are filtering for the ith turbine in the Ct function, get the first index here (0:1)
-=======
         # Since we are filtering for the i'th turbine in the Ct function,
         # get the first index here (0:1)
->>>>>>> f88b8543
         ct_i = ct_i[:, :, 0:1, None, None]
         axial_induction_i = axial_induction(
             velocities=flow_field.u_sorted,
@@ -938,13 +827,8 @@
             turbine_type_map=farm.turbine_type_map_sorted,
             ix_filter=[i],
         )
-<<<<<<< HEAD
-
-        # Since we are filtering for the ith turbine in the axial induction function, get the first index here (0:1)
-=======
         # Since we are filtering for the i'th turbine in the axial induction function,
         # get the first index here (0:1)
->>>>>>> f88b8543
         axial_induction_i = axial_induction_i[:, :, 0:1, None, None]
         turbulence_intensity_i = turbine_turbulence_intensity[:, :, i:i+1]
         yaw_angle_i = farm.yaw_angles_sorted[:, :, i:i+1, None, None]
@@ -974,22 +858,14 @@
         # NOTE: exponential
         if not np.all(farm.yaw_angles_sorted):
             model_manager.deflection_model.logger.warning(
-<<<<<<< HEAD
-                "WARNING: Deflection with the TurbOPark model has not been fully validated. This is an initial implementation, and we advise you use at your own risk and perform a thorough examination of the results."
-=======
                 "WARNING: Deflection with the TurbOPark model has not been fully validated."
                 "This is an initial implementation, and we advise you use at your own risk"
                 "and perform a thorough examination of the results."
->>>>>>> f88b8543
             )
             for ii in range(i):
                 x_ii = np.mean(grid.x_sorted[:, :, ii : ii + 1], axis=(3, 4))
                 x_ii = x_ii[:, :, :, None, None]
-<<<<<<< HEAD
-                y_ii = np.mean(grid.y_sorted[:, :, ii : ii + 1], axis=(3, 4))
-=======
                 y_ii = np.mean(grid.y_sorted[:, :, ii:ii+1], axis=(3, 4))
->>>>>>> f88b8543
                 y_ii = y_ii[:, :, :, None, None]
 
                 yaw_ii = farm.yaw_angles_sorted[:, :, ii : ii + 1, None, None]
@@ -1064,14 +940,9 @@
         # compute area_overlap as the current wake deficit is solved for only upstream
         # turbines; could use WAT_upstream
         # Calculate wake overlap for wake-added turbulence (WAT)
-<<<<<<< HEAD
-        area_overlap = np.sum(velocity_deficit * flow_field.u_initial_sorted > 0.05, axis=(3, 4)) / (
-            grid.grid_resolution * grid.grid_resolution
-=======
         area_overlap = (
             np.sum(velocity_deficit * flow_field.u_initial_sorted > 0.05, axis=(3, 4))
             / (grid.grid_resolution * grid.grid_resolution)
->>>>>>> f88b8543
         )
         area_overlap = area_overlap[:, :, :, None, None]
 
@@ -1087,12 +958,8 @@
 
         # Combine turbine TIs with WAT
         turbine_turbulence_intensity = np.maximum(
-<<<<<<< HEAD
-            np.sqrt(ti_added ** 2 + ambient_turbulence_intensity ** 2), turbine_turbulence_intensity
-=======
             np.sqrt( ti_added ** 2 + ambient_turbulence_intensity ** 2 ),
             turbine_turbulence_intensity
->>>>>>> f88b8543
         )
 
         flow_field.u_sorted = flow_field.u_initial_sorted - wake_field
@@ -1107,14 +974,6 @@
     farm: Farm,
     flow_field: FlowField,
     flow_field_grid: FlowFieldGrid,
-<<<<<<< HEAD
-    model_manager: WakeModelManager,
-) -> None:
-    raise NotImplementedError("Plotting for the TurbOPark model is not currently implemented.")
-
-    # TODO: Below is a first attempt at plotting, and uses just the values on the rotor. The current TurbOPark model requires that
-    # points to be calculated are only at turbine locations. Modification will be required to allow for full flow field calculations.
-=======
     model_manager: WakeModelManager
 ) -> None:
     raise NotImplementedError("Plotting for the TurbOPark model is not currently implemented.")
@@ -1122,7 +981,6 @@
     # TODO: Below is a first attempt at plotting, and uses just the values on the rotor.
     # The current TurbOPark model requires that points to be calculated are only at turbine
     # locations. Modification will be required to allow for full flow field calculations.
->>>>>>> f88b8543
 
     # # Get the flow quantities and turbine performance
     # turbine_grid_farm = copy.deepcopy(farm)
@@ -1154,11 +1012,8 @@
     # turbine_grid_farm.initialize(turbine_grid.sorted_indices)
     # turbopark_solver(turbine_grid_farm, turbine_grid_flow_field, turbine_grid, model_manager)
 
-<<<<<<< HEAD
-=======
-
-
->>>>>>> f88b8543
+
+
     # flow_field.u = copy.deepcopy(turbine_grid_flow_field.u)
     # flow_field.v = copy.deepcopy(turbine_grid_flow_field.v)
     # flow_field.w = copy.deepcopy(turbine_grid_flow_field.w)
