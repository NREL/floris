# Copyright 2021 NREL

# Licensed under the Apache License, Version 2.0 (the "License"); you may not
# use this file except in compliance with the License. You may obtain a copy of
# the License at http://www.apache.org/licenses/LICENSE-2.0

# Unless required by applicable law or agreed to in writing, software
# distributed under the License is distributed on an "AS IS" BASIS, WITHOUT
# WARRANTIES OR CONDITIONS OF ANY KIND, either express or implied. See the
# License for the specific language governing permissions and limitations under
# the License.

from __future__ import annotations

import copy
<<<<<<< HEAD
from abc import abstractmethod
=======
>>>>>>> e6906fee

import attrs
import numpy as np
from attrs import define, field

from floris.simulation import (
    axial_induction,
    Ct,
    Farm,
    FlowField,
    FlowFieldGrid,
    FlowFieldPlanarGrid,
    PointsGrid,
    TurbineGrid,
)
from floris.simulation.turbine import average_velocity
from floris.simulation.wake import WakeModelManager
from floris.simulation.wake_deflection.empirical_gauss import yaw_added_wake_mixing
from floris.simulation.wake_deflection.gauss import (
    calculate_transverse_velocity,
    wake_added_yaw,
    yaw_added_turbulence_mixing,
)
from floris.type_dec import NDArrayFloat
<<<<<<< HEAD


def _expansion_mean(x: NDArrayFloat) -> NDArrayFloat:
    """Calculates the mean of the `x` over axis (3, 4) and returns the result as a new 5-dimensional
    object to align with expected internal structures.

    Args:
        x (NDArrayFloat): An array to calculate the mean.

    Returns:
        NDArrayFloat: The mean over axis 3 and 4 at turbine i and expandd to 5 dimensions.
    """
    return np.mean(x, axis=(3, 4))[:, :, :, None, None]


def _expansion_mean_i(x: NDArrayFloat, i: int) -> NDArrayFloat:
    """Calculates the mean of the `x` over axis (3, 4) at turbine index `i` and returns the result
    as a new 5-dimensional object to align with expected internal structures.

    Args:
        x (NDArrayFloat): An array to calculate the mean.
        i (int): The turbine index for where to compute the mean.

    Returns:
        NDArrayFloat: The mean over axis 3 and 4 at turbine i and expandd to 5 dimensions.
    """
    return _expansion_mean(x[:, :, i:i+1])
=======
from floris.utilities import cosd
>>>>>>> e6906fee


def calculate_area_overlap(wake_velocities, freestream_velocities, y_ngrid, z_ngrid):
    """
    compute wake overlap based on the number of points that are not freestream
    velocity, i.e. affected by the wake
    """
    # Count all of the rotor points with a negligible difference from freestream
    # count = np.sum(freestream_velocities - wake_velocities <= 0.05, axis=(3, 4))
    # return (y_ngrid * z_ngrid - count) / (y_ngrid * z_ngrid)
    # return 1 - count / (y_ngrid * z_ngrid)

    # Find the points on the rotor grids with a difference from freestream of greater
    # than some tolerance. These are all the points in the wake. The ratio of
    # these points to the total points is the portion of wake overlap.
    return np.sum(freestream_velocities - wake_velocities > 0.05, axis=(3, 4)) / (y_ngrid * z_ngrid)


@define(auto_attribs=True)
class Solver:
    farm: Farm = field(converter=copy.deepcopy, validator=attrs.validators.instance_of(Farm))
    flow_field: FlowField = field(converter=copy.deepcopy, validator=attrs.validators.instance_of(Farm))
    grid: TurbineGrid | FlowFieldGrid = field(
        converter=copy.deepcopy,
        validator=attrs.validators.instance_of((FlowFieldGrid, TurbineGrid))
    )
    model_manager: WakeModelManager = field(
        converter=copy.deepcopy, validator=attrs.validators.instance_of(WakeModelManager)
    )

    @abstractmethod
    def solve(
        self,
        *,
        full_flow: bool = False,
        farm: Farm = None,
        flow_field: FlowFieldGrid = None,
        grid: TurbineGrid | FlowFieldGrid = None
    ) -> None:
        # TODO: Update with the new logger functionality that is on its way
        pass

    def full_flow_solve(self):
        """Initializes all the additional attributes to compute the full flow field, then runs the
        sequential solver with a turbine grid, then again with the `self.grid` object.

        Raises:
            TypeError: Raised if initialized `grid` value is not a `FlowFieldGrid` object.
        """
        if not isinstance(self.grid, FlowFieldGrid):
            raise TypeError("Cannot run `full_flow_solve` with a `TurbineGrid` object, reinitialize with the input to `grid` being a  `FlowFieldGrid` object.")  # noqa: E501

        # TODO: Why are we making copies of the originals, and then never using the original,
        # can we just use the originally provided values and get on with the calculating?
        farm = copy.deepcopy(self.farm)
        flow_field = copy.deepcopy(self.flow_field)

        farm.construct_turbine_map()
        farm.construct_turbine_fCts()
        farm.construct_turbine_fCps()
        farm.construct_turbine_power_interps()
        farm.construct_hub_heights()
        farm.construct_rotor_diameters()
        farm.construct_turbine_TSRs()
        farm.construc_turbine_pPs()
        farm.construc_turbine_ref_density_cp_cts()
        farm.construct_coordinates()

        turbine_grid = TurbineGrid(
            turbine_coordinates=farm.coordinates,
            reference_turbine_diameter=farm.rotor_diameters,
            wind_directions=flow_field.wind_directions,
            wind_speeds=flow_field.wind_speeds,
            grid_resolution=3,
            time_series=flow_field.time_series,
        )
        farm.expand_farm_properties(
            flow_field.n_wind_directions, flow_field.n_wind_speeds, turbine_grid.sorted_coord_indices
        )
        flow_field.initialize_velocity_field(turbine_grid)
        farm.initialize(turbine_grid.sorted_indices)
        self.solve(full_flow=False, farm=farm, flow_field=flow_field, grid=turbine_grid)
        self.solve(full_flow=True, farm=farm, flow_field=flow_field, grid=turbine_grid)


@define(auto_attribs=True)
class SequentialSolver(Solver):

    def solve(
        self,
        *,
        full_flow: bool = False,
        farm: Farm,
        flow_field: FlowFieldGrid = None,
        grid: TurbineGrid | FlowFieldGrid = None
    ) -> None:
        """Runs the sequential sover methodology, or full flow sequential solver methodology for a
        wind farm.

        Args:
            full_flow (bool, optional): Runs the full flow solver when True, and the standard
                sequential solver, when False. Defaults to False.
            farm (Farm, optional): Allows for a non-initialized `farm` object to be used. It should
                be noted that this functionality is intended for use with `full_flow_solve`.
                Defaults to None.
            flow_field (FlowField, optional): Allows for a non-initialized `flow_field` object to be
                used. It should be noted that this functionality is intended for use with
                `full_flow_solve`.Defaults to None.
            grid (TurbineGrid | FlowFieldGrid, optional): Allows for a non-initialized `grid` object
                to be used. It should be noted that this functionality is intended for use with
                `full_flow_solve`, which computes over a `TurbineGrid`, then a `FlowFieldGrid`.
                Defaults to None.
        """
        if farm is None:
            farm = self.farm
        if flow_field is None:
            flow_field = self.flow_field
        if grid is None:
            grid = self.grid

        gch_gain = 2

        deflection_model_args = self.model_manager.deflection_model.prepare_function(grid, flow_field)
        deficit_model_args = self.model_manager.velocity_model.prepare_function(grid, flow_field)

        wake_field = np.zeros_like(flow_field.u_initial_sorted)
        v_wake = np.zeros_like(flow_field.v_initial_sorted)
        w_wake = np.zeros_like(flow_field.w_initial_sorted)

        if not full_flow:
            turbine_turbulence_intensity = np.full(
                (flow_field.n_wind_directions, flow_field.n_wind_speeds, farm.n_turbines, 1, 1),
                flow_field.turbulence_intensity
            )
            ambient_turbulence_intensity = flow_field.turbulence_intensity

        # Calculate the velocity deficit sequentially from upstream to downstream turbines
        for i in range(grid.n_turbines):
            # Get the current turbine quantities
            x_i = _expansion_mean_i(grid.x_sorted, i)
            y_i = _expansion_mean_i(grid.y_sorted, i)
            z_i = _expansion_mean_i(grid.z_sorted, i)
            u_i = flow_field.u_sorted[:, :, i:i+1]
            v_i = flow_field.v_sorted[:, :, i:i+1]

            # Since we are filtering for the ith turbine in the Ct function, get the first index here (0:1)
            ct_i = Ct(
                velocities=flow_field.u_sorted,
                yaw_angle=farm.yaw_angles_sorted,
                fCt=farm.turbine_fCts,
                turbine_type_map=farm.turbine_type_map_sorted,
                ix_filter=[i],
            )[:, :, 0:1, None, None]

            # Since we are filtering for the ith turbine in the axial induction function, get the first index here (0:1)
            axial_induction_i = axial_induction(
                velocities=flow_field.u_sorted,
                yaw_angle=farm.yaw_angles_sorted,
                fCt=farm.turbine_fCts,
                turbine_type_map=farm.turbine_type_map_sorted,
                ix_filter=[i],
            )[:, :, 0:1, None, None]
            turbulence_intensity_i = flow_field.turbulence_intensity_field[:, :, i:i+1]
            yaw_angle_i = farm.yaw_angles_sorted[:, :, i:i+1, None, None]
            hub_height_i = farm.hub_heights_sorted[:, :, i:i+1, None, None]
            rotor_diameter_i = farm.rotor_diameters_sorted[:, :, i:i+1, None, None]
            TSR_i = farm.TSRs_sorted[:, :, i:i+1, None, None]

            effective_yaw_i = np.zeros_like(yaw_angle_i)
            effective_yaw_i += yaw_angle_i

            if self.model_manager.enable_secondary_steering:
                effective_yaw_i += wake_added_yaw(
                    u_i,
                    v_i,
                    flow_field.u_initial_sorted,
                    grid.y_sorted[:, :, i:i+1] - y_i,
                    grid.z_sorted[:, :, i:i+1],
                    rotor_diameter_i,
                    hub_height_i,
                    ct_i,
                    TSR_i,
                    axial_induction_i
                )

            deflection_field = self.model_manager.deflection_model.function(
                x_i,
                y_i,
                effective_yaw_i,
                turbulence_intensity_i,
                ct_i,
                rotor_diameter_i,
                **deflection_model_args
            )

            if self.model_manager.enable_transverse_velocities:
                v_wake, w_wake = calculate_transverse_velocity(
                    u_i,
                    flow_field.u_initial_sorted,
                    flow_field.dudz_initial_sorted,
                    grid.x_sorted - x_i,
                    grid.y_sorted - y_i,
                    grid.z_sorted,
                    rotor_diameter_i,
                    hub_height_i,
                    yaw_angle_i,
                    ct_i,
                    TSR_i,
                    axial_induction_i
                )
            if not full_flow:
                if self.model_manager.enable_yaw_added_recovery:
                    I_mixing = yaw_added_turbulence_mixing(
                        u_i,
                        turbulence_intensity_i,
                        v_i,
                        flow_field.w_sorted[:, :, i:i+1],
                        v_wake[:, :, i:i+1],
                        w_wake[:, :, i:i+1],
                    )
                    turbine_turbulence_intensity[:, :, i:i+1] = turbulence_intensity_i + gch_gain * I_mixing

            # NOTE: exponential
            velocity_deficit = self.model_manager.velocity_model.function(
                x_i,
                y_i,
                z_i,
                axial_induction_i,
                deflection_field,
                yaw_angle_i,
                turbulence_intensity_i,
                ct_i,
                hub_height_i,
                rotor_diameter_i,
                **deficit_model_args
            )

            wake_field = self.model_manager.combination_model.function(
                wake_field,
                velocity_deficit * flow_field.u_initial_sorted
            )

            if not full_flow:
                wake_added_turbulence_intensity = self.model_manager.turbulence_model.function(
                    ambient_turbulence_intensity,
                    grid.x_sorted,
                    x_i,
                    rotor_diameter_i,
                    axial_induction_i
                )

                # Calculate wake overlap for wake-added turbulence (WAT)
                area_overlap = (
                    np.sum(velocity_deficit * flow_field.u_initial_sorted > 0.05, axis=(3, 4))
                    / (grid.grid_resolution * grid.grid_resolution)
                )[:, :, :, None, None]

                # Modify wake added turbulence by wake area overlap
                downstream_influence_length = 15 * rotor_diameter_i
                ti_added = (
                    area_overlap
                    * np.nan_to_num(wake_added_turbulence_intensity, posinf=0.0)
                    * np.array(grid.x_sorted > x_i)
                    * np.array(np.abs(y_i - grid.y_sorted) < 2 * rotor_diameter_i)
                    * np.array(grid.x_sorted <= downstream_influence_length + x_i)
                )

                # Combine turbine TIs with WAT
                turbine_turbulence_intensity = np.maximum(
                    np.sqrt(ti_added ** 2 + ambient_turbulence_intensity ** 2),
                    turbine_turbulence_intensity
                )

            flow_field.u_sorted = flow_field.u_initial_sorted - wake_field
            flow_field.v_sorted += v_wake
            flow_field.w_sorted += w_wake

        if not full_flow:
            flow_field.turbulence_intensity_field = _expansion_mean(turbine_turbulence_intensity)


@define(auto_attribs=True)
class CCSolver(Solver):

    def solve(
        self,
        *,
        full_flow: bool = False,
        farm: Farm = None,
        flow_field: FlowField = None,
        grid: TurbineGrid | FlowFieldGrid = None
    ) -> None:
        """Runs the CC sover methodology, or full flow CC solver methodology for a wind farm.

        Args:
            full_flow (bool, optional): Runs the full flow solver when True, and the standard CC
                solver, when False. Defaults to False.
            farm (Farm, optional): Allows for a non-initialized `farm` object to be used. It should
                be noted that this functionality is intended for use with `full_flow_solve`.
                Defaults to None.
            flow_field (FlowField, optional): Allows for a non-initialized `flow_field` object to be
                used. It should be noted that this functionality is intended for use with
                `full_flow_solve`.Defaults to None.
            grid (TurbineGrid | FlowFieldGrid, optional): Allows for a non-initialized `grid` object
                to be used. It should be noted that this functionality is intended for use with
                `full_flow_solve`, which computes over a `TurbineGrid`, then a `FlowFieldGrid`.
                Defaults to None.
        """
        if farm is None:
            farm = self.farm
        if flow_field is None:
            flow_field = self.flow_field
        if grid is None:
            grid = self.grid

        gch_gain = 1.0
        scale_factor = 2.0

        # <<interface>>
        deflection_model_args = self.model_manager.deflection_model.prepare_function(grid, flow_field)
        deficit_model_args = self.model_manager.velocity_model.prepare_function(grid, flow_field)

        # This is u_wake
        v_wake = np.zeros_like(flow_field.v_initial_sorted)
        w_wake = np.zeros_like(flow_field.w_initial_sorted)
        turb_u_wake = np.zeros_like(flow_field.u_initial_sorted)

        # Not needed for full flow solve, but isn't necessary to have in an if statement
        turbine_inflow_field = copy.deepcopy(flow_field.u_initial_sorted)
        turbine_turbulence_intensity = np.full(
            (flow_field.n_wind_directions, flow_field.n_wind_speeds, farm.n_turbines, 1, 1),
            flow_field.turbulence_intensity
        )
        ambient_turbulence_intensity = flow_field.turbulence_intensity

        Ctmp = np.zeros((farm.n_turbines,) + np.shape(flow_field.u_initial_sorted))

        # Calculate the velocity deficit sequentially from upstream to downstream turbines
        for i in range(grid.n_turbines):

            # Get the current turbine quantities
            x_i = _expansion_mean_i(grid.x_sorted, i)
            y_i = _expansion_mean_i(grid.y_sorted, i)
            z_i = _expansion_mean_i(grid.z_sorted, i)
            u_i = turbine_inflow_field[:, :, i:i+1]
            v_i = flow_field.v_sorted[:, :, i:i+1]

            if not full_flow:
                mask = (
                    (grid.x_sorted < x_i + 0.01)
                    * (grid.x_sorted > x_i - 0.01)
                    * (grid.y_sorted < y_i + 0.51 * 126.0)
                    * (grid.y_sorted > y_i - 0.51 * 126.0)
                )
                turbine_inflow_field *= ~mask + (flow_field.u_initial_sorted - turb_u_wake) * mask

            turbine_inflow_field = flow_field.u_sorted if full_flow else turbine_inflow_field

            turb_avg_vels = average_velocity(turbine_inflow_field)
            turb_Cts = Ct(
                turb_avg_vels,
                farm.yaw_angles_sorted,
                farm.turbine_fCts,
                turbine_type_map=farm.turbine_type_map_sorted,
            )[:, :, :, None, None]

            if not full_flow:
                turb_aIs = axial_induction(
                    turb_avg_vels,
                    farm.yaw_angles_sorted,
                    farm.turbine_fCts,
                    turbine_type_map=farm.turbine_type_map_sorted,
                    ix_filter=[i],
                )[:, :, :, None, None]

            axial_induction_i = axial_induction(
                velocities=flow_field.u_sorted,
                yaw_angle=farm.yaw_angles_sorted,
                fCt=farm.turbine_fCts,
                turbine_type_map=farm.turbine_type_map_sorted,
                ix_filter=[i],
            )[:, :, :, None, None]

            turbulence_intensity_i = turbine_turbulence_intensity[:, :, i:i+1]
            yaw_angle_i = farm.yaw_angles_sorted[:, :, i:i+1, None, None]
            hub_height_i = farm.hub_heights_sorted[:, :, i:i+1, None, None]
            rotor_diameter_i = farm.rotor_diameters_sorted[:, :, i:i+1, None, None]
            TSR_i = farm.TSRs_sorted[:, :, i:i+1, None, None]
            effective_yaw_i = yaw_angle_i.copy()

            if self.model_manager.enable_secondary_steering:
                effective_yaw_i += wake_added_yaw(
                    u_i,
                    v_i,
                    flow_field.u_initial_sorted,
                    grid.y_sorted[:, :, i:i+1] - y_i,
                    grid.z_sorted[:, :, i:i+1],
                    rotor_diameter_i,
                    hub_height_i,
                    turb_Cts[:, :, i:i+1],
                    TSR_i,
                    axial_induction_i,
                    scale=scale_factor,
                )

            # Model calculations
            # NOTE: exponential
            deflection_field = self.model_manager.deflection_model.function(
                x_i,
                y_i,
                effective_yaw_i,
                turbulence_intensity_i,
                turb_Cts[:, :, i:i+1],
                rotor_diameter_i,
                **deflection_model_args
            )

            if self.model_manager.enable_transverse_velocities:
                v_wake, w_wake = calculate_transverse_velocity(
                    u_i,
                    flow_field.u_initial_sorted,
                    flow_field.dudz_initial_sorted,
                    grid.x_sorted - x_i,
                    grid.y_sorted - y_i,
                    grid.z_sorted,
                    rotor_diameter_i,
                    hub_height_i,
                    yaw_angle_i,
                    turb_Cts[:, :, i:i+1],
                    TSR_i,
                    axial_induction_i,
                    scale=scale_factor,
                )

            if full_flow:
                turbine_turbulence_intensity = flow_field.turbulence_intensity_field
            else:
                if self.model_manager.enable_yaw_added_recovery:
                    I_mixing = yaw_added_turbulence_mixing(
                        u_i,
                        turbulence_intensity_i,
                        v_i,
                        flow_field.w_sorted[:, :, i:i+1],
                        v_wake[:, :, i:i+1],
                        w_wake[:, :, i:i+1],
                    )
                    turbine_turbulence_intensity[:, :, i:i+1] = turbulence_intensity_i + gch_gain * I_mixing

            # NOTE: exponential
            turb_u_wake, Ctmp = self.model_manager.velocity_model.function(
                i,
                x_i,
                y_i,
                z_i,
                u_i,
                deflection_field,
                yaw_angle_i,
                turbine_turbulence_intensity,
                turb_Cts,
                farm.rotor_diameters_sorted[:, :, :, None, None],
                turb_u_wake,
                Ctmp,
                **deficit_model_args
            )

            if not full_flow:
                wake_added_turbulence_intensity = self.model_manager.turbulence_model.function(
                    ambient_turbulence_intensity,
                    grid.x_sorted,
                    x_i,
                    rotor_diameter_i,
                    turb_aIs
                )

                # Calculate wake overlap for wake-added turbulence (WAT)
                area_overlap = (
                    1
                    - np.sum(turb_u_wake <= 0.05, axis=(3, 4))
                    / (grid.grid_resolution * grid.grid_resolution)
                )[:, :, :, None, None]

                # Modify wake added turbulence by wake area overlap
                downstream_influence_length = 15 * rotor_diameter_i
                ti_added = (
                    area_overlap
                    * np.nan_to_num(wake_added_turbulence_intensity, posinf=0.0)
                    * (grid.x_sorted > x_i)
                    * (np.abs(y_i - grid.y_sorted) < 2 * rotor_diameter_i)
                    * (grid.x_sorted <= downstream_influence_length + x_i)
                )

                # Combine turbine TIs with WAT
                turbine_turbulence_intensity = np.maximum(
                    np.sqrt(ti_added ** 2 + ambient_turbulence_intensity ** 2),
                    turbine_turbulence_intensity
                )

            flow_field.v_sorted += v_wake
            flow_field.w_sorted += w_wake

        flow_field.u_sorted = flow_field.u_initial_sorted - turb_u_wake if full_flow else turbine_inflow_field

        if not full_flow:
            flow_field.turbulence_intensity_field = _expansion_mean(turbine_turbulence_intensity)


@define(auto_attribs=True)
class TurbOParkSolver(Solver):

    def full_flow_solve(self):
        # TODO: Update with the new logger functionality that is on its way
        raise NotImplementedError("TurbOParkSolver has no full flow field solving capabilities yet.")

    def solve(
        self,
        *,
        full_flow: bool = False,
        farm: Farm = None,
        flow_field: FlowField = None,
        grid: TurbineGrid | FlowFieldGrid = None
    ) -> None:
        """Runs the TurbOPark sover methodology, or full flow TurbOPark solver methodology for a
        wind farm.

        Args:
            full_flow (bool, optional): Runs the full flow solver when True, and the standard
                TurbOPark solver, when False. Defaults to False.
            farm (Farm, optional): Allows for a non-initialized `farm` object to be used. It should
                be noted that this functionality is intended for use with `full_flow_solve`.
                Defaults to None.
            flow_field (FlowField, optional): Allows for a non-initialized `flow_field` object to be
                used. It should be noted that this functionality is intended for use with
                `full_flow_solve`.Defaults to None.
            grid (TurbineGrid | FlowFieldGrid, optional): Allows for a non-initialized `grid` object
                to be used. It should be noted that this functionality is intended for use with
                `full_flow_solve`, which computes over a `TurbineGrid`, then a `FlowFieldGrid`.
                Defaults to None.
        """
        # Algorithm
        # For each turbine, calculate its effect on every downstream turbine.
        # For the current turbine, we are calculating the deficit that it adds to downstream turbines.
        # Integrate this into the main data structure.
        # Move on to the next turbine.

        if farm is None:
            farm = self.farm
        if flow_field is None:
            flow_field = self.flow_field
        if grid is None:
            grid = self.grid

        gch_gain = 2

        # <<interface>>
        deflection_model_args = self.model_manager.deflection_model.prepare_function(grid, flow_field)
        deficit_model_args = self.model_manager.velocity_model.prepare_function(grid, flow_field)

        # This is u_wake
        wake_field = np.zeros_like(flow_field.u_initial_sorted)
        v_wake = np.zeros_like(flow_field.v_initial_sorted)
        w_wake = np.zeros_like(flow_field.w_initial_sorted)
        shape = (farm.n_turbines,) + np.shape(flow_field.u_initial_sorted)
        velocity_deficit = np.zeros(shape)
        deflection_field = np.zeros_like(flow_field.u_initial_sorted)

        turbine_turbulence_intensity = np.full(
            (flow_field.n_wind_directions, flow_field.n_wind_speeds, farm.n_turbines, 1, 1),
            flow_field.turbulence_intensity
        )
        ambient_turbulence_intensity = flow_field.turbulence_intensity

        # Calculate the velocity deficit sequentially from upstream to downstream turbines
        for i in range(grid.n_turbines):

            # Get the current turbine quantities
            x_i = _expansion_mean_i(grid.x_sorted, i)
            y_i = _expansion_mean_i(grid.y_sorted, i)
            z_i = _expansion_mean_i(grid.z_sorted, i)
            u_i = flow_field.u_sorted[:, :, i:i+1]
            v_i = flow_field.v_sorted[:, :, i:i+1]

            Cts = Ct(
                velocities=flow_field.u_sorted,
                yaw_angle=farm.yaw_angles_sorted,
                fCt=farm.turbine_fCts,
                turbine_type_map=farm.turbine_type_map_sorted,
            )

            # Since we are filtering for the ith turbine in the Ct function, get the first index here (0:1)
            ct_i = Ct(
                velocities=flow_field.u_sorted,
                yaw_angle=farm.yaw_angles_sorted,
                fCt=farm.turbine_fCts,
                turbine_type_map=farm.turbine_type_map_sorted,
                ix_filter=[i],
            )[:, :, 0:1, None, None]

            # Since we are filtering for the ith turbine in the axial induction function, get the first index here (0:1)
            axial_induction_i = axial_induction(
                velocities=flow_field.u_sorted,
                yaw_angle=farm.yaw_angles_sorted,
                fCt=farm.turbine_fCts,
                turbine_type_map=farm.turbine_type_map_sorted,
                ix_filter=[i],
            )[:, :, 0:1, None, None]

            turbulence_intensity_i = turbine_turbulence_intensity[:, :, i:i+1]
            yaw_angle_i = farm.yaw_angles_sorted[:, :, i:i+1, None, None]
            hub_height_i = farm.hub_heights_sorted[:, :, i:i+1, None, None]
            rotor_diameter_i = farm.rotor_diameters_sorted[:, :, i:i+1, None, None]
            TSR_i = farm.TSRs_sorted[:, :, i:i+1, None, None]

            effective_yaw_i = np.zeros_like(yaw_angle_i)
            effective_yaw_i += yaw_angle_i

            if self.model_manager.enable_secondary_steering:
                effective_yaw_i += wake_added_yaw(
                    u_i,
                    v_i,
                    flow_field.u_initial_sorted,
                    grid.y_sorted[:, :, i:i+1] - y_i,
                    grid.z_sorted[:, :, i:i+1],
                    rotor_diameter_i,
                    hub_height_i,
                    ct_i,
                    TSR_i,
                    axial_induction_i
                )

            # Model calculations
            # NOTE: exponential
            if not np.all(farm.yaw_angles_sorted):
                self.model_manager.deflection_model.logger.warning("WARNING: Deflection with the TurbOPark model has not been fully validated. This is an initial implementation, and we advise you use at your own risk and perform a thorough examination of the results.")  # noqa: #501
                for ii in range(i):
                    x_ii = _expansion_mean_i(grid.x_sorted, ii)
                    y_ii = _expansion_mean_i(grid.y_sorted, ii)

                    yaw_ii = farm.yaw_angles_sorted[:, :, ii:ii+1, None, None]
                    turbulence_intensity_ii = turbine_turbulence_intensity[:, :, ii:ii+1]
                    ct_ii = Ct(
                        velocities=flow_field.u_sorted,
                        yaw_angle=farm.yaw_angles_sorted,
                        fCt=farm.turbine_fCts,
                        turbine_type_map=farm.turbine_type_map_sorted,
                        ix_filter=[ii]
                    )[:, :, 0:1, None, None]
                    rotor_diameter_ii = farm.rotor_diameters_sorted[:, :, ii:ii+1, None, None]

                    deflection_field_ii = self.model_manager.deflection_model.function(
                        x_ii,
                        y_ii,
                        yaw_ii,
                        turbulence_intensity_ii,
                        ct_ii,
                        rotor_diameter_ii,
                        **deflection_model_args
                    )

                    deflection_field[:, :, ii:ii+1, :, :] = deflection_field_ii[:, :, i:i+1, :, :]

            if self.model_manager.enable_transverse_velocities:
                v_wake, w_wake = calculate_transverse_velocity(
                    u_i,
                    flow_field.u_initial_sorted,
                    flow_field.dudz_initial_sorted,
                    grid.x_sorted - x_i,
                    grid.y_sorted - y_i,
                    grid.z_sorted,
                    rotor_diameter_i,
                    hub_height_i,
                    yaw_angle_i,
                    ct_i,
                    TSR_i,
                    axial_induction_i
                )

            if self.model_manager.enable_yaw_added_recovery:
                I_mixing = yaw_added_turbulence_mixing(
                    u_i,
                    turbulence_intensity_i,
                    v_i,
                    flow_field.w_sorted[:, :, i:i+1],
                    v_wake[:, :, i:i+1],
                    w_wake[:, :, i:i+1],
                )
                turbine_turbulence_intensity[:, :, i:i+1] = turbulence_intensity_i + gch_gain * I_mixing

            # NOTE: exponential
            velocity_deficit = self.model_manager.velocity_model.function(
                x_i,
                y_i,
                z_i,
                turbine_turbulence_intensity,
                Cts[:, :, :, None, None],
                rotor_diameter_i,
                farm.rotor_diameters_sorted[:, :, :, None, None],
                i,
                deflection_field,
                **deficit_model_args
            )

            wake_field = self.model_manager.combination_model.function(
                wake_field,
                velocity_deficit * flow_field.u_initial_sorted
            )

            wake_added_turbulence_intensity = self.model_manager.turbulence_model.function(
                ambient_turbulence_intensity,
                grid.x_sorted,
                x_i,
                rotor_diameter_i,
                axial_induction_i
            )

            # TODO: leaving this in for GCH quantities; will need to find another way to compute area_overlap
            # as the current wake deficit is solved for only upstream turbines; could use WAT_upstream
            # Calculate wake overlap for wake-added turbulence (WAT)
            area_overlap = (
                np.sum(velocity_deficit * flow_field.u_initial_sorted > 0.05, axis=(3, 4))
                / (grid.grid_resolution ** 2)
            )[:, :, :, None, None]

            # Modify wake added turbulence by wake area overlap
            downstream_influence_length = 15 * rotor_diameter_i
            ti_added = (
                area_overlap
                * np.nan_to_num(wake_added_turbulence_intensity, posinf=0.0)
                * (grid.x_sorted > x_i)
                * (np.abs(y_i - grid.y_sorted) < 2 * rotor_diameter_i)
                * (grid.x_sorted <= downstream_influence_length + x_i)
            )

            # Combine turbine TIs with WAT
            turbine_turbulence_intensity = np.maximum(
                np.sqrt(ti_added ** 2 + ambient_turbulence_intensity ** 2),
                turbine_turbulence_intensity
            )

            flow_field.u_sorted = flow_field.u_initial_sorted - wake_field
            flow_field.v_sorted += v_wake
            flow_field.w_sorted += w_wake

        flow_field.turbulence_intensity_field = _expansion_mean(turbine_turbulence_intensity)

# Turn off flake8 for the original code
# flake8: noqa
def sequential_solver(farm: Farm, flow_field: FlowField, grid: TurbineGrid, model_manager: WakeModelManager) -> None:
    # Algorithm
    # For each turbine, calculate its effect on every downstream turbine.
    # For the current turbine, we are calculating the deficit that it adds to downstream turbines.
    # Integrate this into the main data structure.
    # Move on to the next turbine.

    # <<interface>>
    deflection_model_args = model_manager.deflection_model.prepare_function(grid, flow_field)
    deficit_model_args = model_manager.velocity_model.prepare_function(grid, flow_field)

    # This is u_wake
    wake_field = np.zeros_like(flow_field.u_initial_sorted)
    v_wake = np.zeros_like(flow_field.v_initial_sorted)
    w_wake = np.zeros_like(flow_field.w_initial_sorted)

    turbine_turbulence_intensity = (
        flow_field.turbulence_intensity
        * np.ones((flow_field.n_wind_directions, flow_field.n_wind_speeds, farm.n_turbines, 1, 1))
    )
    ambient_turbulence_intensity = flow_field.turbulence_intensity

    # Calculate the velocity deficit sequentially from upstream to downstream turbines
    for i in range(grid.n_turbines):

        # Get the current turbine quantities
        x_i = np.mean(grid.x_sorted[:, :, i:i+1], axis=(3, 4))
        x_i = x_i[:, :, :, None, None]
        y_i = np.mean(grid.y_sorted[:, :, i:i+1], axis=(3, 4))
        y_i = y_i[:, :, :, None, None]
        z_i = np.mean(grid.z_sorted[:, :, i:i+1], axis=(3, 4))
        z_i = z_i[:, :, :, None, None]

        u_i = flow_field.u_sorted[:, :, i:i+1]
        v_i = flow_field.v_sorted[:, :, i:i+1]

        ct_i = Ct(
            velocities=flow_field.u_sorted,
            yaw_angle=farm.yaw_angles_sorted,
            tilt_angle=farm.tilt_angles_sorted,
            ref_tilt_cp_ct=farm.ref_tilt_cp_cts_sorted,
            fCt=farm.turbine_fCts,
            tilt_interp=farm.turbine_fTilts,
            correct_cp_ct_for_tilt=farm.correct_cp_ct_for_tilt_sorted,
            turbine_type_map=farm.turbine_type_map_sorted,
            ix_filter=[i],
            average_method=grid.average_method,
            cubature_weights=grid.cubature_weights
        )
        # Since we are filtering for the i'th turbine in the Ct function,
        # get the first index here (0:1)
        ct_i = ct_i[:, :, 0:1, None, None]
        axial_induction_i = axial_induction(
            velocities=flow_field.u_sorted,
            yaw_angle=farm.yaw_angles_sorted,
            tilt_angle=farm.tilt_angles_sorted,
            ref_tilt_cp_ct=farm.ref_tilt_cp_cts_sorted,
            fCt=farm.turbine_fCts,
            tilt_interp=farm.turbine_fTilts,
            correct_cp_ct_for_tilt=farm.correct_cp_ct_for_tilt_sorted,
            turbine_type_map=farm.turbine_type_map_sorted,
            ix_filter=[i],
            average_method=grid.average_method,
            cubature_weights=grid.cubature_weights
        )
        # Since we are filtering for the i'th turbine in the axial induction function,
        # get the first index here (0:1)
        axial_induction_i = axial_induction_i[:, :, 0:1, None, None]
        turbulence_intensity_i = turbine_turbulence_intensity[:, :, i:i+1]
        yaw_angle_i = farm.yaw_angles_sorted[:, :, i:i+1, None, None]
        hub_height_i = farm.hub_heights_sorted[:, :, i:i+1, None, None]
        rotor_diameter_i = farm.rotor_diameters_sorted[:, :, i:i+1, None, None]
        TSR_i = farm.TSRs_sorted[:, :, i:i+1, None, None]

        effective_yaw_i = np.zeros_like(yaw_angle_i)
        effective_yaw_i += yaw_angle_i

        if model_manager.enable_secondary_steering:
            added_yaw = wake_added_yaw(
                u_i,
                v_i,
                flow_field.u_initial_sorted,
                grid.y_sorted[:, :, i:i+1] - y_i,
                grid.z_sorted[:, :, i:i+1],
                rotor_diameter_i,
                hub_height_i,
                ct_i,
                TSR_i,
                axial_induction_i,
            )
            effective_yaw_i += added_yaw

        # Model calculations
        # NOTE: exponential
        deflection_field = model_manager.deflection_model.function(
            x_i,
            y_i,
            effective_yaw_i,
            turbulence_intensity_i,
            ct_i,
            rotor_diameter_i,
            **deflection_model_args,
        )

        if model_manager.enable_transverse_velocities:
            v_wake, w_wake = calculate_transverse_velocity(
                u_i,
                flow_field.u_initial_sorted,
                flow_field.dudz_initial_sorted,
                grid.x_sorted - x_i,
                grid.y_sorted - y_i,
                grid.z_sorted,
                rotor_diameter_i,
                hub_height_i,
                yaw_angle_i,
                ct_i,
                TSR_i,
                axial_induction_i,
            )

        if model_manager.enable_yaw_added_recovery:
            I_mixing = yaw_added_turbulence_mixing(
                u_i,
                turbulence_intensity_i,
                v_i,
                flow_field.w_sorted[:, :, i:i+1],
                v_wake[:, :, i:i+1],
                w_wake[:, :, i:i+1],
            )
            gch_gain = 2
            turbine_turbulence_intensity[:, :, i:i+1] = turbulence_intensity_i + gch_gain * I_mixing

        # NOTE: exponential
        velocity_deficit = model_manager.velocity_model.function(
            x_i,
            y_i,
            z_i,
            axial_induction_i,
            deflection_field,
            yaw_angle_i,
            turbulence_intensity_i,
            ct_i,
            hub_height_i,
            rotor_diameter_i,
            **deficit_model_args,
        )

        wake_field = model_manager.combination_model.function(
            wake_field,
            velocity_deficit * flow_field.u_initial_sorted
        )

        wake_added_turbulence_intensity = model_manager.turbulence_model.function(
            ambient_turbulence_intensity,
            grid.x_sorted,
            x_i,
            rotor_diameter_i,
            axial_induction_i,
        )

        # Calculate wake overlap for wake-added turbulence (WAT)
        area_overlap = (
            np.sum(velocity_deficit * flow_field.u_initial_sorted > 0.05, axis=(3, 4))
            / (grid.grid_resolution * grid.grid_resolution)
        )
        area_overlap = area_overlap[:, :, :, None, None]

        # Modify wake added turbulence by wake area overlap
        downstream_influence_length = 15 * rotor_diameter_i
        ti_added = (
            area_overlap
            * np.nan_to_num(wake_added_turbulence_intensity, posinf=0.0)
            * (grid.x_sorted > x_i)
            * (np.abs(y_i - grid.y_sorted) < 2 * rotor_diameter_i)
            * (grid.x_sorted <= downstream_influence_length + x_i)
        )

        # Combine turbine TIs with WAT
        turbine_turbulence_intensity = np.maximum(
            np.sqrt( ti_added ** 2 + ambient_turbulence_intensity ** 2 ),
            turbine_turbulence_intensity
        )

        flow_field.u_sorted = flow_field.u_initial_sorted - wake_field
        flow_field.v_sorted += v_wake
        flow_field.w_sorted += w_wake

    flow_field.turbulence_intensity_field_sorted = turbine_turbulence_intensity
    flow_field.turbulence_intensity_field_sorted_avg = np.mean(
        turbine_turbulence_intensity,
        axis=(3,4)
    )[:, :, :, None, None]


def full_flow_sequential_solver(
    farm: Farm,
    flow_field: FlowField,
    flow_field_grid: FlowFieldGrid | FlowFieldPlanarGrid | PointsGrid,
    model_manager: WakeModelManager
) -> None:

    # Get the flow quantities and turbine performance
    turbine_grid_farm = copy.deepcopy(farm)
    turbine_grid_flow_field = copy.deepcopy(flow_field)

    turbine_grid_farm.construct_turbine_map()
    turbine_grid_farm.construct_turbine_fCts()
    turbine_grid_farm.construct_turbine_power_interps()
    turbine_grid_farm.construct_hub_heights()
    turbine_grid_farm.construct_rotor_diameters()
    turbine_grid_farm.construct_turbine_TSRs()
    turbine_grid_farm.construct_turbine_pPs()
    turbine_grid_farm.construct_turbine_pTs()
    turbine_grid_farm.construct_turbine_ref_density_cp_cts()
    turbine_grid_farm.construct_turbine_ref_tilt_cp_cts()
    turbine_grid_farm.construct_turbine_fTilts()
    turbine_grid_farm.construct_turbine_correct_cp_ct_for_tilt()
    turbine_grid_farm.construct_coordinates()
    turbine_grid_farm.set_tilt_to_ref_tilt(flow_field.n_wind_directions, flow_field.n_wind_speeds)

    turbine_grid = TurbineGrid(
        turbine_coordinates=turbine_grid_farm.coordinates,
        reference_turbine_diameter=turbine_grid_farm.rotor_diameters,
        wind_directions=turbine_grid_flow_field.wind_directions,
        wind_speeds=turbine_grid_flow_field.wind_speeds,
        grid_resolution=3,
        time_series=turbine_grid_flow_field.time_series,
    )
    turbine_grid_farm.expand_farm_properties(
        turbine_grid_flow_field.n_wind_directions,
        turbine_grid_flow_field.n_wind_speeds,
        turbine_grid.sorted_coord_indices,
    )
    turbine_grid_flow_field.initialize_velocity_field(turbine_grid)
    turbine_grid_farm.initialize(turbine_grid.sorted_indices)
    sequential_solver(turbine_grid_farm, turbine_grid_flow_field, turbine_grid, model_manager)

    ### Referring to the quantities from above, calculate the wake in the full grid

    # Use full flow_field here to use the full grid in the wake models
    deflection_model_args = model_manager.deflection_model.prepare_function(
        flow_field_grid,
        flow_field
    )
    deficit_model_args = model_manager.velocity_model.prepare_function(
        flow_field_grid,
        flow_field
    )

    wake_field = np.zeros_like(flow_field.u_initial_sorted)
    v_wake = np.zeros_like(flow_field.v_initial_sorted)
    w_wake = np.zeros_like(flow_field.w_initial_sorted)

    # Calculate the velocity deficit sequentially from upstream to downstream turbines
    for i in range(flow_field_grid.n_turbines):

        # Get the current turbine quantities
        x_i = np.mean(turbine_grid.x_sorted[:, :, i:i+1], axis=(3, 4))
        x_i = x_i[:, :, :, None, None]
        y_i = np.mean(turbine_grid.y_sorted[:, :, i:i+1], axis=(3, 4))
        y_i = y_i[:, :, :, None, None]
        z_i = np.mean(turbine_grid.z_sorted[:, :, i:i+1], axis=(3, 4))
        z_i = z_i[:, :, :, None, None]

        u_i = turbine_grid_flow_field.u_sorted[:, :, i:i+1]
        v_i = turbine_grid_flow_field.v_sorted[:, :, i:i+1]

        ct_i = Ct(
            velocities=turbine_grid_flow_field.u_sorted,
            yaw_angle=turbine_grid_farm.yaw_angles_sorted,
            tilt_angle=turbine_grid_farm.tilt_angles_sorted,
            ref_tilt_cp_ct=turbine_grid_farm.ref_tilt_cp_cts_sorted,
            fCt=turbine_grid_farm.turbine_fCts,
            tilt_interp=turbine_grid_farm.turbine_fTilts,
            correct_cp_ct_for_tilt=turbine_grid_farm.correct_cp_ct_for_tilt_sorted,
            turbine_type_map=turbine_grid_farm.turbine_type_map_sorted,
            ix_filter=[i],
        )
        # Since we are filtering for the i'th turbine in the Ct function,
        # get the first index here (0:1)
        ct_i = ct_i[:, :, 0:1, None, None]
        axial_induction_i = axial_induction(
            velocities=turbine_grid_flow_field.u_sorted,
            yaw_angle=turbine_grid_farm.yaw_angles_sorted,
            tilt_angle=turbine_grid_farm.tilt_angles_sorted,
            ref_tilt_cp_ct=turbine_grid_farm.ref_tilt_cp_cts_sorted,
            fCt=turbine_grid_farm.turbine_fCts,
            tilt_interp=turbine_grid_farm.turbine_fTilts,
            correct_cp_ct_for_tilt=turbine_grid_farm.correct_cp_ct_for_tilt_sorted,
            turbine_type_map=turbine_grid_farm.turbine_type_map_sorted,
            ix_filter=[i],
        )
        # Since we are filtering for the i'th turbine in the axial induction function,
        # get the first index here (0:1)
        axial_induction_i = axial_induction_i[:, :, 0:1, None, None]
        turbulence_intensity_i = \
            turbine_grid_flow_field.turbulence_intensity_field_sorted_avg[:, :, i:i+1]
        yaw_angle_i = turbine_grid_farm.yaw_angles_sorted[:, :, i:i+1, None, None]
        hub_height_i = turbine_grid_farm.hub_heights_sorted[:, :, i:i+1, None, None]
        rotor_diameter_i = turbine_grid_farm.rotor_diameters_sorted[:, :, i:i+1, None, None]
        TSR_i = turbine_grid_farm.TSRs_sorted[:, :, i:i+1, None, None]

        effective_yaw_i = np.zeros_like(yaw_angle_i)
        effective_yaw_i += yaw_angle_i

        if model_manager.enable_secondary_steering:
            added_yaw = wake_added_yaw(
                u_i,
                v_i,
                turbine_grid_flow_field.u_initial_sorted,
                turbine_grid.y_sorted[:, :, i:i+1] - y_i,
                turbine_grid.z_sorted[:, :, i:i+1],
                rotor_diameter_i,
                hub_height_i,
                ct_i,
                TSR_i,
                axial_induction_i,
            )
            effective_yaw_i += added_yaw

        # Model calculations
        # NOTE: exponential
        deflection_field = model_manager.deflection_model.function(
            x_i,
            y_i,
            effective_yaw_i,
            turbulence_intensity_i,
            ct_i,
            rotor_diameter_i,
            **deflection_model_args,
        )

        if model_manager.enable_transverse_velocities:
            v_wake, w_wake = calculate_transverse_velocity(
                u_i,
                flow_field.u_initial_sorted,
                flow_field.dudz_initial_sorted,
                flow_field_grid.x_sorted - x_i,
                flow_field_grid.y_sorted - y_i,
                flow_field_grid.z_sorted,
                rotor_diameter_i,
                hub_height_i,
                yaw_angle_i,
                ct_i,
                TSR_i,
                axial_induction_i,
            )

        # NOTE: exponential
        velocity_deficit = model_manager.velocity_model.function(
            x_i,
            y_i,
            z_i,
            axial_induction_i,
            deflection_field,
            yaw_angle_i,
            turbulence_intensity_i,
            ct_i,
            hub_height_i,
            rotor_diameter_i,
            **deficit_model_args,
        )

        wake_field = model_manager.combination_model.function(
            wake_field,
            velocity_deficit * flow_field.u_initial_sorted
        )

        flow_field.u_sorted = flow_field.u_initial_sorted - wake_field
        flow_field.v_sorted += v_wake
        flow_field.w_sorted += w_wake


def cc_solver(
    farm: Farm,
    flow_field: FlowField,
    grid: TurbineGrid,
    model_manager: WakeModelManager
) -> None:
    # <<interface>>
    deflection_model_args = model_manager.deflection_model.prepare_function(grid, flow_field)
    deficit_model_args = model_manager.velocity_model.prepare_function(grid, flow_field)

    # This is u_wake
    v_wake = np.zeros_like(flow_field.v_initial_sorted)
    w_wake = np.zeros_like(flow_field.w_initial_sorted)
    turb_u_wake = np.zeros_like(flow_field.u_initial_sorted)
    turb_inflow_field = copy.deepcopy(flow_field.u_initial_sorted)

    turbine_turbulence_intensity = (
        flow_field.turbulence_intensity
        * np.ones((flow_field.n_wind_directions, flow_field.n_wind_speeds, farm.n_turbines, 1, 1))
    )
    ambient_turbulence_intensity = flow_field.turbulence_intensity

    shape = (farm.n_turbines,) + np.shape(flow_field.u_initial_sorted)
    Ctmp = np.zeros((shape))
    # Ctmp = np.zeros((len(x_coord), len(wd), len(ws), len(x_coord), y_ngrid, z_ngrid))

    sigma_i = np.zeros((shape))
    # sigma_i = np.zeros((len(x_coord), len(wd), len(ws), len(x_coord), y_ngrid, z_ngrid))

    # Calculate the velocity deficit sequentially from upstream to downstream turbines
    for i in range(grid.n_turbines):

        # Get the current turbine quantities
        x_i = np.mean(grid.x_sorted[:, :, i:i+1], axis=(3, 4))
        x_i = x_i[:, :, :, None, None]
        y_i = np.mean(grid.y_sorted[:, :, i:i+1], axis=(3, 4))
        y_i = y_i[:, :, :, None, None]
        z_i = np.mean(grid.z_sorted[:, :, i:i+1], axis=(3, 4))
        z_i = z_i[:, :, :, None, None]

        rotor_diameter_i = farm.rotor_diameters_sorted[: ,:, i:i+1, None, None]

        mask2 = (
            (grid.x_sorted < x_i + 0.01)
            * (grid.x_sorted > x_i - 0.01)
            * (grid.y_sorted < y_i + 0.51 * rotor_diameter_i)
            * (grid.y_sorted > y_i - 0.51 * rotor_diameter_i)
        )
        turb_inflow_field = (
            turb_inflow_field * ~mask2
            + (flow_field.u_initial_sorted - turb_u_wake) * mask2
        )

        turb_avg_vels = average_velocity(turb_inflow_field)
        turb_Cts = Ct(
            turb_avg_vels,
            farm.yaw_angles_sorted,
            farm.tilt_angles_sorted,
            farm.ref_tilt_cp_cts_sorted,
            farm.turbine_fCts,
            tilt_interp=farm.turbine_fTilts,
            correct_cp_ct_for_tilt=farm.correct_cp_ct_for_tilt_sorted,
            turbine_type_map=farm.turbine_type_map_sorted,
            average_method=grid.average_method,
            cubature_weights=grid.cubature_weights
        )
        turb_Cts = turb_Cts[:, :, :, None, None]
        turb_aIs = axial_induction(
            turb_avg_vels,
            farm.yaw_angles_sorted,
            farm.tilt_angles_sorted,
            farm.ref_tilt_cp_cts_sorted,
            farm.turbine_fCts,
            tilt_interp=farm.turbine_fTilts,
            correct_cp_ct_for_tilt=farm.correct_cp_ct_for_tilt_sorted,
            turbine_type_map=farm.turbine_type_map_sorted,
            ix_filter=[i],
            average_method=grid.average_method,
            cubature_weights=grid.cubature_weights
        )
        turb_aIs = turb_aIs[:, :, :, None, None]

        u_i = turb_inflow_field[:, :, i:i+1]
        v_i = flow_field.v_sorted[:, :, i:i+1]

        axial_induction_i = axial_induction(
            velocities=flow_field.u_sorted,
            yaw_angle=farm.yaw_angles_sorted,
            tilt_angle=farm.tilt_angles_sorted,
            ref_tilt_cp_ct=farm.ref_tilt_cp_cts_sorted,
            fCt=farm.turbine_fCts,
            tilt_interp=farm.turbine_fTilts,
            correct_cp_ct_for_tilt=farm.correct_cp_ct_for_tilt_sorted,
            turbine_type_map=farm.turbine_type_map_sorted,
            ix_filter=[i],
            average_method=grid.average_method,
            cubature_weights=grid.cubature_weights
        )

        axial_induction_i = axial_induction_i[:, :, :, None, None]

        turbulence_intensity_i = turbine_turbulence_intensity[:, :, i:i+1]
        yaw_angle_i = farm.yaw_angles_sorted[:, :, i:i+1, None, None]
        hub_height_i = farm.hub_heights_sorted[:, :, i:i+1, None, None]
<<<<<<< HEAD
        rotor_diameter_i = farm.rotor_diameters_sorted[:, :, i:i+1, None, None]
=======
>>>>>>> e6906fee
        TSR_i = farm.TSRs_sorted[:, :, i:i+1, None, None]

        effective_yaw_i = np.zeros_like(yaw_angle_i)
        effective_yaw_i += yaw_angle_i

        if model_manager.enable_secondary_steering:
            added_yaw = wake_added_yaw(
                u_i,
                v_i,
                flow_field.u_initial_sorted,
                grid.y_sorted[:, :, i:i+1] - y_i,
                grid.z_sorted[:, :, i:i+1],
                rotor_diameter_i,
                hub_height_i,
                turb_Cts[:, :, i:i+1],
                TSR_i,
                axial_induction_i,
                scale=2.0,
            )
            effective_yaw_i += added_yaw

        # Model calculations
        # NOTE: exponential
        deflection_field = model_manager.deflection_model.function(
            x_i,
            y_i,
            effective_yaw_i,
            turbulence_intensity_i,
            turb_Cts[:, :, i:i+1],
            rotor_diameter_i,
            **deflection_model_args,
        )

        if model_manager.enable_transverse_velocities:
            v_wake, w_wake = calculate_transverse_velocity(
                u_i,
                flow_field.u_initial_sorted,
                flow_field.dudz_initial_sorted,
                grid.x_sorted - x_i,
                grid.y_sorted - y_i,
                grid.z_sorted,
                rotor_diameter_i,
                hub_height_i,
                yaw_angle_i,
                turb_Cts[:, :, i:i+1],
                TSR_i,
                axial_induction_i,
                scale=2.0,
            )

        if model_manager.enable_yaw_added_recovery:
            I_mixing = yaw_added_turbulence_mixing(
                u_i,
                turbulence_intensity_i,
                v_i,
                flow_field.w_sorted[:, :, i:i+1],
                v_wake[:, :, i:i+1],
                w_wake[:, :, i:i+1],
            )
            gch_gain = 1.0
            turbine_turbulence_intensity[:, :, i:i+1] = turbulence_intensity_i + gch_gain * I_mixing

        turb_u_wake, Ctmp = model_manager.velocity_model.function(
            i,
            x_i,
            y_i,
            z_i,
            u_i,
            deflection_field,
            yaw_angle_i,
            turbine_turbulence_intensity,
            turb_Cts,
            farm.rotor_diameters_sorted[:, :, :, None, None],
            turb_u_wake,
            Ctmp,
            **deficit_model_args,
        )

        wake_added_turbulence_intensity = model_manager.turbulence_model.function(
            ambient_turbulence_intensity,
            grid.x_sorted,
            x_i,
            rotor_diameter_i,
            turb_aIs
        )

        # Calculate wake overlap for wake-added turbulence (WAT)
        area_overlap = 1 - (
            np.sum(turb_u_wake <= 0.05, axis=(3, 4))
            / (grid.grid_resolution * grid.grid_resolution)
        )
        area_overlap = area_overlap[:, :, :, None, None]

        # Modify wake added turbulence by wake area overlap
        downstream_influence_length = 15 * rotor_diameter_i
        ti_added = (
            area_overlap
            * np.nan_to_num(wake_added_turbulence_intensity, posinf=0.0)
            * (grid.x_sorted > x_i)
            * (np.abs(y_i - grid.y_sorted) < 2 * rotor_diameter_i)
            * (grid.x_sorted <= downstream_influence_length + x_i)
        )

        # Combine turbine TIs with WAT
        turbine_turbulence_intensity = np.maximum(
            np.sqrt(ti_added ** 2 + ambient_turbulence_intensity ** 2),
            turbine_turbulence_intensity
        )

        flow_field.v_sorted += v_wake
        flow_field.w_sorted += w_wake
    flow_field.u_sorted = turb_inflow_field

    flow_field.turbulence_intensity_field_sorted = turbine_turbulence_intensity
    flow_field.turbulence_intensity_field_sorted_avg = np.mean(
        turbine_turbulence_intensity,
        axis=(3,4)
    )


def full_flow_cc_solver(
    farm: Farm,
    flow_field: FlowField,
    flow_field_grid: FlowFieldGrid,
    model_manager: WakeModelManager,
) -> None:
    # Get the flow quantities and turbine performance
    turbine_grid_farm = copy.deepcopy(farm)
    turbine_grid_flow_field = copy.deepcopy(flow_field)

    turbine_grid_farm.construct_turbine_map()
    turbine_grid_farm.construct_turbine_fCts()
    turbine_grid_farm.construct_turbine_power_interps()
    turbine_grid_farm.construct_hub_heights()
    turbine_grid_farm.construct_rotor_diameters()
    turbine_grid_farm.construct_turbine_TSRs()
    turbine_grid_farm.construct_turbine_pPs()
    turbine_grid_farm.construct_turbine_pTs()
    turbine_grid_farm.construct_turbine_ref_density_cp_cts()
    turbine_grid_farm.construct_turbine_ref_tilt_cp_cts()
    turbine_grid_farm.construct_turbine_fTilts()
    turbine_grid_farm.construct_turbine_correct_cp_ct_for_tilt()
    turbine_grid_farm.construct_coordinates()
    turbine_grid_farm.set_tilt_to_ref_tilt(flow_field.n_wind_directions, flow_field.n_wind_speeds)

    turbine_grid = TurbineGrid(
        turbine_coordinates=turbine_grid_farm.coordinates,
        reference_turbine_diameter=turbine_grid_farm.rotor_diameters,
        wind_directions=turbine_grid_flow_field.wind_directions,
        wind_speeds=turbine_grid_flow_field.wind_speeds,
        grid_resolution=3,
        time_series=turbine_grid_flow_field.time_series,
    )
    turbine_grid_farm.expand_farm_properties(
        turbine_grid_flow_field.n_wind_directions,
        turbine_grid_flow_field.n_wind_speeds,
        turbine_grid.sorted_coord_indices,
    )
    turbine_grid_flow_field.initialize_velocity_field(turbine_grid)
    turbine_grid_farm.initialize(turbine_grid.sorted_indices)
    cc_solver(turbine_grid_farm, turbine_grid_flow_field, turbine_grid, model_manager)

    ### Referring to the quantities from above, calculate the wake in the full grid

    # Use full flow_field here to use the full grid in the wake models
    deflection_model_args = model_manager.deflection_model.prepare_function(
        flow_field_grid,
        flow_field
    )
    deficit_model_args = model_manager.velocity_model.prepare_function(
        flow_field_grid,
        flow_field
    )

    v_wake = np.zeros_like(flow_field.v_initial_sorted)
    w_wake = np.zeros_like(flow_field.w_initial_sorted)
    turb_u_wake = np.zeros_like(flow_field.u_initial_sorted)

    shape = (farm.n_turbines,) + np.shape(flow_field.u_initial_sorted)
    Ctmp = np.zeros((shape))

    # Calculate the velocity deficit sequentially from upstream to downstream turbines
    for i in range(flow_field_grid.n_turbines):

        # Get the current turbine quantities
        x_i = np.mean(grid.x_sorted[:, :, i:i+1], axis=(3, 4))
        x_i = x_i[:, :, :, None, None]
        y_i = np.mean(grid.y_sorted[:, :, i:i+1], axis=(3, 4))
        y_i = y_i[:, :, :, None, None]
        z_i = np.mean(grid.z_sorted[:, :, i:i+1], axis=(3, 4))
        z_i = z_i[:, :, :, None, None]

        u_i = turbine_grid_flow_field.u_sorted[:, :, i:i+1]
        v_i = turbine_grid_flow_field.v_sorted[:, :, i:i+1]

        turb_avg_vels = average_velocity(turbine_grid_flow_field.u_sorted)
        turb_Cts = Ct(
            velocities=turb_avg_vels,
            yaw_angle=turbine_grid_farm.yaw_angles_sorted,
            tilt_angle=turbine_grid_farm.tilt_angles_sorted,
            ref_tilt_cp_ct=turbine_grid_farm.ref_tilt_cp_cts_sorted,
            fCt=turbine_grid_farm.turbine_fCts,
            tilt_interp=turbine_grid_farm.turbine_fTilts,
            correct_cp_ct_for_tilt=turbine_grid_farm.correct_cp_ct_for_tilt_sorted,
            turbine_type_map=turbine_grid_farm.turbine_type_map_sorted,
            average_method=turbine_grid.average_method,
            cubature_weights=turbine_grid.cubature_weights
        )
        turb_Cts = turb_Cts[:, :, :, None, None]

        axial_induction_i = axial_induction(
            velocities=turbine_grid_flow_field.u_sorted,
            yaw_angle=turbine_grid_farm.yaw_angles_sorted,
            tilt_angle=turbine_grid_farm.tilt_angles_sorted,
            ref_tilt_cp_ct=turbine_grid_farm.ref_tilt_cp_cts_sorted,
            fCt=turbine_grid_farm.turbine_fCts,
            tilt_interp=turbine_grid_farm.turbine_fTilts,
            correct_cp_ct_for_tilt=turbine_grid_farm.correct_cp_ct_for_tilt_sorted,
            turbine_type_map=turbine_grid_farm.turbine_type_map_sorted,
            ix_filter=[i],
            average_method=turbine_grid.average_method,
            cubature_weights=turbine_grid.cubature_weights
        )
        axial_induction_i = axial_induction_i[:, :, :, None, None]

        turbulence_intensity_i = \
            turbine_grid_flow_field.turbulence_intensity_field_sorted_avg[:, :, i:i+1]
        yaw_angle_i = turbine_grid_farm.yaw_angles_sorted[:, :, i:i+1, None, None]
        hub_height_i = turbine_grid_farm.hub_heights_sorted[:, :, i:i+1, None, None]
        rotor_diameter_i = turbine_grid_farm.rotor_diameters_sorted[:, :, i:i+1, None, None]
        TSR_i = turbine_grid_farm.TSRs_sorted[:, :, i:i+1, None, None]

        effective_yaw_i = np.zeros_like(yaw_angle_i)
        effective_yaw_i += yaw_angle_i

        if model_manager.enable_secondary_steering:
            added_yaw = wake_added_yaw(
                u_i,
                v_i,
                turbine_grid_flow_field.u_initial_sorted,
                turbine_grid.y_sorted[:, :, i:i+1] - y_i,
                turbine_grid.z_sorted[:, :, i:i+1],
                rotor_diameter_i,
                hub_height_i,
                turb_Cts[:, :, i:i+1],
                TSR_i,
                axial_induction_i,
                scale=2.0,
            )
            effective_yaw_i += added_yaw

        # Model calculations
        # NOTE: exponential
        deflection_field = model_manager.deflection_model.function(
            x_i,
            y_i,
            effective_yaw_i,
            turbulence_intensity_i,
            turb_Cts[:, :, i:i+1],
            rotor_diameter_i,
            **deflection_model_args,
        )

        if model_manager.enable_transverse_velocities:
            v_wake, w_wake = calculate_transverse_velocity(
                u_i,
                flow_field.u_initial_sorted,
                flow_field.dudz_initial_sorted,
                flow_field_grid.x_sorted - x_i,
                flow_field_grid.y_sorted - y_i,
                flow_field_grid.z_sorted,
                rotor_diameter_i,
                hub_height_i,
                yaw_angle_i,
                turb_Cts[:, :, i:i+1],
                TSR_i,
                axial_induction_i,
                scale=2.0,
            )

        # NOTE: exponential
        turb_u_wake, Ctmp = model_manager.velocity_model.function(
            i,
            x_i,
            y_i,
            z_i,
            u_i,
            deflection_field,
            yaw_angle_i,
            turbine_grid_flow_field.turbulence_intensity_field_sorted_avg,
            turb_Cts,
            turbine_grid_farm.rotor_diameters_sorted[:, :, :, None, None],
            turb_u_wake,
            Ctmp,
            **deficit_model_args,
        )

        flow_field.v_sorted += v_wake
        flow_field.w_sorted += w_wake
    flow_field.u_sorted = flow_field.u_initial_sorted - turb_u_wake


def turbopark_solver(
    farm: Farm,
    flow_field: FlowField,
    grid: TurbineGrid,
    model_manager: WakeModelManager
) -> None:
    # Algorithm
    # For each turbine, calculate its effect on every downstream turbine.
    # For the current turbine, we are calculating the deficit that it adds to downstream turbines.
    # Integrate this into the main data structure.
    # Move on to the next turbine.

    # <<interface>>
    deflection_model_args = model_manager.deflection_model.prepare_function(grid, flow_field)
    deficit_model_args = model_manager.velocity_model.prepare_function(grid, flow_field)

    # This is u_wake
    wake_field = np.zeros_like(flow_field.u_initial_sorted)
    v_wake = np.zeros_like(flow_field.v_initial_sorted)
    w_wake = np.zeros_like(flow_field.w_initial_sorted)
    shape = (farm.n_turbines,) + np.shape(flow_field.u_initial_sorted)
    velocity_deficit = np.zeros(shape)
    deflection_field = np.zeros_like(flow_field.u_initial_sorted)

    turbine_turbulence_intensity = (
        flow_field.turbulence_intensity
        * np.ones((flow_field.n_wind_directions, flow_field.n_wind_speeds, farm.n_turbines, 1, 1))
    )
    ambient_turbulence_intensity = flow_field.turbulence_intensity

    # Calculate the velocity deficit sequentially from upstream to downstream turbines
    for i in range(grid.n_turbines):
        # Get the current turbine quantities
        x_i = np.mean(grid.x_sorted[:, :, i:i+1], axis=(3, 4))
        x_i = x_i[:, :, :, None, None]
        y_i = np.mean(grid.y_sorted[:, :, i:i+1], axis=(3, 4))
        y_i = y_i[:, :, :, None, None]
        z_i = np.mean(grid.z_sorted[:, :, i:i+1], axis=(3, 4))
        z_i = z_i[:, :, :, None, None]

        u_i = flow_field.u_sorted[:, :, i:i+1]
        v_i = flow_field.v_sorted[:, :, i:i+1]

        Cts = Ct(
            velocities=flow_field.u_sorted,
            yaw_angle=farm.yaw_angles_sorted,
            tilt_angle=farm.tilt_angles_sorted,
            ref_tilt_cp_ct=farm.ref_tilt_cp_cts_sorted,
            fCt=farm.turbine_fCts,
            tilt_interp=farm.turbine_fTilts,
            correct_cp_ct_for_tilt=farm.correct_cp_ct_for_tilt_sorted,
            turbine_type_map=farm.turbine_type_map_sorted,
            average_method=grid.average_method,
            cubature_weights=grid.cubature_weights
        )

        ct_i = Ct(
            velocities=flow_field.u_sorted,
            yaw_angle=farm.yaw_angles_sorted,
            tilt_angle=farm.tilt_angles_sorted,
            ref_tilt_cp_ct=farm.ref_tilt_cp_cts_sorted,
            fCt=farm.turbine_fCts,
            tilt_interp=farm.turbine_fTilts,
            correct_cp_ct_for_tilt=farm.correct_cp_ct_for_tilt_sorted,
            turbine_type_map=farm.turbine_type_map_sorted,
            ix_filter=[i],
            average_method=grid.average_method,
            cubature_weights=grid.cubature_weights
        )
        # Since we are filtering for the i'th turbine in the Ct function,
        # get the first index here (0:1)
        ct_i = ct_i[:, :, 0:1, None, None]
        axial_induction_i = axial_induction(
            velocities=flow_field.u_sorted,
            yaw_angle=farm.yaw_angles_sorted,
            tilt_angle=farm.tilt_angles_sorted,
            ref_tilt_cp_ct=farm.ref_tilt_cp_cts_sorted,
            fCt=farm.turbine_fCts,
            tilt_interp=farm.turbine_fTilts,
            correct_cp_ct_for_tilt=farm.correct_cp_ct_for_tilt_sorted,
            turbine_type_map=farm.turbine_type_map_sorted,
            ix_filter=[i],
            average_method=grid.average_method,
            cubature_weights=grid.cubature_weights
        )
        # Since we are filtering for the i'th turbine in the axial induction function,
        # get the first index here (0:1)
        axial_induction_i = axial_induction_i[:, :, 0:1, None, None]
        turbulence_intensity_i = turbine_turbulence_intensity[:, :, i:i+1]
        yaw_angle_i = farm.yaw_angles_sorted[:, :, i:i+1, None, None]
        hub_height_i = farm.hub_heights_sorted[:, :, i:i+1, None, None]
        rotor_diameter_i = farm.rotor_diameters_sorted[:, :, i:i+1, None, None]
        TSR_i = farm.TSRs_sorted[:, :, i:i+1, None, None]

        effective_yaw_i = np.zeros_like(yaw_angle_i)
        effective_yaw_i += yaw_angle_i

        if model_manager.enable_secondary_steering:
            added_yaw = wake_added_yaw(
                u_i,
                v_i,
                flow_field.u_initial_sorted,
                grid.y_sorted[:, :, i:i+1] - y_i,
                grid.z_sorted[:, :, i:i+1],
                rotor_diameter_i,
                hub_height_i,
                ct_i,
                TSR_i,
                axial_induction_i,
            )
            effective_yaw_i += added_yaw

        # Model calculations
        # NOTE: exponential
        if not np.all(farm.yaw_angles_sorted):
            model_manager.deflection_model.logger.warning(
                "WARNING: Deflection with the TurbOPark model has not been fully validated."
                "This is an initial implementation, and we advise you use at your own risk"
                "and perform a thorough examination of the results."
            )
            for ii in range(i):
                x_ii = np.mean(grid.x_sorted[:, :, ii:ii+1], axis=(3, 4))
                x_ii = x_ii[:, :, :, None, None]
                y_ii = np.mean(grid.y_sorted[:, :, ii:ii+1], axis=(3, 4))
                y_ii = y_ii[:, :, :, None, None]

                yaw_ii = farm.yaw_angles_sorted[:, :, ii:ii+1, None, None]
                turbulence_intensity_ii = turbine_turbulence_intensity[:, :, ii:ii+1]
                ct_ii = Ct(
                    velocities=flow_field.u_sorted,
                    yaw_angle=farm.yaw_angles_sorted,
                    tilt_angle=farm.tilt_angles_sorted,
                    ref_tilt_cp_ct=farm.ref_tilt_cp_cts_sorted,
                    fCt=farm.turbine_fCts,
                    tilt_interp=farm.turbine_fTilts,
                    correct_cp_ct_for_tilt=farm.correct_cp_ct_for_tilt_sorted,
                    turbine_type_map=farm.turbine_type_map_sorted,
                    ix_filter=[ii],
                    average_method=grid.average_method,
                    cubature_weights=grid.cubature_weights
                )
                ct_ii = ct_ii[:, :, 0:1, None, None]
                rotor_diameter_ii = farm.rotor_diameters_sorted[:, :, ii:ii+1, None, None]

                deflection_field_ii = model_manager.deflection_model.function(
                    x_ii,
                    y_ii,
                    yaw_ii,
                    turbulence_intensity_ii,
                    ct_ii,
                    rotor_diameter_ii,
                    **deflection_model_args,
                )

                deflection_field[:, :, ii:ii+1, :, :] = deflection_field_ii[:, :, i:i+1, :, :]

        if model_manager.enable_transverse_velocities:
            v_wake, w_wake = calculate_transverse_velocity(
                u_i,
                flow_field.u_initial_sorted,
                flow_field.dudz_initial_sorted,
                grid.x_sorted - x_i,
                grid.y_sorted - y_i,
                grid.z_sorted,
                rotor_diameter_i,
                hub_height_i,
                yaw_angle_i,
                ct_i,
                TSR_i,
                axial_induction_i,
            )

        if model_manager.enable_yaw_added_recovery:
            I_mixing = yaw_added_turbulence_mixing(
                u_i,
                turbulence_intensity_i,
                v_i,
                flow_field.w_sorted[:, :, i:i+1],
                v_wake[:, :, i:i+1],
                w_wake[:, :, i:i+1],
            )
            gch_gain = 2
            turbine_turbulence_intensity[:, :, i:i+1] = turbulence_intensity_i + gch_gain * I_mixing

        # NOTE: exponential
        velocity_deficit = model_manager.velocity_model.function(
            x_i,
            y_i,
            z_i,
            turbine_turbulence_intensity,
            Cts[:, :, :, None, None],
            rotor_diameter_i,
            farm.rotor_diameters_sorted[:, :, :, None, None],
            i,
            deflection_field,
            **deficit_model_args,
        )

        wake_field = model_manager.combination_model.function(
            wake_field,
            velocity_deficit * flow_field.u_initial_sorted
        )

        wake_added_turbulence_intensity = model_manager.turbulence_model.function(
            ambient_turbulence_intensity,
            grid.x_sorted,
            x_i,
            rotor_diameter_i,
            axial_induction_i
        )

        # TODO: leaving this in for GCH quantities; will need to find another way to
        # compute area_overlap as the current wake deficit is solved for only upstream
        # turbines; could use WAT_upstream
        # Calculate wake overlap for wake-added turbulence (WAT)
        area_overlap = (
            np.sum(velocity_deficit * flow_field.u_initial_sorted > 0.05, axis=(3, 4))
            / (grid.grid_resolution * grid.grid_resolution)
        )
        area_overlap = area_overlap[:, :, :, None, None]

        # Modify wake added turbulence by wake area overlap
        downstream_influence_length = 15 * rotor_diameter_i
        ti_added = (
            area_overlap
            * np.nan_to_num(wake_added_turbulence_intensity, posinf=0.0)
            * (grid.x_sorted > x_i)
            * (np.abs(y_i - grid.y_sorted) < 2 * rotor_diameter_i)
            * (grid.x_sorted <= downstream_influence_length + x_i)
        )

        # Combine turbine TIs with WAT
        turbine_turbulence_intensity = np.maximum(
            np.sqrt( ti_added ** 2 + ambient_turbulence_intensity ** 2 ),
            turbine_turbulence_intensity
        )

        flow_field.u_sorted = flow_field.u_initial_sorted - wake_field
        flow_field.v_sorted += v_wake
        flow_field.w_sorted += w_wake

    flow_field.turbulence_intensity_field_sorted = turbine_turbulence_intensity
    flow_field.turbulence_intensity_field_sorted_avg = np.mean(
        turbine_turbulence_intensity,
        axis=(3,4)
    )


def full_flow_turbopark_solver(
    farm: Farm,
    flow_field: FlowField,
    flow_field_grid: FlowFieldGrid,
    model_manager: WakeModelManager
) -> None:
    raise NotImplementedError("Plotting for the TurbOPark model is not currently implemented.")

    # TODO: Below is a first attempt at plotting, and uses just the values on the rotor.
    # The current TurbOPark model requires that points to be calculated are only at turbine
    # locations. Modification will be required to allow for full flow field calculations.

    # # Get the flow quantities and turbine performance
    # turbine_grid_farm = copy.deepcopy(farm)
    # turbine_grid_flow_field = copy.deepcopy(flow_field)

    # turbine_grid_farm.construct_turbine_map()
    # turbine_grid_farm.construct_turbine_fCts()
    # turbine_grid_farm.construct_turbine_power_interps()
    # turbine_grid_farm.construct_hub_heights()
    # turbine_grid_farm.construct_rotor_diameters()
    # turbine_grid_farm.construct_turbine_TSRs()
    # turbine_grid_farm.construc_turbine_pPs()
    # turbine_grid_farm.construct_coordinates()

    # turbine_grid = TurbineGrid(
    #     turbine_coordinates=turbine_grid_farm.coordinates,
    #     reference_turbine_diameter=turbine_grid_farm.rotor_diameters,
    #     wind_directions=turbine_grid_flow_field.wind_directions,
    #     wind_speeds=turbine_grid_flow_field.wind_speeds,
    #     grid_resolution=11,
    # )
    # turbine_grid_farm.expand_farm_properties(
    #     turbine_grid_flow_field.n_wind_directions,
    #     turbine_grid_flow_field.n_wind_speeds,
    #     turbine_grid.sorted_coord_indices
    # )
    # turbine_grid_flow_field.initialize_velocity_field(turbine_grid)
    # turbine_grid_farm.initialize(turbine_grid.sorted_indices)
    # turbopark_solver(turbine_grid_farm, turbine_grid_flow_field, turbine_grid, model_manager)



    # flow_field.u = copy.deepcopy(turbine_grid_flow_field.u)
    # flow_field.v = copy.deepcopy(turbine_grid_flow_field.v)
    # flow_field.w = copy.deepcopy(turbine_grid_flow_field.w)

    # flow_field_grid.x = copy.deepcopy(turbine_grid.x)
    # flow_field_grid.y = copy.deepcopy(turbine_grid.y)
    # flow_field_grid.z = copy.deepcopy(turbine_grid.z)


def empirical_gauss_solver(
    farm: Farm,
    flow_field: FlowField,
    grid: TurbineGrid,
    model_manager: WakeModelManager
) -> NDArrayFloat:
    """
    Algorithm:
    For each turbine, calculate its effect on every downstream turbine.
    For the current turbine, we are calculating the deficit that it adds to downstream turbines.
    Integrate this into the main data structure.
    Move on to the next turbine.

    Args:
        farm (Farm)
        flow_field (FlowField)
        grid (TurbineGrid)
        model_manager (WakeModelManager)

    Raises:
        NotImplementedError: Raised if secondary steering is enabled with the EmGauss model.
        NotImplementedError: Raised if transverse velocities is enabled with the EmGauss model.

    Returns:
        NDArrayFloat: wake induced mixing field primarily for use in the full-flow EmGauss solver
    """


    # <<interface>>
    deflection_model_args = model_manager.deflection_model.prepare_function(grid, flow_field)
    deficit_model_args = model_manager.velocity_model.prepare_function(grid, flow_field)

    # This is u_wake
    wake_field = np.zeros_like(flow_field.u_initial_sorted)
    v_wake = np.zeros_like(flow_field.v_initial_sorted)
    w_wake = np.zeros_like(flow_field.w_initial_sorted)

    x_locs = np.mean(grid.x_sorted, axis=(3, 4))[:,:,:,None]
    downstream_distance_D = x_locs - np.transpose(x_locs, axes=(0,1,3,2))
    downstream_distance_D = downstream_distance_D / \
        np.repeat(farm.rotor_diameters_sorted[:,:,:,None], grid.n_turbines, axis=-1)
    downstream_distance_D = np.maximum(downstream_distance_D, 0.1) # For ease
    mixing_factor = np.zeros_like(downstream_distance_D)
    mixing_factor[:,:,:,:] = model_manager.turbulence_model.atmospheric_ti_gain*\
        flow_field.turbulence_intensity*np.eye(grid.n_turbines)

    # Calculate the velocity deficit sequentially from upstream to downstream turbines
    for i in range(grid.n_turbines):

        # Get the current turbine quantities
        x_i = np.mean(grid.x_sorted[:, :, i:i+1], axis=(3, 4))
        x_i = x_i[:, :, :, None, None]
        y_i = np.mean(grid.y_sorted[:, :, i:i+1], axis=(3, 4))
        y_i = y_i[:, :, :, None, None]
        z_i = np.mean(grid.z_sorted[:, :, i:i+1], axis=(3, 4))
        z_i = z_i[:, :, :, None, None]

        flow_field.u_sorted[:, :, i:i+1]
        flow_field.v_sorted[:, :, i:i+1]

        ct_i = Ct(
            velocities=flow_field.u_sorted,
            yaw_angle=farm.yaw_angles_sorted,
            tilt_angle=farm.tilt_angles_sorted,
            ref_tilt_cp_ct=farm.ref_tilt_cp_cts_sorted,
            fCt=farm.turbine_fCts,
            tilt_interp=farm.turbine_fTilts,
            correct_cp_ct_for_tilt=farm.correct_cp_ct_for_tilt_sorted,
            turbine_type_map=farm.turbine_type_map_sorted,
            ix_filter=[i],
            average_method=grid.average_method,
            cubature_weights=grid.cubature_weights
        )
        # Since we are filtering for the i'th turbine in the Ct function,
        # get the first index here (0:1)
        ct_i = ct_i[:, :, 0:1, None, None]
        axial_induction_i = axial_induction(
            velocities=flow_field.u_sorted,
            yaw_angle=farm.yaw_angles_sorted,
            tilt_angle=farm.tilt_angles_sorted,
            ref_tilt_cp_ct=farm.ref_tilt_cp_cts_sorted,
            fCt=farm.turbine_fCts,
            tilt_interp=farm.turbine_fTilts,
            correct_cp_ct_for_tilt=farm.correct_cp_ct_for_tilt_sorted,
            turbine_type_map=farm.turbine_type_map_sorted,
            ix_filter=[i],
            average_method=grid.average_method,
            cubature_weights=grid.cubature_weights
        )
        # Since we are filtering for the i'th turbine in the axial induction function,
        # get the first index here (0:1)
        axial_induction_i = axial_induction_i[:, :, 0:1, None, None]
        yaw_angle_i = farm.yaw_angles_sorted[:, :, i:i+1, None, None]
        hub_height_i = farm.hub_heights_sorted[: ,:, i:i+1, None, None]
        rotor_diameter_i = farm.rotor_diameters_sorted[: ,:, i:i+1, None, None]

        effective_yaw_i = np.zeros_like(yaw_angle_i)
        effective_yaw_i += yaw_angle_i

        average_velocities = average_velocity(
            flow_field.u_sorted,
            method=grid.average_method,
            cubature_weights=grid.cubature_weights
        )
        tilt_angle_i = farm.calculate_tilt_for_eff_velocities(average_velocities)
        tilt_angle_i = tilt_angle_i[:, :, i:i+1, None, None]

        if model_manager.enable_secondary_steering:
            raise NotImplementedError(
                "Secondary steering not available for this model.")

        if model_manager.enable_transverse_velocities:
            raise NotImplementedError(
                "Transverse velocities not used in this model.")

        if model_manager.enable_yaw_added_recovery:
            # Influence of yawing on turbine's own wake
            mixing_factor[:, :, i:i+1, i] += \
                yaw_added_wake_mixing(
                    axial_induction_i,
                    yaw_angle_i,
                    1,
                    model_manager.deflection_model.yaw_added_mixing_gain
                )

        # Extract total wake induced mixing for turbine i
        mixing_i = np.linalg.norm(
            mixing_factor[:, :, i:i+1, :, None],
            ord=2, axis=3, keepdims=True
        )

        # Model calculations
        # NOTE: exponential
        deflection_field_y, deflection_field_z = model_manager.deflection_model.function(
            x_i,
            y_i,
            effective_yaw_i,
            tilt_angle_i,
            mixing_i,
            ct_i,
            rotor_diameter_i,
            **deflection_model_args
        )

        # NOTE: exponential
        velocity_deficit = model_manager.velocity_model.function(
            x_i,
            y_i,
            z_i,
            axial_induction_i,
            deflection_field_y,
            deflection_field_z,
            yaw_angle_i,
            tilt_angle_i,
            mixing_i,
            ct_i,
            hub_height_i,
            rotor_diameter_i,
            **deficit_model_args
        )

        wake_field = model_manager.combination_model.function(
            wake_field,
            velocity_deficit * flow_field.u_initial_sorted
        )

        # Calculate wake overlap for wake-added turbulence (WAT)
        area_overlap = np.sum(velocity_deficit * flow_field.u_initial_sorted > 0.05, axis=(3, 4))\
            / (grid.grid_resolution * grid.grid_resolution)

        # Compute wake induced mixing factor
        mixing_factor[:,:,:,i] += \
            area_overlap * model_manager.turbulence_model.function(
                axial_induction_i, downstream_distance_D[:,:,:,i]
            )
        if model_manager.enable_yaw_added_recovery:
            mixing_factor[:,:,:,i] += \
                area_overlap * yaw_added_wake_mixing(
                axial_induction_i,
                yaw_angle_i,
                downstream_distance_D[:,:,:,i],
                model_manager.deflection_model.yaw_added_mixing_gain
            )

        flow_field.u_sorted = flow_field.u_initial_sorted - wake_field
        flow_field.v_sorted += v_wake
        flow_field.w_sorted += w_wake

    return mixing_factor


def full_flow_empirical_gauss_solver(
    farm: Farm,
    flow_field: FlowField,
    flow_field_grid: FlowFieldGrid,
    model_manager: WakeModelManager
) -> None:

    # Get the flow quantities and turbine performance
    turbine_grid_farm = copy.deepcopy(farm)
    turbine_grid_flow_field = copy.deepcopy(flow_field)

    turbine_grid_farm.construct_turbine_map()
    turbine_grid_farm.construct_turbine_fCts()
    turbine_grid_farm.construct_turbine_power_interps()
    turbine_grid_farm.construct_hub_heights()
    turbine_grid_farm.construct_rotor_diameters()
    turbine_grid_farm.construct_turbine_TSRs()
    turbine_grid_farm.construct_turbine_pPs()
    turbine_grid_farm.construct_turbine_pTs()
    turbine_grid_farm.construct_turbine_ref_density_cp_cts()
    turbine_grid_farm.construct_turbine_ref_tilt_cp_cts()
    turbine_grid_farm.construct_turbine_fTilts()
    turbine_grid_farm.construct_turbine_correct_cp_ct_for_tilt()
    turbine_grid_farm.construct_coordinates()
    turbine_grid_farm.set_tilt_to_ref_tilt(flow_field.n_wind_directions, flow_field.n_wind_speeds)

    turbine_grid = TurbineGrid(
        turbine_coordinates=turbine_grid_farm.coordinates,
        reference_turbine_diameter=turbine_grid_farm.rotor_diameters,
        wind_directions=turbine_grid_flow_field.wind_directions,
        wind_speeds=turbine_grid_flow_field.wind_speeds,
        grid_resolution=3,
        time_series=turbine_grid_flow_field.time_series,
    )
    turbine_grid_farm.expand_farm_properties(
        turbine_grid_flow_field.n_wind_directions,
        turbine_grid_flow_field.n_wind_speeds,
        turbine_grid.sorted_coord_indices
    )
    turbine_grid_flow_field.initialize_velocity_field(turbine_grid)
    turbine_grid_farm.initialize(turbine_grid.sorted_indices)
    wim_field = empirical_gauss_solver(
        turbine_grid_farm,
        turbine_grid_flow_field,
        turbine_grid,
        model_manager
    )

    ### Referring to the quantities from above, calculate the wake in the full grid

    # Use full flow_field here to use the full grid in the wake models
    deflection_model_args = model_manager.deflection_model.prepare_function(
        flow_field_grid, flow_field
    )
    deficit_model_args = model_manager.velocity_model.prepare_function(flow_field_grid, flow_field)

    wake_field = np.zeros_like(flow_field.u_initial_sorted)
    v_wake = np.zeros_like(flow_field.v_initial_sorted)
    w_wake = np.zeros_like(flow_field.w_initial_sorted)

    # Calculate the velocity deficit sequentially from upstream to downstream turbines
    for i in range(flow_field_grid.n_turbines):

        # Get the current turbine quantities
        x_i = np.mean(turbine_grid.x_sorted[:, :, i:i+1], axis=(3, 4))
        x_i = x_i[:, :, :, None, None]
        y_i = np.mean(turbine_grid.y_sorted[:, :, i:i+1], axis=(3, 4))
        y_i = y_i[:, :, :, None, None]
        z_i = np.mean(turbine_grid.z_sorted[:, :, i:i+1], axis=(3, 4))
        z_i = z_i[:, :, :, None, None]

        turbine_grid_flow_field.u_sorted[:, :, i:i+1]
        turbine_grid_flow_field.v_sorted[:, :, i:i+1]

        ct_i = Ct(
            velocities=turbine_grid_flow_field.u_sorted,
            yaw_angle=turbine_grid_farm.yaw_angles_sorted,
            tilt_angle=turbine_grid_farm.tilt_angles_sorted,
            ref_tilt_cp_ct=turbine_grid_farm.ref_tilt_cp_cts_sorted,
            fCt=turbine_grid_farm.turbine_fCts,
            tilt_interp=turbine_grid_farm.turbine_fTilts,
            correct_cp_ct_for_tilt=turbine_grid_farm.correct_cp_ct_for_tilt_sorted,
            turbine_type_map=turbine_grid_farm.turbine_type_map_sorted,
            ix_filter=[i],
        )
        # Since we are filtering for the i'th turbine in the Ct function,
        # get the first index here (0:1)
        ct_i = ct_i[:, :, 0:1, None, None]
        axial_induction_i = axial_induction(
            velocities=turbine_grid_flow_field.u_sorted,
            yaw_angle=turbine_grid_farm.yaw_angles_sorted,
            tilt_angle=turbine_grid_farm.tilt_angles_sorted,
            ref_tilt_cp_ct=turbine_grid_farm.ref_tilt_cp_cts_sorted,
            fCt=turbine_grid_farm.turbine_fCts,
            tilt_interp=turbine_grid_farm.turbine_fTilts,
            correct_cp_ct_for_tilt=turbine_grid_farm.correct_cp_ct_for_tilt_sorted,
            turbine_type_map=turbine_grid_farm.turbine_type_map_sorted,
            ix_filter=[i],
        )
        # Since we are filtering for the i'th turbine in the axial induction function,
        # get the first index here (0:1)
        axial_induction_i = axial_induction_i[:, :, 0:1, None, None]
        yaw_angle_i = turbine_grid_farm.yaw_angles_sorted[:, :, i:i+1, None, None]
        hub_height_i = turbine_grid_farm.hub_heights_sorted[: ,:, i:i+1, None, None]
        rotor_diameter_i = turbine_grid_farm.rotor_diameters_sorted[: ,:, i:i+1, None, None]
        wake_induced_mixing_i = wim_field[:, :, i:i+1, :, None].sum(axis=3, keepdims=1)

        effective_yaw_i = np.zeros_like(yaw_angle_i)
        effective_yaw_i += yaw_angle_i

        average_velocities = average_velocity(
            turbine_grid_flow_field.u_sorted,
            method=turbine_grid.average_method,
            cubature_weights=turbine_grid.cubature_weights
        )
        tilt_angle_i = turbine_grid_farm.calculate_tilt_for_eff_velocities(average_velocities)
        tilt_angle_i = tilt_angle_i[:, :, i:i+1, None, None]

        if model_manager.enable_secondary_steering:
            raise NotImplementedError(
                "Secondary steering not available for this model.")

        if model_manager.enable_transverse_velocities:
            raise NotImplementedError(
                "Transverse velocities not used in this model.")

        # Model calculations
        # NOTE: exponential
        deflection_field_y, deflection_field_z = model_manager.deflection_model.function(
            x_i,
            y_i,
            effective_yaw_i,
            tilt_angle_i,
            wake_induced_mixing_i,
            ct_i,
            rotor_diameter_i,
            **deflection_model_args
        )

        # NOTE: exponential
        velocity_deficit = model_manager.velocity_model.function(
            x_i,
            y_i,
            z_i,
            axial_induction_i,
            deflection_field_y,
            deflection_field_z,
            yaw_angle_i,
            tilt_angle_i,
            wake_induced_mixing_i,
            ct_i,
            hub_height_i,
            rotor_diameter_i,
            **deficit_model_args
        )

        wake_field = model_manager.combination_model.function(
            wake_field,
            velocity_deficit * flow_field.u_initial_sorted
        )

        flow_field.u_sorted = flow_field.u_initial_sorted - wake_field
        flow_field.v_sorted += v_wake
        flow_field.w_sorted += w_wake<|MERGE_RESOLUTION|>--- conflicted
+++ resolved
@@ -13,10 +13,7 @@
 from __future__ import annotations
 
 import copy
-<<<<<<< HEAD
 from abc import abstractmethod
-=======
->>>>>>> e6906fee
 
 import attrs
 import numpy as np
@@ -41,7 +38,7 @@
     yaw_added_turbulence_mixing,
 )
 from floris.type_dec import NDArrayFloat
-<<<<<<< HEAD
+from floris.utilities import cosd
 
 
 def _expansion_mean(x: NDArrayFloat) -> NDArrayFloat:
@@ -69,9 +66,6 @@
         NDArrayFloat: The mean over axis 3 and 4 at turbine i and expandd to 5 dimensions.
     """
     return _expansion_mean(x[:, :, i:i+1])
-=======
-from floris.utilities import cosd
->>>>>>> e6906fee
 
 
 def calculate_area_overlap(wake_velocities, freestream_velocities, y_ngrid, z_ngrid):
@@ -1295,10 +1289,7 @@
         turbulence_intensity_i = turbine_turbulence_intensity[:, :, i:i+1]
         yaw_angle_i = farm.yaw_angles_sorted[:, :, i:i+1, None, None]
         hub_height_i = farm.hub_heights_sorted[:, :, i:i+1, None, None]
-<<<<<<< HEAD
         rotor_diameter_i = farm.rotor_diameters_sorted[:, :, i:i+1, None, None]
-=======
->>>>>>> e6906fee
         TSR_i = farm.TSRs_sorted[:, :, i:i+1, None, None]
 
         effective_yaw_i = np.zeros_like(yaw_angle_i)
