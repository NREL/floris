--- conflicted
+++ resolved
@@ -682,11 +682,9 @@
             **deficit_model_args
         )
 
-<<<<<<< HEAD
-        flow_field.v += v_wake
-        flow_field.w += w_wake
-    flow_field.u = flow_field.u_initial - turb_u_wake
-
+        flow_field.v_sorted += v_wake
+        flow_field.w_sorted += w_wake
+    flow_field.u_sorted = flow_field.u_initial_sorted - turb_u_wake
 
 def turbopark_solver(farm: Farm, flow_field: FlowField, grid: TurbineGrid, model_manager: WakeModelManager) -> None:
     # Algorithm
@@ -904,9 +902,4 @@
 
     # flow_field_grid.x = copy.deepcopy(turbine_grid.x)
     # flow_field_grid.y = copy.deepcopy(turbine_grid.y)
-    # flow_field_grid.z = copy.deepcopy(turbine_grid.z)
-=======
-        flow_field.v_sorted += v_wake
-        flow_field.w_sorted += w_wake
-    flow_field.u_sorted = flow_field.u_initial_sorted - turb_u_wake
->>>>>>> 96bfd033
+    # flow_field_grid.z = copy.deepcopy(turbine_grid.z)