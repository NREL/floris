--- conflicted
+++ resolved
@@ -774,14 +774,8 @@
 
         # Model calculations
         # NOTE: exponential
-<<<<<<< HEAD
-        if (farm.yaw_angles_sorted == 0).all():
-            pass
-        else:
-=======
         if not np.all(farm.yaw_angles_sorted):
             model_manager.deflection_model.logger.warning("WARNING: Deflection with the TurbOPark model has not been fully validated. This is an initial implementation, and we advise you use at your own risk and perform a thorough examination of the results.")
->>>>>>> 3e2d0d22
             for ii in range(i):
                 x_ii = np.mean(grid.x_sorted[:, :, ii:ii+1], axis=(3, 4))
                 x_ii = x_ii[:, :, :, None, None]
