--- conflicted
+++ resolved
@@ -255,13 +255,8 @@
 def full_flow_sequential_solver(
     farm: Farm,
     flow_field: FlowField,
-<<<<<<< HEAD
-    flow_field_grid: FlowFieldGrid,
-    model_manager: WakeModelManager,
-=======
     flow_field_grid: FlowFieldGrid | FlowFieldPlanarGrid | PointsGrid,
     model_manager: WakeModelManager
->>>>>>> 76742879
 ) -> None:
 
     # Get the flow quantities and turbine performance
@@ -281,10 +276,7 @@
     turbine_grid_farm.construct_turbine_fTilts()
     turbine_grid_farm.construct_turbine_correct_cp_ct_for_tilt()
     turbine_grid_farm.construct_coordinates()
-<<<<<<< HEAD
-=======
     turbine_grid_farm.set_tilt_to_ref_tilt(flow_field.n_wind_directions, flow_field.n_wind_speeds)
->>>>>>> 76742879
 
     turbine_grid = TurbineGrid(
         turbine_coordinates=turbine_grid_farm.coordinates,
@@ -482,17 +474,10 @@
         rotor_diameter_i = farm.rotor_diameters_sorted[: ,:, i:i+1, None, None]
 
         mask2 = (
-<<<<<<< HEAD
             (grid.x_sorted < x_i + 0.01)
             * (grid.x_sorted > x_i - 0.01)
-            * (grid.y_sorted < y_i + 0.51 * 126.0)
-            * (grid.y_sorted > y_i - 0.51 * 126.0)
-=======
-            np.array(grid.x_sorted < x_i + 0.01)
-            * np.array(grid.x_sorted > x_i - 0.01)
-            * np.array(grid.y_sorted < y_i + 0.51 * rotor_diameter_i)
-            * np.array(grid.y_sorted > y_i - 0.51 * rotor_diameter_i)
->>>>>>> 76742879
+            * (grid.y_sorted < y_i + 0.51 * rotor_diameter_i)
+            * (grid.y_sorted > y_i - 0.51 * rotor_diameter_i)
         )
         turb_inflow_field = (
             turb_inflow_field * ~mask2
@@ -549,14 +534,8 @@
 
         turbulence_intensity_i = turbine_turbulence_intensity[:, :, i:i+1]
         yaw_angle_i = farm.yaw_angles_sorted[:, :, i:i+1, None, None]
-<<<<<<< HEAD
         hub_height_i = farm.hub_heights_sorted[:, :, i:i+1, None, None]
-        rotor_diameter_i = farm.rotor_diameters_sorted[:, :, i:i+1, None, None]
         TSR_i = farm.TSRs_sorted[:, :, i:i+1, None, None]
-=======
-        hub_height_i = farm.hub_heights_sorted[: ,:, i:i+1, None, None]
-        TSR_i = farm.TSRs_sorted[: ,:, i:i+1, None, None]
->>>>>>> 76742879
 
         effective_yaw_i = np.zeros_like(yaw_angle_i)
         effective_yaw_i += yaw_angle_i
@@ -992,11 +971,8 @@
                     correct_cp_ct_for_tilt=farm.correct_cp_ct_for_tilt_sorted,
                     turbine_type_map=farm.turbine_type_map_sorted,
                     ix_filter=[ii],
-<<<<<<< HEAD
-=======
                     average_method=grid.average_method,
                     cubature_weights=grid.cubature_weights
->>>>>>> 76742879
                 )
                 ct_ii = ct_ii[:, :, 0:1, None, None]
                 rotor_diameter_ii = farm.rotor_diameters_sorted[:, :, ii : ii + 1, None, None]
