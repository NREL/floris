
from __future__ import annotations

import copy
import inspect
from pathlib import Path
from typing import (
    Any,
    List,
    Optional,
)

import numpy as np
import pandas as pd

from floris.core import Core, State
from floris.core.rotor_velocity import average_velocity
from floris.core.turbine.operation_models import (
    POWER_SETPOINT_DEFAULT,
    POWER_SETPOINT_DISABLED,
)
from floris.core.turbine.turbine import (
    axial_induction,
    power,
    thrust_coefficient,
)
from floris.cut_plane import CutPlane
from floris.logging_manager import LoggingManager
from floris.type_dec import (
    floris_array_converter,
    NDArrayBool,
    NDArrayFloat,
    NDArrayStr,
)
from floris.utilities import (
    nested_get,
    nested_set,
    print_nested_dict,
)
from floris.wind_data import (
    TimeSeries,
    WindDataBase,
    WindRose,
    WindTIRose,
)


class FlorisModel(LoggingManager):
    """
    FlorisModel provides a high-level user interface to many of the
    underlying methods within the FLORIS framework. It is meant to act as a
    single entry-point for the majority of users, simplifying the calls to
    methods on objects within FLORIS.

    Args:
        configuration (:py:obj:`dict`): The Floris configuration dictionary or YAML file.
            The configuration should have the following inputs specified.
                - **flow_field**: See `floris.simulation.flow_field.FlowField` for more details.
                - **farm**: See `floris.simulation.farm.Farm` for more details.
                - **turbine**: See `floris.simulation.turbine.Turbine` for more details.
                - **wake**: See `floris.simulation.wake.WakeManager` for more details.
                - **logging**: See `floris.simulation.core.Core` for more details.
    """

    def __init__(self, configuration: dict | str | Path):
        self.configuration = configuration

        if isinstance(self.configuration, (str, Path)):
            try:
                self.core = Core.from_file(self.configuration)
            except FileNotFoundError:
                # If the file cannot be found, then attempt the configuration path relative to the
                # file location from which FlorisModel was attempted to be run. If successful,
                # update self.configuration to an absolute, working file path and name.
                base_fn = Path(inspect.stack()[-1].filename).resolve().parent
                config = (base_fn / self.configuration).resolve()
                self.core = Core.from_file(config)
                self.configuration = config

        elif isinstance(self.configuration, dict):
            self.core = Core.from_dict(self.configuration)

        else:
            raise TypeError("The Floris `configuration` must be of type 'dict', 'str', or 'Path'.")

        # If ref height is -1, assign the hub height
        if np.abs(self.core.flow_field.reference_wind_height + 1.0) < 1.0e-6:
            self.assign_hub_height_to_ref_height()

        # Make a check on reference height and provide a helpful warning
        unique_heights = np.unique(np.round(self.core.farm.hub_heights, decimals=6))
        if ((
            len(unique_heights) == 1) and
            (np.abs(self.core.flow_field.reference_wind_height - unique_heights[0]) > 1.0e-6
        )):
            err_msg = (
                "The only unique hub-height is not the equal to the specified reference "
                "wind height. If this was unintended use -1 as the reference hub height to "
                " indicate use of hub-height as reference wind height."
            )
            self.logger.warning(err_msg, stack_info=True)

        # Check the turbine_grid_points is reasonable
        if self.core.solver["type"] == "turbine_grid":
            if self.core.solver["turbine_grid_points"] > 3:
                self.logger.error(
                    f"turbine_grid_points value is {self.core.solver['turbine_grid_points']} "
                    "which is larger than the recommended value of less than or equal to 3. "
                    "High amounts of turbine grid points reduce the computational performance "
                    "but have a small change on accuracy."
                )
                raise ValueError("turbine_grid_points must be less than or equal to 3.")

        # Initialize stored wind_data object to None
        self._wind_data = None

    ### Methods for setting and running the FlorisModel

    def _reinitialize(
        self,
        wind_speeds: list[float] | NDArrayFloat | None = None,
        wind_directions: list[float] | NDArrayFloat | None = None,
        wind_shear: float | None = None,
        wind_veer: float | None = None,
        reference_wind_height: float | None = None,
        turbulence_intensities: list[float] | NDArrayFloat | None = None,
        air_density: float | None = None,
        layout_x: list[float] | NDArrayFloat | None = None,
        layout_y: list[float] | NDArrayFloat | None = None,
        turbine_type: list | None = None,
        turbine_library_path: str | Path | None = None,
        solver_settings: dict | None = None,
        heterogeneous_inflow_config=None,
        wind_data: type[WindDataBase] | None = None,
    ):
        """
        Instantiate a new Floris object with updated conditions set by arguments. Any parameters
        in Floris that aren't changed by arguments to this function retain their values.
        Note that, although it's name is similar to the reinitialize() method from Floris v3,
        this function is not meant to be called directly by the user---users should instead call
        the set() method.

        Args:
            wind_speeds (NDArrayFloat | list[float] | None, optional): Wind speeds at each findex.
                Defaults to None.
            wind_directions (NDArrayFloat | list[float] | None, optional): Wind directions at each
                findex. Defaults to None.
            wind_shear (float | None, optional): Wind shear exponent. Defaults to None.
            wind_veer (float | None, optional): Wind veer. Defaults to None.
            reference_wind_height (float | None, optional): Reference wind height. Defaults to None.
            turbulence_intensities (NDArrayFloat | list[float] | None, optional): Turbulence
                intensities at each findex. Defaults to None.
            air_density (float | None, optional): Air density. Defaults to None.
            layout_x (NDArrayFloat | list[float] | None, optional): X-coordinates of the turbines.
                Defaults to None.
            layout_y (NDArrayFloat | list[float] | None, optional): Y-coordinates of the turbines.
                Defaults to None.
            turbine_type (list | None, optional): Turbine type. Defaults to None.
            turbine_library_path (str | Path | None, optional): Path to the turbine library.
                Defaults to None.
            solver_settings (dict | None, optional): Solver settings. Defaults to None.
            heterogeneous_inflow_config (None, optional): heterogeneous inflow configuration.
                Defaults to None.
            wind_data (type[WindDataBase] | None, optional): Wind data. Defaults to None.
        """
        # Export the floris object recursively as a dictionary
        floris_dict = self.core.as_dict()
        flow_field_dict = floris_dict["flow_field"]
        farm_dict = floris_dict["farm"]

        #
        if (
            (wind_directions is not None)
            or (wind_speeds is not None)
            or (turbulence_intensities is not None)
            or (heterogeneous_inflow_config is not None)
        ):
            if wind_data is not None:
                raise ValueError(
                    "If wind_data is passed to reinitialize, then do not pass wind_directions, "
                    "wind_speeds, turbulence_intensities or "
                    "heterogeneous_inflow_config as this is redundant"
                )
            elif self.wind_data is not None:
                self.logger.warning("Deleting stored wind_data information.")
                self._wind_data = None
        if wind_data is not None:
                # Unpack wind data for reinitialization and save wind_data for use in output
                (
                    wind_directions,
                    wind_speeds,
                    turbulence_intensities,
                    heterogeneous_inflow_config,
                ) = wind_data.unpack_for_reinitialize()
                self._wind_data = wind_data

        ## FlowField
        if wind_speeds is not None:
            flow_field_dict["wind_speeds"] = wind_speeds
        if wind_directions is not None:
            flow_field_dict["wind_directions"] = wind_directions
        if wind_shear is not None:
            flow_field_dict["wind_shear"] = wind_shear
        if wind_veer is not None:
            flow_field_dict["wind_veer"] = wind_veer
        if reference_wind_height is not None:
            flow_field_dict["reference_wind_height"] = reference_wind_height
        if turbulence_intensities is not None:
            flow_field_dict["turbulence_intensities"] = turbulence_intensities
        if air_density is not None:
            flow_field_dict["air_density"] = air_density
        if heterogeneous_inflow_config is not None:
            flow_field_dict["heterogeneous_inflow_config"] = heterogeneous_inflow_config

        ## Farm
        if layout_x is not None:
            farm_dict["layout_x"] = layout_x
        if layout_y is not None:
            farm_dict["layout_y"] = layout_y
        if turbine_type is not None:
            farm_dict["turbine_type"] = turbine_type
        if turbine_library_path is not None:
            farm_dict["turbine_library_path"] = turbine_library_path

        if solver_settings is not None:
            floris_dict["solver"] = solver_settings

        floris_dict["flow_field"] = flow_field_dict
        floris_dict["farm"] = farm_dict

        # Create a new instance of floris and attach to self
        self.core = Core.from_dict(floris_dict)

    def set_operation(
        self,
        yaw_angles: NDArrayFloat | list[float] | None = None,
        power_setpoints: NDArrayFloat | list[float] | list[float, None] | None = None,
        awc_modes: NDArrayStr | list[str] | list[str, None] | None = None,
        awc_amplitudes: NDArrayFloat | list[float] | list[float, None] | None = None,
        awc_frequencies: NDArrayFloat | list[float] | list[float, None] | None = None,
        disable_turbines: NDArrayBool | list[bool] | None = None,
    ):
        """
        Apply operating setpoints to the floris object.

        This function is not meant to be called directly by most users---users should instead call
        the set() method.

        Args:
            yaw_angles (NDArrayFloat | list[float] | None, optional): Turbine yaw angles. Defaults
                to None.
            power_setpoints (NDArrayFloat | list[float] | list[float, None] | None, optional):
                Turbine power setpoints. Defaults to None.
            disable_turbines (NDArrayBool | list[bool] | None, optional): Boolean array on whether
                to disable turbines. Defaults to None.
        """
        # Add operating conditions to the floris object
        if yaw_angles is not None:
            if np.array(yaw_angles).shape[1] != self.core.farm.n_turbines:
                raise ValueError(
                    f"yaw_angles has a size of {np.array(yaw_angles).shape[1]} in the 1st "
                    f"dimension, must be equal to n_turbines={self.core.farm.n_turbines}"
                )
            self.core.farm.set_yaw_angles(yaw_angles)

        if power_setpoints is not None:
            if np.array(power_setpoints).shape[1] != self.core.farm.n_turbines:
                raise ValueError(
                    f"power_setpoints has a size of {np.array(power_setpoints).shape[1]} in the 1st"
                    f" dimension, must be equal to n_turbines={self.core.farm.n_turbines}"
                )
            power_setpoints = np.array(power_setpoints)

            # Convert any None values to the default power setpoint
            power_setpoints[
                power_setpoints == np.full(power_setpoints.shape, None)
            ] = POWER_SETPOINT_DEFAULT
            power_setpoints = floris_array_converter(power_setpoints)

            self.core.farm.set_power_setpoints(power_setpoints)

        if awc_modes is None:
            awc_modes = np.array(
                [["baseline"]
                *self.core.farm.n_turbines]
                *self.core.flow_field.n_findex
            )
        self.core.farm.awc_modes = awc_modes

        if awc_amplitudes is None:
            awc_amplitudes = np.zeros(
                (
                    self.core.flow_field.n_findex,
                    self.core.farm.n_turbines,
                )
            )
        self.core.farm.awc_amplitudes = awc_amplitudes

        if awc_frequencies is None:
            awc_frequencies = np.zeros(
                (
                    self.core.flow_field.n_findex,
                    self.core.farm.n_turbines,
                )
            )
        self.core.farm.awc_frequencies = awc_frequencies

        # Check for turbines to disable
        if disable_turbines is not None:

            # Force to numpy array
            disable_turbines = np.array(disable_turbines)

            # Must have first dimension = n_findex
            if disable_turbines.shape[0] != self.core.flow_field.n_findex:
                raise ValueError(
                    f"disable_turbines has a size of {disable_turbines.shape[0]} "
                    f"in the 0th dimension, must be equal to "
                    f"n_findex={self.core.flow_field.n_findex}"
                )

            # Must have first dimension = n_turbines
            if disable_turbines.shape[1] != self.core.farm.n_turbines:
                raise ValueError(
                    f"disable_turbines has a size of {disable_turbines.shape[1]} "
                    f"in the 1th dimension, must be equal to "
                    f"n_turbines={self.core.farm.n_turbines}"
                )

            # Set power setpoints to small value (non zero to avoid numerical issues) and
            # yaw_angles to 0 in all locations where disable_turbines is True
            self.core.farm.yaw_angles[disable_turbines] = 0.0
            self.core.farm.power_setpoints[disable_turbines] = POWER_SETPOINT_DISABLED

        if any([yaw_angles is not None, power_setpoints is not None, disable_turbines is not None]):
            self.core.state = State.UNINITIALIZED

    def set(
        self,
        wind_speeds: list[float] | NDArrayFloat | None = None,
        wind_directions: list[float] | NDArrayFloat | None = None,
        wind_shear: float | None = None,
        wind_veer: float | None = None,
        reference_wind_height: float | None = None,
        turbulence_intensities: list[float] | NDArrayFloat | None = None,
        air_density: float | None = None,
        layout_x: list[float] | NDArrayFloat | None = None,
        layout_y: list[float] | NDArrayFloat | None = None,
        turbine_type: list | None = None,
        turbine_library_path: str | Path | None = None,
        solver_settings: dict | None = None,
        heterogeneous_inflow_config=None,
        wind_data: type[WindDataBase] | None = None,
        yaw_angles: NDArrayFloat | list[float] | None = None,
        power_setpoints: NDArrayFloat | list[float] | list[float, None] | None = None,
        awc_modes: NDArrayStr | list[str] | list[str, None] | None = None,
        awc_amplitudes: NDArrayFloat | list[float] | list[float, None] | None = None,
        awc_frequencies: NDArrayFloat | list[float] | list[float, None] | None = None,
        disable_turbines: NDArrayBool | list[bool] | None = None,
    ):
        """
        Set the wind conditions and operation setpoints for the wind farm.

        Args:
            wind_speeds (NDArrayFloat | list[float] | None, optional): Wind speeds at each findex.
                Defaults to None.
            wind_directions (NDArrayFloat | list[float] | None, optional): Wind directions at each
                findex. Defaults to None.
            wind_shear (float | None, optional): Wind shear exponent. Defaults to None.
            wind_veer (float | None, optional): Wind veer. Defaults to None.
            reference_wind_height (float | None, optional): Reference wind height. Defaults to None.
            turbulence_intensities (NDArrayFloat | list[float] | None, optional): Turbulence
                intensities at each findex. Defaults to None.
            air_density (float | None, optional): Air density. Defaults to None.
            layout_x (NDArrayFloat | list[float] | None, optional): X-coordinates of the turbines.
                Defaults to None.
            layout_y (NDArrayFloat | list[float] | None, optional): Y-coordinates of the turbines.
                Defaults to None.
            turbine_type (list | None, optional): Turbine type. Defaults to None.
            turbine_library_path (str | Path | None, optional): Path to the turbine library.
                Defaults to None.
            solver_settings (dict | None, optional): Solver settings. Defaults to None.
            heterogeneous_inflow_config (None, optional): heterogeneous inflow configuration.
                Defaults to None.
            wind_data (type[WindDataBase] | None, optional): Wind data. Defaults to None.
            yaw_angles (NDArrayFloat | list[float] | None, optional): Turbine yaw angles.
                Defaults to None.
            power_setpoints (NDArrayFloat | list[float] | list[float, None] | None, optional):
                Turbine power setpoints.
            disable_turbines (NDArrayBool | list[bool] | None, optional): NDArray with dimensions
                n_findex x n_turbines. True values indicate the turbine is disabled at that findex
                and the power setpoint at that position is set to 0. Defaults to None.
        """
        # Initialize a new Floris object after saving the setpoints
        _yaw_angles = self.core.farm.yaw_angles
        _power_setpoints = self.core.farm.power_setpoints
        _awc_modes = self.core.farm.awc_modes
        _awc_amplitudes = self.core.farm.awc_amplitudes
        _awc_frequencies = self.core.farm.awc_frequencies
        self._reinitialize(
            wind_speeds=wind_speeds,
            wind_directions=wind_directions,
            wind_shear=wind_shear,
            wind_veer=wind_veer,
            reference_wind_height=reference_wind_height,
            turbulence_intensities=turbulence_intensities,
            air_density=air_density,
            layout_x=layout_x,
            layout_y=layout_y,
            turbine_type=turbine_type,
            turbine_library_path=turbine_library_path,
            solver_settings=solver_settings,
            heterogeneous_inflow_config=heterogeneous_inflow_config,
            wind_data=wind_data,
        )

        # If the yaw angles or power setpoints are not the default, set them back to the
        # previous setting
        if not (_yaw_angles == 0).all():
            self.core.farm.set_yaw_angles(_yaw_angles)
        if not (
            (_power_setpoints == POWER_SETPOINT_DEFAULT)
            | (_power_setpoints == POWER_SETPOINT_DISABLED)
        ).all():
            self.core.farm.set_power_setpoints(_power_setpoints)
        if _awc_modes is not None:
            self.core.farm.set_awc_modes(_awc_modes)
        if not (_awc_amplitudes == 0).all():
            self.core.farm.set_awc_amplitudes(_awc_amplitudes)
        if not (_awc_frequencies == 0).all():
            self.core.farm.set_awc_frequencies(_awc_frequencies)

        # Set the operation
        self.set_operation(
            yaw_angles=yaw_angles,
            power_setpoints=power_setpoints,
            awc_modes=awc_modes,
            awc_amplitudes=awc_amplitudes,
            awc_frequencies=awc_frequencies,
            disable_turbines=disable_turbines,
        )

    def reset_operation(self):
        """
        Instantiate a new Floris object to set all operation setpoints to their default values.
        """
        self._reinitialize()

    def run(self) -> None:
        """
        Run the FLORIS solve to compute the velocity field and wake effects.
        """

        # Initialize solution space
        self.core.initialize_domain()

        # Perform the wake calculations
        self.core.steady_state_atmospheric_condition()

    def run_no_wake(self) -> None:
        """
        This function is similar to `run()` except that it does not apply a wake model. That is,
        the wind farm is modeled as if there is no wake in the flow. Operation settings may
        reduce the power and thrust of the turbine to where they're applied.
        """

        # Initialize solution space
        self.core.initialize_domain()

        # Finalize values to user-supplied order
        self.core.finalize()


    ### Methods for extracting turbine performance after running

    def _get_turbine_powers(self) -> NDArrayFloat:
        """Calculates the power at each turbine in the wind farm.

        Returns:
            NDArrayFloat: Powers at each turbine.
        """

        # Confirm calculate wake has been run
        if self.core.state is not State.USED:
            raise RuntimeError(
                "Can't compute turbine powers without first running `FlorisModel.run()`."
            )
        # Check for negative velocities, which could indicate bad model
        # parameters or turbines very closely spaced.
        if (self.core.flow_field.u < 0.0).any():
            self.logger.warning("Some velocities at the rotor are negative.")

        turbine_powers = power(
            velocities=self.core.flow_field.u,
            air_density=self.core.flow_field.air_density,
            power_functions=self.core.farm.turbine_power_functions,
            yaw_angles=self.core.farm.yaw_angles,
            tilt_angles=self.core.farm.tilt_angles,
            power_setpoints=self.core.farm.power_setpoints,
            awc_modes = self.core.farm.awc_modes,
            awc_amplitudes=self.core.farm.awc_amplitudes,
            tilt_interps=self.core.farm.turbine_tilt_interps,
            turbine_type_map=self.core.farm.turbine_type_map,
            turbine_power_thrust_tables=self.core.farm.turbine_power_thrust_tables,
            correct_cp_ct_for_tilt=self.core.farm.correct_cp_ct_for_tilt,
            multidim_condition=self.core.flow_field.multidim_conditions,
        )
        return turbine_powers


    def get_turbine_powers(self):
        """
        Calculates the power at each turbine in the wind farm.

        Returns:
            NDArrayFloat: Powers at each turbine.
        """
        turbine_powers = self._get_turbine_powers()

        if self.wind_data is not None:
            if type(self.wind_data) is WindRose:
                turbine_powers_rose = np.full(
                    (len(self.wind_data.wd_flat), self.core.farm.n_turbines),
                    np.nan
                )
                turbine_powers_rose[self.wind_data.non_zero_freq_mask, :] = turbine_powers
                turbine_powers = turbine_powers_rose.reshape(
                    len(self.wind_data.wind_directions),
                    len(self.wind_data.wind_speeds),
                    self.core.farm.n_turbines
                )
            elif type(self.wind_data) is WindTIRose:
                turbine_powers_rose = np.full(
                    (len(self.wind_data.wd_flat), self.core.farm.n_turbines),
                    np.nan
                )
                turbine_powers_rose[self.wind_data.non_zero_freq_mask, :] = turbine_powers
                turbine_powers = turbine_powers_rose.reshape(
                    len(self.wind_data.wind_directions),
                    len(self.wind_data.wind_speeds),
                    len(self.wind_data.turbulence_intensities),
                    self.core.farm.n_turbines
                )

        return turbine_powers

    def _get_farm_power(
        self,
        turbine_weights=None,
        use_turbulence_correction=False,
    ):
        """
        Report wind plant power from instance of floris. Optionally includes
        uncertainty in wind direction and yaw position when determining power.
        Uncertainty is included by computing the mean wind farm power for a
        distribution of wind direction and yaw position deviations from the
        original wind direction and yaw angles.

        Args:
            turbine_weights (NDArrayFloat | list[float] | None, optional):
                weighing terms that allow the user to emphasize power at
                particular turbines and/or completely ignore the power
                from other turbines. This is useful when, for example, you are
                modeling multiple wind farms in a single floris object. If you
                only want to calculate the power production for one of those
                farms and include the wake effects of the neighboring farms,
                you can set the turbine_weights for the neighboring farms'
                turbines to 0.0. The array of turbine powers from floris
                is multiplied with this array in the calculation of the
                objective function. If None, this  is an array with all values
                1.0 and with shape equal to (n_findex, n_turbines).
                Defaults to None.
            use_turbulence_correction: (bool, optional): When True uses a
                turbulence parameter to adjust power output calculations.
                Defaults to False. Not currently implemented.

        Returns:
            float: Sum of wind turbine powers in W.
        """
        if use_turbulence_correction:
            raise NotImplementedError(
                "Turbulence correction is not yet implemented in the power calculation."
            )

        # Confirm run() has been run
        if self.core.state is not State.USED:
            raise RuntimeError(
                "Can't run function `FlorisModel.get_farm_power` without "
                "first running `FlorisModel.run`."
            )

        if turbine_weights is None:
            # Default to equal weighing of all turbines when turbine_weights is None
            turbine_weights = np.ones(
                (
                    self.core.flow_field.n_findex,
                    self.core.farm.n_turbines,
                )
            )
        elif len(np.shape(turbine_weights)) == 1:
            # Deal with situation when 1D array is provided
            turbine_weights = np.tile(
                turbine_weights,
                (self.core.flow_field.n_findex, 1),
            )

        # Calculate all turbine powers and apply weights
        turbine_powers = self._get_turbine_powers()
        turbine_powers = np.multiply(turbine_weights, turbine_powers)

        return np.sum(turbine_powers, axis=1)

    def get_farm_power(
        self,
        turbine_weights=None,
        use_turbulence_correction=False,
    ):
        """
        Report wind plant power from instance of floris. Optionally includes
        uncertainty in wind direction and yaw position when determining power.
        Uncertainty is included by computing the mean wind farm power for a
        distribution of wind direction and yaw position deviations from the
        original wind direction and yaw angles.

        Args:
            turbine_weights (NDArrayFloat | list[float] | None, optional):
                weighing terms that allow the user to emphasize power at
                particular turbines and/or completely ignore the power
                from other turbines. This is useful when, for example, you are
                modeling multiple wind farms in a single floris object. If you
                only want to calculate the power production for one of those
                farms and include the wake effects of the neighboring farms,
                you can set the turbine_weights for the neighboring farms'
                turbines to 0.0. The array of turbine powers from floris
                is multiplied with this array in the calculation of the
                objective function. If None, this  is an array with all values
                1.0 and with shape equal to (n_findex, n_turbines).
                Defaults to None.
            use_turbulence_correction: (bool, optional): When True uses a
                turbulence parameter to adjust power output calculations.
                Defaults to False. Not currently implemented.

        Returns:
            float: Sum of wind turbine powers in W.
        """
        farm_power = self._get_farm_power(turbine_weights, use_turbulence_correction)

        if self.wind_data is not None:
            if type(self.wind_data) is WindRose:
                farm_power_rose = np.full(len(self.wind_data.wd_flat), np.nan)
                farm_power_rose[self.wind_data.non_zero_freq_mask] = farm_power
                farm_power = farm_power_rose.reshape(
                    len(self.wind_data.wind_directions),
                    len(self.wind_data.wind_speeds)
                )
            elif type(self.wind_data) is WindTIRose:
                farm_power_rose = np.full(len(self.wind_data.wd_flat), np.nan)
                farm_power_rose[self.wind_data.non_zero_freq_mask] = farm_power
                farm_power = farm_power_rose.reshape(
                    len(self.wind_data.wind_directions),
                    len(self.wind_data.wind_speeds),
                    len(self.wind_data.turbulence_intensities)
                )

        return farm_power

    def get_expected_farm_power(
            self,
            freq=None,
            turbine_weights=None,
    ) -> float:
        """
        Compute the expected (mean) power of the wind farm.

        Args:
            freq (NDArrayFloat): NumPy array with shape (n_findex)
                with the frequencies of each wind direction and
                wind speed combination. These frequencies should typically sum
                up to 1.0 and are used to weigh the wind farm power for every
                condition in calculating the wind farm's AEP. Defaults to None.
                If None and a WindData object was supplied, the WindData object's
                frequencies will be used. Otherwise, uniform frequencies are assumed
                (i.e., a simple mean over the findices is computed).
            turbine_weights (NDArrayFloat | list[float] | None, optional):
                weighing terms that allow the user to emphasize power at
                particular turbines and/or completely ignore the power
                from other turbines. This is useful when, for example, you are
                modeling multiple wind farms in a single floris object. If you
                only want to calculate the power production for one of those
                farms and include the wake effects of the neighboring farms,
                you can set the turbine_weights for the neighboring farms'
                turbines to 0.0. The array of turbine powers from floris
                is multiplied with this array in the calculation of the
                objective function. If None, this  is an array with all values
                1.0 and with shape equal to (n_findex,
                n_turbines). Defaults to None.
        """

        farm_power = self._get_farm_power(turbine_weights=turbine_weights)

        if freq is None:
            if self.wind_data is None:
                freq = np.array([1.0/self.core.flow_field.n_findex])
            else:
                freq = self.wind_data.unpack_freq()

        return np.nansum(np.multiply(freq, farm_power))

    def get_farm_AEP(
        self,
        freq=None,
        turbine_weights=None,
        hours_per_year=8760,
    ) -> float:
        """
        Estimate annual energy production (AEP) for distributions of wind speed, wind
        direction, frequency of occurrence, and yaw offset.

        Args:
            freq (NDArrayFloat): NumPy array with shape (n_findex)
                with the frequencies of each wind direction and
                wind speed combination. These frequencies should typically sum
                up to 1.0 and are used to weigh the wind farm power for every
                condition in calculating the wind farm's AEP. Defaults to None.
                If None and a WindData object was supplied, the WindData object's
                frequencies will be used. Otherwise, uniform frequencies are assumed.
            turbine_weights (NDArrayFloat | list[float] | None, optional):
                weighing terms that allow the user to emphasize power at
                particular turbines and/or completely ignore the power
                from other turbines. This is useful when, for example, you are
                modeling multiple wind farms in a single floris object. If you
                only want to calculate the power production for one of those
                farms and include the wake effects of the neighboring farms,
                you can set the turbine_weights for the neighboring farms'
                turbines to 0.0. The array of turbine powers from floris
                is multiplied with this array in the calculation of the
                objective function. If None, this  is an array with all values
                1.0 and with shape equal to (n_findex,
                n_turbines). Defaults to None.
            hours_per_year (float, optional): Number of hours in a year. Defaults to 365 * 24.

        Returns:
            float:
                The Annual Energy Production (AEP) for the wind farm in
                watt-hours.
        """
        if (
            freq is None
            and not isinstance(self.wind_data, WindRose)
            and not isinstance(self.wind_data, WindTIRose)
        ):
            self.logger.warning(
                "Computing AEP with uniform frequencies. Results results may not reflect annual "
                "operation."
            )

        return self.get_expected_farm_power(
            freq=freq,
            turbine_weights=turbine_weights
        ) * hours_per_year

    def get_expected_farm_value(
            self,
            freq=None,
            values=None,
            turbine_weights=None,
    ) -> float:
        """
        Compute the expected (mean) value produced by the wind farm. This is
        computed by multiplying the wind farm power for each wind condition by
        the corresponding value of the power generated (e.g., electricity
        market price per unit of energy), then weighting by frequency and
        summing over all conditions.

        Args:
            freq (NDArrayFloat): NumPy array with shape (n_findex)
                with the frequencies of each wind condition combination.
                These frequencies should typically sum up to 1.0 and are used
                to weigh the wind farm value for every condition in calculating
                the wind farm's expected value. Defaults to None. If None and a
                WindData object is supplied, the WindData object's frequencies
                will be used. Otherwise, uniform frequencies are assumed (i.e.,
                a simple mean over the findices is computed).
            values (NDArrayFloat): NumPy array with shape (n_findex)
                with the values corresponding to the power generated for each
                wind condition combination. The wind farm power is multiplied
                by the value for every condition in calculating the wind farm's
                expected value. Defaults to None. If None and a WindData object
                is supplied, the WindData object's values will be used.
                Otherwise, a value of 1 for all conditions is assumed (i.e.,
                the expected farm value will be equivalent to the expected farm
                power).
            turbine_weights (NDArrayFloat | list[float] | None, optional):
                weighing terms that allow the user to emphasize power at
                particular turbines and/or completely ignore the power
                from other turbines. This is useful when, for example, you are
                modeling multiple wind farms in a single floris object. If you
                only want to calculate the value production for one of those
                farms and include the wake effects of the neighboring farms,
                you can set the turbine_weights for the neighboring farms'
                turbines to 0.0. The array of turbine powers from floris
                is multiplied with this array in the calculation of the
                expected value. If None, this is an array with all values 1.0
                and with shape equal to (n_findex, n_turbines). Defaults to None.

        Returns:
            float:
                The expected value produced by the wind farm in units of value.
        """

        farm_power = self._get_farm_power(turbine_weights=turbine_weights)

        if freq is None:
            if self.wind_data is None:
                freq = np.array([1.0/self.core.flow_field.n_findex])
            else:
                freq = self.wind_data.unpack_freq()

        if values is None:
            if self.wind_data is None:
                values = np.array([1.0])
            else:
                values = self.wind_data.unpack_value()

        farm_value = np.multiply(values, farm_power)

        return np.nansum(np.multiply(freq, farm_value))

    def get_farm_AVP(
        self,
        freq=None,
        values=None,
        turbine_weights=None,
        hours_per_year=8760,
    ) -> float:
        """
        Estimate annual value production (AVP) for distribution of wind
        conditions, frequencies of occurrence, and corresponding values of
        power generated (e.g., electricity price per unit of energy).

        Args:
            freq (NDArrayFloat): NumPy array with shape (n_findex)
                with the frequencies of each wind condition combination.
                These frequencies should typically sum up to 1.0 and are used
                to weigh the wind farm value for every condition in calculating
                the wind farm's AVP. Defaults to None. If None and a
                WindData object is supplied, the WindData object's frequencies
                will be used. Otherwise, uniform frequencies are assumed (i.e.,
                a simple mean over the findices is computed).
            values (NDArrayFloat): NumPy array with shape (n_findex)
                with the values corresponding to the power generated for each
                wind condition combination. The wind farm power is multiplied
                by the value for every condition in calculating the wind farm's
                AVP. Defaults to None. If None and a WindData object is
                supplied, the WindData object's values will be used. Otherwise,
                a value of 1 for all conditions is assumed (i.e., the AVP will
                be equivalent to the AEP).
            turbine_weights (NDArrayFloat | list[float] | None, optional):
                weighing terms that allow the user to emphasize power at
                particular turbines and/or completely ignore the power
                from other turbines. This is useful when, for example, you are
                modeling multiple wind farms in a single floris object. If you
                only want to calculate the value production for one of those
                farms and include the wake effects of the neighboring farms,
                you can set the turbine_weights for the neighboring farms'
                turbines to 0.0. The array of turbine powers from floris is
                multiplied with this array in the calculation of the AVP. If
                None, this is an array with all values 1.0 and with shape equal
                to (n_findex, n_turbines). Defaults to None.
            hours_per_year (float, optional): Number of hours in a year.
                Defaults to 365 * 24.

        Returns:
            float:
                The Annual Value Production (AVP) for the wind farm in units
                of value.
        """
        if (
            freq is None
            and not isinstance(self.wind_data, WindRose)
            and not isinstance(self.wind_data, WindTIRose)
        ):
            self.logger.warning(
                "Computing AVP with uniform frequencies. Results results may not reflect annual "
                "operation."
            )

        if values is None and self.wind_data is None:
            self.logger.warning(
                "Computing AVP with uniform value equal to 1. Results will be equivalent to "
                "annual energy production."
            )

        return self.get_expected_farm_value(
            freq=freq,
            values=values,
            turbine_weights=turbine_weights
        ) * hours_per_year

    def get_turbine_ais(self) -> NDArrayFloat:
        turbine_ais = axial_induction(
            velocities=self.core.flow_field.u,
            air_density=self.core.flow_field.air_density,
            yaw_angles=self.core.farm.yaw_angles,
            tilt_angles=self.core.farm.tilt_angles,
            power_setpoints=self.core.farm.power_setpoints,
            awc_modes = self.core.farm.awc_modes,
            awc_amplitudes=self.core.farm.awc_amplitudes,
            axial_induction_functions=self.core.farm.turbine_axial_induction_functions,
            tilt_interps=self.core.farm.turbine_tilt_interps,
            correct_cp_ct_for_tilt=self.core.farm.correct_cp_ct_for_tilt,
            turbine_type_map=self.core.farm.turbine_type_map,
            turbine_power_thrust_tables=self.core.farm.turbine_power_thrust_tables,
            average_method=self.core.grid.average_method,
            cubature_weights=self.core.grid.cubature_weights,
            multidim_condition=self.core.flow_field.multidim_conditions,
        )
        return turbine_ais

    def get_turbine_thrust_coefficients(self) -> NDArrayFloat:
        turbine_thrust_coefficients = thrust_coefficient(
            velocities=self.core.flow_field.u,
            air_density=self.core.flow_field.air_density,
            yaw_angles=self.core.farm.yaw_angles,
            tilt_angles=self.core.farm.tilt_angles,
            power_setpoints=self.core.farm.power_setpoints,
            awc_modes = self.core.farm.awc_modes,
            awc_amplitudes=self.core.farm.awc_amplitudes,
            thrust_coefficient_functions=self.core.farm.turbine_thrust_coefficient_functions,
            tilt_interps=self.core.farm.turbine_tilt_interps,
            correct_cp_ct_for_tilt=self.core.farm.correct_cp_ct_for_tilt,
            turbine_type_map=self.core.farm.turbine_type_map,
            turbine_power_thrust_tables=self.core.farm.turbine_power_thrust_tables,
            average_method=self.core.grid.average_method,
            cubature_weights=self.core.grid.cubature_weights,
            multidim_condition=self.core.flow_field.multidim_conditions,
        )
        return turbine_thrust_coefficients

    def get_turbine_TIs(self) -> NDArrayFloat:
        return self.core.flow_field.turbulence_intensity_field


    ### Methods for sampling and visualization

    def set_for_viz(self, findex: int, solver_settings: dict) -> None:
        """
        Set the floris object to a single findex for visualization.

        Args:
            findex (int): The findex to set the floris object to.
            solver_settings (dict): The solver settings to use for visualization.
        """
        # TODO: can get from properties once #843 is merged
        self.set(
            wind_speeds=self.core.flow_field.wind_speeds[findex:findex+1],
            wind_directions=self.core.flow_field.wind_directions[findex:findex+1],
            turbulence_intensities=self.core.flow_field.turbulence_intensities[findex:findex+1],
            yaw_angles=self.core.farm.yaw_angles[findex:findex+1,:],
            power_setpoints=self.core.farm.power_setpoints[findex:findex+1,:],
            # TODO: add Helix here.
            solver_settings=solver_settings,
        )

    def calculate_cross_plane(
        self,
        downstream_dist,
        y_resolution=200,
        z_resolution=200,
        y_bounds=None,
        z_bounds=None,
<<<<<<< HEAD
        findex_for_viz=None,
=======
        wd=None,
        ws=None,
        ti=None,
        yaw_angles=None,
        power_setpoints=None,
        awc_modes=None,
        awc_amplitudes=None,
        awc_frequencies=None,
        disable_turbines=None,
>>>>>>> 0073dba6
    ):
        """
        Shortcut method to instantiate a :py:class:`~.tools.cut_plane.CutPlane`
        object containing the velocity field in a horizontal plane cut through
        the simulation domain at a specific height.

        Args:
            downstream_dist (float): Distance downstream of turbines to compute.
            y_resolution (float, optional): Output array resolution.
                Defaults to 200 points.
            z_resolution (float, optional): Output array resolution.
                Defaults to 200 points.
            y_bounds (tuple, optional): Limits of output array (in m).
                Defaults to None.
            z_bounds (tuple, optional): Limits of output array (in m).
                Defaults to None.
            finder_for_viz (int, optional): Index of the condition to visualize.
        Returns:
            :py:class:`~.tools.cut_plane.CutPlane`: containing values
            of x, y, u, v, w
        """
        # TODO update docstring
        if self.core.flow_field.n_findex > 1 and findex_for_viz is None:
            self.logger.warning(
                "Multiple findices detected. Using first findex for visualization."
            )
        if findex_for_viz is None:
            findex_for_viz = 0

        # Store the current state for reinitialization
        fmodel_viz = copy.deepcopy(self)

        # Set the solver to a flow field planar grid
        solver_settings = {
            "type": "flow_field_planar_grid",
            "normal_vector": "x",
            "planar_coordinate": downstream_dist,
            "flow_field_grid_points": [y_resolution, z_resolution],
            "flow_field_bounds": [y_bounds, z_bounds],
        }
<<<<<<< HEAD
        fmodel_viz.set_for_viz(findex_for_viz, solver_settings)
=======
        self.set(
            wind_directions=wd,
            wind_speeds=ws,
            turbulence_intensities=ti,
            solver_settings=solver_settings,
            yaw_angles=yaw_angles,
            power_setpoints=power_setpoints,
            awc_modes=awc_modes,
            awc_amplitudes=awc_amplitudes,
            awc_frequencies=awc_frequencies,
            disable_turbines=disable_turbines,
        )
>>>>>>> 0073dba6

        # Calculate wake
        fmodel_viz.core.solve_for_viz()

        # Get the points of data in a dataframe
        # TODO this just seems to be flattening and storing the data in a df; is this necessary?
<<<<<<< HEAD
        # It seems the biggest depenedcy is on CutPlane and the subsequent visualization tools.
        df = fmodel_viz.get_plane_of_points(
=======
        # It seems the biggest dependency is on CutPlane and the subsequent visualization tools.
        df = self.get_plane_of_points(
>>>>>>> 0073dba6
            normal_vector="x",
            planar_coordinate=downstream_dist,
        )

        # Compute the cutplane
        cross_plane = CutPlane(df, y_resolution, z_resolution, "x")

        return cross_plane

    def calculate_horizontal_plane(
        self,
        height,
        x_resolution=200,
        y_resolution=200,
        x_bounds=None,
        y_bounds=None,
<<<<<<< HEAD
        findex_for_viz=None,
=======
        wd=None,
        ws=None,
        ti=None,
        yaw_angles=None,
        power_setpoints=None,
        awc_modes=None,
        awc_amplitudes=None,
        awc_frequencies=None,
        disable_turbines=None,
>>>>>>> 0073dba6
    ):
        """
        Shortcut method to instantiate a :py:class:`~.tools.cut_plane.CutPlane`
        object containing the velocity field in a horizontal plane cut through
        the simulation domain at a specific height.

        Args:
            height (float): Height of cut plane. Defaults to Hub-height.
            x_resolution (float, optional): Output array resolution.
                Defaults to 200 points.
            y_resolution (float, optional): Output array resolution.
                Defaults to 200 points.
            x_bounds (tuple, optional): Limits of output array (in m).
                Defaults to None.
            y_bounds (tuple, optional): Limits of output array (in m).
                Defaults to None.
            finder_for_viz (int, optional): Index of the condition to visualize.

        Returns:
            :py:class:`~.tools.cut_plane.CutPlane`: containing values
            of x, y, u, v, w
        """
        # TODO update docstring
        if self.core.flow_field.n_findex > 1 and findex_for_viz is None:
            self.logger.warning(
                "Multiple findices detected. Using first findex for visualization."
            )
        if findex_for_viz is None:
            findex_for_viz = 0

        # Store the current state for reinitialization
        fmodel_viz = copy.deepcopy(self)

        # Set the solver to a flow field planar grid
        solver_settings = {
            "type": "flow_field_planar_grid",
            "normal_vector": "z",
            "planar_coordinate": height,
            "flow_field_grid_points": [x_resolution, y_resolution],
            "flow_field_bounds": [x_bounds, y_bounds],
        }
<<<<<<< HEAD
        fmodel_viz.set_for_viz(findex_for_viz, solver_settings)
=======
        self.set(
            wind_directions=wd,
            wind_speeds=ws,
            turbulence_intensities=ti,
            solver_settings=solver_settings,
            yaw_angles=yaw_angles,
            power_setpoints=power_setpoints,
            awc_modes=awc_modes,
            awc_amplitudes=awc_amplitudes,
            awc_frequencies=awc_frequencies,
            disable_turbines=disable_turbines,
        )
>>>>>>> 0073dba6

        # Calculate wake
        fmodel_viz.core.solve_for_viz()

        # Get the points of data in a dataframe
        # TODO this just seems to be flattening and storing the data in a df; is this necessary?
        # It seems the biggest depenedcy is on CutPlane and the subsequent visualization tools.
        df = fmodel_viz.get_plane_of_points(
            normal_vector="z",
            planar_coordinate=height,
        )

        # Compute the cutplane
        horizontal_plane = CutPlane(
            df,
            fmodel_viz.core.grid.grid_resolution[0],
            fmodel_viz.core.grid.grid_resolution[1],
            "z",
        )

        return horizontal_plane

    def calculate_y_plane(
        self,
        crossstream_dist,
        x_resolution=200,
        z_resolution=200,
        x_bounds=None,
        z_bounds=None,
<<<<<<< HEAD
        findex_for_viz=None,
=======
        wd=None,
        ws=None,
        ti=None,
        yaw_angles=None,
        power_setpoints=None,
        awc_modes=None,
        awc_amplitudes=None,
        awc_frequencies=None,
        disable_turbines=None,
>>>>>>> 0073dba6
    ):
        """
        Shortcut method to instantiate a :py:class:`~.tools.cut_plane.CutPlane`
        object containing the velocity field in a horizontal plane cut through
        the simulation domain at a specific height.

        Args:
            height (float): Height of cut plane. Defaults to Hub-height.
            x_resolution (float, optional): Output array resolution.
                Defaults to 200 points.
            z_resolution (float, optional): Output array resolution.
                Defaults to 200 points.
            x_bounds (tuple, optional): Limits of output array (in m).
                Defaults to None.
            z_bounds (tuple, optional): Limits of output array (in m).
                Defaults to None.
            findex_for_viz (int, optional): Index of the condition to visualize.
                Defaults to 0.

        Returns:
            :py:class:`~.tools.cut_plane.CutPlane`: containing values
            of x, y, u, v, w
        """
        # TODO update docstring
        # TODO: can get from properties once #843 is merged. Do the same on
        # other calculate_xx_plane methods
        if self.core.flow_field.n_findex > 1 and findex_for_viz is None:
            self.logger.warning(
                "Multiple findices detected. Using first findex for visualization."
            )
        if findex_for_viz is None:
            findex_for_viz = 0

        # Store the current state for reinitialization
        fmodel_viz = copy.deepcopy(self)

        # Set the solver to a flow field planar grid
        solver_settings = {
            "type": "flow_field_planar_grid",
            "normal_vector": "y",
            "planar_coordinate": crossstream_dist,
            "flow_field_grid_points": [x_resolution, z_resolution],
            "flow_field_bounds": [x_bounds, z_bounds],
        }
<<<<<<< HEAD
        fmodel_viz.set_for_viz(findex_for_viz, solver_settings)
=======
        self.set(
            wind_directions=wd,
            wind_speeds=ws,
            turbulence_intensities=ti,
            solver_settings=solver_settings,
            yaw_angles=yaw_angles,
            power_setpoints=power_setpoints,
            awc_modes=awc_modes,
            awc_amplitudes=awc_amplitudes,
            awc_frequencies=awc_frequencies,
            disable_turbines=disable_turbines,
        )
>>>>>>> 0073dba6

        # Calculate wake
        fmodel_viz.core.solve_for_viz()

        # Get the points of data in a dataframe
        # TODO this just seems to be flattening and storing the data in a df; is this necessary?
        # It seems the biggest depenedcy is on CutPlane and the subsequent visualization tools.
        df = fmodel_viz.get_plane_of_points(
            normal_vector="y",
            planar_coordinate=crossstream_dist,
        )

        # Compute the cutplane
        y_plane = CutPlane(df, x_resolution, z_resolution, "y")

        return y_plane

    def check_wind_condition_for_viz(self, wd, ws, ti):
        if len(wd) > 1 or len(wd) < 1:
            raise ValueError(
                "Wind direction input must be of length 1 for visualization. "
                f"Current length is {len(wd)}."
            )

        if len(ws) > 1 or len(ws) < 1:
            raise ValueError(
                "Wind speed input must be of length 1 for visualization. "
                f"Current length is {len(ws)}."
            )

        if len(ti) != 1:
            raise ValueError(
                "Turbulence intensity input must be of length 1 for visualization. "
                f"Current length is {len(ti)}."
            )

    def get_plane_of_points(
        self,
        normal_vector="z",
        planar_coordinate=None,
    ):
        """
        Calculates velocity values through the
        :py:meth:`FlorisModel.calculate_wake` method at points in plane
        specified by inputs.

        Args:
            normal_vector (string, optional): Vector normal to plane.
                Defaults to z.
            planar_coordinate (float, optional): Value of normal vector
                to slice through. Defaults to None.

        Returns:
            :py:class:`pandas.DataFrame`: containing values of x1, x2, x3, u, v, w
        """
        # Get results vectors
        if normal_vector == "z":
            x_flat = self.core.grid.x_sorted_inertial_frame[0].flatten()
            y_flat = self.core.grid.y_sorted_inertial_frame[0].flatten()
            z_flat = self.core.grid.z_sorted_inertial_frame[0].flatten()
        else:
            x_flat = self.core.grid.x_sorted[0].flatten()
            y_flat = self.core.grid.y_sorted[0].flatten()
            z_flat = self.core.grid.z_sorted[0].flatten()
        u_flat = self.core.flow_field.u_sorted[0].flatten()
        v_flat = self.core.flow_field.v_sorted[0].flatten()
        w_flat = self.core.flow_field.w_sorted[0].flatten()

        # Create a df of these
        if normal_vector == "z":
            df = pd.DataFrame(
                {
                    "x1": x_flat,
                    "x2": y_flat,
                    "x3": z_flat,
                    "u": u_flat,
                    "v": v_flat,
                    "w": w_flat,
                }
            )
        if normal_vector == "x":
            df = pd.DataFrame(
                {
                    "x1": y_flat,
                    "x2": z_flat,
                    "x3": x_flat,
                    "u": u_flat,
                    "v": v_flat,
                    "w": w_flat,
                }
            )
        if normal_vector == "y":
            df = pd.DataFrame(
                {
                    "x1": x_flat,
                    "x2": z_flat,
                    "x3": y_flat,
                    "u": u_flat,
                    "v": v_flat,
                    "w": w_flat,
                }
            )

        # Subset to plane
        # TODO: Seems sloppy as need more than one plane in the z-direction for GCH
        if planar_coordinate is not None:
            df = df[np.isclose(df.x3, planar_coordinate)]  # , atol=0.1, rtol=0.0)]

        # Drop duplicates
        # TODO is this still needed now that we setup a grid for just this plane?
        df = df.drop_duplicates()

        # Sort values of df to make sure plotting is acceptable
        df = df.sort_values(["x2", "x1"]).reset_index(drop=True)

        return df

    def sample_flow_at_points(self, x: NDArrayFloat, y: NDArrayFloat, z: NDArrayFloat):
        """
        Extract the wind speed at points in the flow.

        Args:
            x (1DArrayFloat | list): x-locations of points where flow is desired.
            y (1DArrayFloat | list): y-locations of points where flow is desired.
            z (1DArrayFloat | list): z-locations of points where flow is desired.

        Returns:
            3DArrayFloat containing wind speed with dimensions
            (# of findex, # of sample points)
        """

        # Check that x, y, z are all the same length
        if not len(x) == len(y) == len(z):
            raise ValueError("x, y, and z must be the same size")

        return self.core.solve_for_points(x, y, z)

    def sample_velocity_deficit_profiles(
        self,
        direction: str = "cross-stream",
        downstream_dists: NDArrayFloat | list = None,
        profile_range: NDArrayFloat | list = None,
        resolution: int = 100,
        wind_direction: float = None,
        homogeneous_wind_speed: float = None,
        ref_rotor_diameter: float = None,
        x_start: float = 0.0,
        y_start: float = 0.0,
        reference_height: float = None,
    ) -> list[pd.DataFrame]:
        """
        Extract velocity deficit profiles at a set of downstream distances from a starting point
        (usually a turbine location). For each downstream distance, a profile is sampled along
        a line in either the cross-stream direction (x2) or the vertical direction (x3).
        Velocity deficit is here defined as (homogeneous_wind_speed - u)/homogeneous_wind_speed,
        where u is the wake velocity obtained when wind_shear = 0.0.

        Args:
            direction: At each downstream location, this is the direction in which to sample the
                profile. Either `cross-stream` or `vertical`.
            downstream_dists: A list/array of streamwise locations for where to sample the profiles.
                Default starting point is (0.0, 0.0, reference_height).
            profile_range: Determines the extent of the line along which the profiles are sampled.
                The range is defined about a point which lies some distance directly downstream of
                the starting point.
            resolution: Number of sample points in each profile.
            wind_direction: A single wind direction.
            homogeneous_wind_speed: A single wind speed. It is called homogeneous since 'wind_shear'
                is temporarily set to 0.0 in this method.
            ref_rotor_diameter: A reference rotor diameter which is used to normalize the
                coordinates.
            x_start: x-coordinate of starting point.
            y_start: y-coordinate of starting point.
            reference_height: If `direction` is cross-stream, then `reference_height` defines the
                height of the horizontal plane in which the velocity profiles are sampled.
                If `direction` is vertical, then the velocity is sampled along the vertical
                direction with the `profile_range` being relative to the `reference_height`.
        Returns:
            A list of pandas DataFrame objects where each DataFrame represents one velocity deficit
            profile.
        """

        if direction not in ["cross-stream", "vertical"]:
            raise ValueError("`direction` must be either `cross-stream` or `vertical`.")

        if ref_rotor_diameter is None:
            unique_rotor_diameters = np.unique(self.core.farm.rotor_diameters)
            if len(unique_rotor_diameters) == 1:
                ref_rotor_diameter = unique_rotor_diameters[0]
            else:
                raise ValueError(
                    "Please provide a `ref_rotor_diameter`. This is needed to normalize the "
                    "coordinates. Could not select a value automatically since the number of "
                    "unique rotor diameters in the turbine layout is not 1. "
                    f"Found the following rotor diameters: {unique_rotor_diameters}."
                )

        if downstream_dists is None:
            downstream_dists = ref_rotor_diameter * np.array([3, 5, 7, 9])

        if profile_range is None:
            profile_range = ref_rotor_diameter * np.array([-2, 2])

        wind_directions_copy = np.array(self.core.flow_field.wind_directions, copy=True)
        wind_speeds_copy = np.array(self.core.flow_field.wind_speeds, copy=True)
        wind_shear_copy = self.core.flow_field.wind_shear

        if wind_direction is None:
            if len(wind_directions_copy) == 1:
                wind_direction = wind_directions_copy[0]
            else:
                raise ValueError(
                    "Could not determine a wind direction for which to sample the velocity "
                    "profiles. Either provide a single `wind_direction` as an argument to this "
                    "method, or initialize the Floris object with a single wind direction."
                )

        if homogeneous_wind_speed is None:
            if len(wind_speeds_copy) == 1:
                homogeneous_wind_speed = wind_speeds_copy[0]
                self.logger.warning(
                    "`homogeneous_wind_speed` not provided. Setting it to the following wind speed "
                    f"found in the current flow field: {wind_speeds_copy[0]} m/s. Note that the "
                    "inflow is always homogeneous when calculating the velocity deficit profiles. "
                    "This is done by temporarily setting `wind_shear` to 0.0"
                )
            else:
                raise ValueError(
                    "Could not determine a wind speed for which to sample the velocity "
                    "profiles. Provide a single `homogeneous_wind_speed` to this method."
                )

        if reference_height is None:
            reference_height = self.core.flow_field.reference_wind_height

        self.set(
            wind_directions=[wind_direction],
            wind_speeds=[homogeneous_wind_speed],
            wind_shear=0.0,
        )

        velocity_deficit_profiles = self.core.solve_for_velocity_deficit_profiles(
            direction,
            downstream_dists,
            profile_range,
            resolution,
            homogeneous_wind_speed,
            ref_rotor_diameter,
            x_start,
            y_start,
            reference_height,
        )

        self.set(
            wind_directions=wind_directions_copy,
            wind_speeds=wind_speeds_copy,
            wind_shear=wind_shear_copy,
        )

        return velocity_deficit_profiles


    ### Utility methods

    def assign_hub_height_to_ref_height(self):

        # Confirm can do this operation
        unique_heights = np.unique(self.core.farm.hub_heights)
        if len(unique_heights) > 1:
            raise ValueError(
                "To assign hub heights to reference height, can not have more than one "
                "specified height. "
                f"Current length is {unique_heights}."
            )

        self.core.flow_field.reference_wind_height = unique_heights[0]

    def get_operation_model(self) -> str:
        """Get the operation model of a FlorisModel.

        Returns:
            str: The operation_model.
        """
        operation_models = [
            self.core.farm.turbine_definitions[tindex]["operation_model"]
            for tindex in range(self.core.farm.n_turbines)
        ]
        if len(set(operation_models)) == 1:
            return operation_models[0]
        else:
            return operation_models

    def set_operation_model(self, operation_model: str | List[str]):
        """Set the turbine operation model(s).

        Args:
            operation_model (str): The operation model to set.
        """
        if isinstance(operation_model, str):
            if len(self.core.farm.turbine_type) == 1:
                # Set a single one here, then, and return
                turbine_type = self.core.farm.turbine_definitions[0]
                turbine_type["operation_model"] = operation_model
                self.set(turbine_type=[turbine_type])
                return
            else:
                operation_model = [operation_model]*self.core.farm.n_turbines

        if len(operation_model) != self.core.farm.n_turbines:
            raise ValueError(
                    "The length of the operation_model list must be "
                    "equal to the number of turbines."
                )

        turbine_type_list = self.core.farm.turbine_definitions

        for tindex in range(self.core.farm.n_turbines):
            turbine_type_list[tindex]["turbine_type"] = (
                turbine_type_list[tindex]["turbine_type"]+"_"+operation_model[tindex]
            )
            turbine_type_list[tindex]["operation_model"] = operation_model[tindex]

        self.set(turbine_type=turbine_type_list)

    def copy(self):
        """Create an independent copy of the current FlorisModel object"""
        return FlorisModel(self.core.as_dict())

    def get_param(
        self,
        param: List[str],
        param_idx: Optional[int] = None
    ) -> Any:
        """Get a parameter from a FlorisModel object.

        Args:
            param (List[str]): A list of keys to traverse the FlorisModel dictionary.
            param_idx (Optional[int], optional): The index to get the value at. Defaults to None.
                If None, the entire parameter is returned.

        Returns:
            Any: The value of the parameter.
        """
        fm_dict = self.core.as_dict()

        if param_idx is None:
            return nested_get(fm_dict, param)
        else:
            return nested_get(fm_dict, param)[param_idx]

    def set_param(
        self,
        param: List[str],
        value: Any,
        param_idx: Optional[int] = None
    ):
        """Set a parameter in a FlorisModel object.

        Args:
            param (List[str]): A list of keys to traverse the FlorisModel dictionary.
            value (Any): The value to set.
            param_idx (Optional[int], optional): The index to set the value at. Defaults to None.
        """
        fm_dict_mod = self.core.as_dict()
        nested_set(fm_dict_mod, param, value, param_idx)
        self.__init__(fm_dict_mod)

    def get_turbine_layout(self, z=False):
        """
        Get turbine layout

        Args:
            z (bool): When *True*, return lists of x, y, and z coords,
            otherwise, return x and y only. Defaults to *False*.

        Returns:
            np.array: lists of x, y, and (optionally) z coordinates of
                each turbine
        """
        xcoords, ycoords, zcoords = self.core.farm.coordinates.T
        if z:
            return xcoords, ycoords, zcoords
        else:
            return xcoords, ycoords

    def print_dict(self) -> None:
        """Print the FlorisModel dictionary.
        """
        print_nested_dict(self.core.as_dict())


    ### Properties

    @property
    def layout_x(self):
        """
        Wind turbine coordinate information.

        Returns:
            np.array: Wind turbine x-coordinate.
        """
        return self.core.farm.layout_x

    @property
    def layout_y(self):
        """
        Wind turbine coordinate information.

        Returns:
            np.array: Wind turbine y-coordinate.
        """
        return self.core.farm.layout_y

    @property
    def wind_directions(self):
        """
        Wind direction information.

        Returns:
            np.array: Wind direction.
        """
        return self.core.flow_field.wind_directions

    @property
    def wind_speeds(self):
        """
        Wind speed information.

        Returns:
            np.array: Wind speed.
        """
        return self.core.flow_field.wind_speeds

    @property
    def turbulence_intensities(self):
        """
        Turbulence intensity information.

        Returns:
            np.array: Turbulence intensity.
        """
        return self.core.flow_field.turbulence_intensities

    @property
    def n_findex(self):
        """
        Number of floris indices (findex).

        Returns:
            int: Number of flow indices.
        """
        return self.core.flow_field.n_findex

    @property
    def n_turbines(self):
        """
        Number of turbines.

        Returns:
            int: Number of turbines.
        """
        return self.core.farm.n_turbines

    @property
    def turbine_average_velocities(self) -> NDArrayFloat:
        return average_velocity(
            velocities=self.core.flow_field.u,
            method=self.core.grid.average_method,
            cubature_weights=self.core.grid.cubature_weights,
        )

    @property
    def wind_data(self):
        return self._wind_data


    ### v3 functions that are removed - raise an error if used

    def calculate_wake(self, **_):
        raise NotImplementedError(
            "The calculate_wake method has been removed. Please use the run method. "
            "See https://nrel.github.io/floris/upgrade_guides/v3_to_v4.html for more information."
        )

    def reinitialize(self, **_):
        raise NotImplementedError(
            "The reinitialize method has been removed. Please use the set method. "
            "See https://nrel.github.io/floris/upgrade_guides/v3_to_v4.html for more information."
        )<|MERGE_RESOLUTION|>--- conflicted
+++ resolved
@@ -969,19 +969,7 @@
         z_resolution=200,
         y_bounds=None,
         z_bounds=None,
-<<<<<<< HEAD
         findex_for_viz=None,
-=======
-        wd=None,
-        ws=None,
-        ti=None,
-        yaw_angles=None,
-        power_setpoints=None,
-        awc_modes=None,
-        awc_amplitudes=None,
-        awc_frequencies=None,
-        disable_turbines=None,
->>>>>>> 0073dba6
     ):
         """
         Shortcut method to instantiate a :py:class:`~.tools.cut_plane.CutPlane`
@@ -1022,35 +1010,15 @@
             "flow_field_grid_points": [y_resolution, z_resolution],
             "flow_field_bounds": [y_bounds, z_bounds],
         }
-<<<<<<< HEAD
         fmodel_viz.set_for_viz(findex_for_viz, solver_settings)
-=======
-        self.set(
-            wind_directions=wd,
-            wind_speeds=ws,
-            turbulence_intensities=ti,
-            solver_settings=solver_settings,
-            yaw_angles=yaw_angles,
-            power_setpoints=power_setpoints,
-            awc_modes=awc_modes,
-            awc_amplitudes=awc_amplitudes,
-            awc_frequencies=awc_frequencies,
-            disable_turbines=disable_turbines,
-        )
->>>>>>> 0073dba6
 
         # Calculate wake
         fmodel_viz.core.solve_for_viz()
 
         # Get the points of data in a dataframe
         # TODO this just seems to be flattening and storing the data in a df; is this necessary?
-<<<<<<< HEAD
-        # It seems the biggest depenedcy is on CutPlane and the subsequent visualization tools.
+        # It seems the biggest dependency is on CutPlane and the subsequent visualization tools.
         df = fmodel_viz.get_plane_of_points(
-=======
-        # It seems the biggest dependency is on CutPlane and the subsequent visualization tools.
-        df = self.get_plane_of_points(
->>>>>>> 0073dba6
             normal_vector="x",
             planar_coordinate=downstream_dist,
         )
@@ -1067,19 +1035,7 @@
         y_resolution=200,
         x_bounds=None,
         y_bounds=None,
-<<<<<<< HEAD
         findex_for_viz=None,
-=======
-        wd=None,
-        ws=None,
-        ti=None,
-        yaw_angles=None,
-        power_setpoints=None,
-        awc_modes=None,
-        awc_amplitudes=None,
-        awc_frequencies=None,
-        disable_turbines=None,
->>>>>>> 0073dba6
     ):
         """
         Shortcut method to instantiate a :py:class:`~.tools.cut_plane.CutPlane`
@@ -1121,22 +1077,7 @@
             "flow_field_grid_points": [x_resolution, y_resolution],
             "flow_field_bounds": [x_bounds, y_bounds],
         }
-<<<<<<< HEAD
         fmodel_viz.set_for_viz(findex_for_viz, solver_settings)
-=======
-        self.set(
-            wind_directions=wd,
-            wind_speeds=ws,
-            turbulence_intensities=ti,
-            solver_settings=solver_settings,
-            yaw_angles=yaw_angles,
-            power_setpoints=power_setpoints,
-            awc_modes=awc_modes,
-            awc_amplitudes=awc_amplitudes,
-            awc_frequencies=awc_frequencies,
-            disable_turbines=disable_turbines,
-        )
->>>>>>> 0073dba6
 
         # Calculate wake
         fmodel_viz.core.solve_for_viz()
@@ -1166,19 +1107,7 @@
         z_resolution=200,
         x_bounds=None,
         z_bounds=None,
-<<<<<<< HEAD
         findex_for_viz=None,
-=======
-        wd=None,
-        ws=None,
-        ti=None,
-        yaw_angles=None,
-        power_setpoints=None,
-        awc_modes=None,
-        awc_amplitudes=None,
-        awc_frequencies=None,
-        disable_turbines=None,
->>>>>>> 0073dba6
     ):
         """
         Shortcut method to instantiate a :py:class:`~.tools.cut_plane.CutPlane`
@@ -1223,22 +1152,7 @@
             "flow_field_grid_points": [x_resolution, z_resolution],
             "flow_field_bounds": [x_bounds, z_bounds],
         }
-<<<<<<< HEAD
         fmodel_viz.set_for_viz(findex_for_viz, solver_settings)
-=======
-        self.set(
-            wind_directions=wd,
-            wind_speeds=ws,
-            turbulence_intensities=ti,
-            solver_settings=solver_settings,
-            yaw_angles=yaw_angles,
-            power_setpoints=power_setpoints,
-            awc_modes=awc_modes,
-            awc_amplitudes=awc_amplitudes,
-            awc_frequencies=awc_frequencies,
-            disable_turbines=disable_turbines,
-        )
->>>>>>> 0073dba6
 
         # Calculate wake
         fmodel_viz.core.solve_for_viz()
