--- conflicted
+++ resolved
@@ -37,7 +37,6 @@
 )
 from floris.wind_data import WindDataBase
 
-
 class FlorisModel(LoggingManager):
     """
     FlorisModel provides a high-level user interface to many of the
@@ -103,127 +102,6 @@
                     "but have a small change on accuracy."
                 )
                 raise ValueError("turbine_grid_points must be less than or equal to 3.")
-
-<<<<<<< HEAD
-    def assign_hub_height_to_ref_height(self):
-
-        # Confirm can do this operation
-        unique_heights = np.unique(self.core.farm.hub_heights)
-        if len(unique_heights) > 1:
-            raise ValueError(
-                "To assign hub heights to reference height, can not have more than one "
-                "specified height. "
-                f"Current length is {unique_heights}."
-            )
-
-        self.core.flow_field.reference_wind_height = unique_heights[0]
-
-    def copy(self):
-        """Create an independent copy of the current FlorisModel object"""
-        return FlorisModel(self.core.as_dict())
-
-    def set(
-        self,
-        wind_speeds: list[float] | NDArrayFloat | None = None,
-        wind_directions: list[float] | NDArrayFloat | None = None,
-        wind_shear: float | None = None,
-        wind_veer: float | None = None,
-        reference_wind_height: float | None = None,
-        turbulence_intensities: list[float] | NDArrayFloat | None = None,
-        air_density: float | None = None,
-        layout_x: list[float] | NDArrayFloat | None = None,
-        layout_y: list[float] | NDArrayFloat | None = None,
-        turbine_type: list | None = None,
-        turbine_library_path: str | Path | None = None,
-        solver_settings: dict | None = None,
-        heterogenous_inflow_config=None,
-        wind_data: type[WindDataBase] | None = None,
-        yaw_angles: NDArrayFloat | list[float] | None = None,
-        power_setpoints: NDArrayFloat | list[float] | list[float, None] | None = None,
-        helix_amplitudes: NDArrayFloat | list[float] | list[float, None] | None = None,
-        helix_frequencies: NDArrayFloat | list[float] | list[float, None] | None = None,
-        disable_turbines: NDArrayBool | list[bool] | None = None,
-    ):
-        """
-        Set the wind conditions and operation setpoints for the wind farm.
-
-        Args:
-            wind_speeds (NDArrayFloat | list[float] | None, optional): Wind speeds at each findex.
-                Defaults to None.
-            wind_directions (NDArrayFloat | list[float] | None, optional): Wind directions at each
-                findex. Defaults to None.
-            wind_shear (float | None, optional): Wind shear exponent. Defaults to None.
-            wind_veer (float | None, optional): Wind veer. Defaults to None.
-            reference_wind_height (float | None, optional): Reference wind height. Defaults to None.
-            turbulence_intensities (NDArrayFloat | list[float] | None, optional): Turbulence
-                intensities at each findex. Defaults to None.
-            air_density (float | None, optional): Air density. Defaults to None.
-            layout_x (NDArrayFloat | list[float] | None, optional): X-coordinates of the turbines.
-                Defaults to None.
-            layout_y (NDArrayFloat | list[float] | None, optional): Y-coordinates of the turbines.
-                Defaults to None.
-            turbine_type (list | None, optional): Turbine type. Defaults to None.
-            turbine_library_path (str | Path | None, optional): Path to the turbine library.
-                Defaults to None.
-            solver_settings (dict | None, optional): Solver settings. Defaults to None.
-            heterogenous_inflow_config (None, optional): Heterogenous inflow configuration. Defaults
-                to None.
-            wind_data (type[WindDataBase] | None, optional): Wind data. Defaults to None.
-            yaw_angles (NDArrayFloat | list[float] | None, optional): Turbine yaw angles.
-                Defaults to None.
-            power_setpoints (NDArrayFloat | list[float] | list[float, None] | None, optional):
-                Turbine power setpoints.
-            disable_turbines (NDArrayBool | list[bool] | None, optional): NDArray with dimensions
-                n_findex x n_turbines. True values indicate the turbine is disabled at that findex
-                and the power setpoint at that position is set to 0. Defaults to None.
-        """
-        # Initialize a new Floris object after saving the setpoints
-        _yaw_angles = self.core.farm.yaw_angles
-        _power_setpoints = self.core.farm.power_setpoints
-        _helix_amplitudes = self.core.farm.helix_amplitudes
-        _helix_frequencies = self.core.farm.helix_frequencies
-        self._reinitialize(
-            wind_speeds=wind_speeds,
-            wind_directions=wind_directions,
-            wind_shear=wind_shear,
-            wind_veer=wind_veer,
-            reference_wind_height=reference_wind_height,
-            turbulence_intensities=turbulence_intensities,
-            air_density=air_density,
-            layout_x=layout_x,
-            layout_y=layout_y,
-            turbine_type=turbine_type,
-            turbine_library_path=turbine_library_path,
-            solver_settings=solver_settings,
-            heterogenous_inflow_config=heterogenous_inflow_config,
-            wind_data=wind_data,
-        )
-
-        # If the yaw angles or power setpoints are not the default, set them back to the
-        # previous setting
-        if not (_yaw_angles == 0).all():
-            self.core.farm.set_yaw_angles(_yaw_angles)
-        if not (
-            (_power_setpoints == POWER_SETPOINT_DEFAULT)
-            | (_power_setpoints == POWER_SETPOINT_DISABLED)
-        ).all():
-            self.core.farm.set_power_setpoints(_power_setpoints)
-        if not (_helix_amplitudes == 0).all():
-            self.core.farm.set_helix_amplitudes(_helix_amplitudes)
-        if not (_helix_frequencies == 0).all():
-            self.core.farm.set_helix_frequencies(_helix_frequencies)
-
-        # Set the operation
-        self._set_operation(
-            yaw_angles=yaw_angles,
-            power_setpoints=power_setpoints,
-            helix_amplitudes=helix_amplitudes,
-            helix_frequencies=helix_frequencies,
-            disable_turbines=disable_turbines,
-        )
-=======
->>>>>>> ecfe9f80
-
     ### Methods for setting and running the FlorisModel
 
     def _reinitialize(
@@ -1140,249 +1018,6 @@
 
         # Reset the fmodel object back to the turbine grid configuration
         self.core = Core.from_dict(floris_dict)
-<<<<<<< HEAD
-
-        # Run the simulation again for futher postprocessing (i.e. now we can get farm power)
-        self.run()
-
-        return y_plane
-
-    def check_wind_condition_for_viz(self, wd=None, ws=None, ti=None):
-        if len(wd) > 1 or len(wd) < 1:
-            raise ValueError(
-                "Wind direction input must be of length 1 for visualization. "
-                f"Current length is {len(wd)}."
-            )
-
-        if len(ws) > 1 or len(ws) < 1:
-            raise ValueError(
-                "Wind speed input must be of length 1 for visualization. "
-                f"Current length is {len(ws)}."
-            )
-
-        if len(ti) != 1:
-            raise ValueError(
-                "Turbulence intensity input must be of length 1 for visualization. "
-                f"Current length is {len(ti)}."
-            )
-
-    def get_turbine_powers(self) -> NDArrayFloat:
-        """Calculates the power at each turbine in the wind farm.
-
-        Returns:
-            NDArrayFloat: Powers at each turbine.
-        """
-
-        # Confirm calculate wake has been run
-        if self.core.state is not State.USED:
-            raise RuntimeError(
-                "Can't run function `FlorisModel.get_turbine_powers` without "
-                "first running `FlorisModel.run`."
-            )
-        # Check for negative velocities, which could indicate bad model
-        # parameters or turbines very closely spaced.
-        if (self.core.flow_field.u < 0.0).any():
-            self.logger.warning("Some velocities at the rotor are negative.")
-
-        turbine_powers = power(
-            velocities=self.core.flow_field.u,
-            air_density=self.core.flow_field.air_density,
-            power_functions=self.core.farm.turbine_power_functions,
-            yaw_angles=self.core.farm.yaw_angles,
-            tilt_angles=self.core.farm.tilt_angles,
-            power_setpoints=self.core.farm.power_setpoints,
-            helix_amplitudes=self.core.farm.helix_amplitudes,
-            tilt_interps=self.core.farm.turbine_tilt_interps,
-            turbine_type_map=self.core.farm.turbine_type_map,
-            turbine_power_thrust_tables=self.core.farm.turbine_power_thrust_tables,
-            correct_cp_ct_for_tilt=self.core.farm.correct_cp_ct_for_tilt,
-            multidim_condition=self.core.flow_field.multidim_conditions,
-        )
-        return turbine_powers
-
-    def get_turbine_thrust_coefficients(self) -> NDArrayFloat:
-        turbine_thrust_coefficients = thrust_coefficient(
-            velocities=self.core.flow_field.u,
-            air_density=self.core.flow_field.air_density,
-            yaw_angles=self.core.farm.yaw_angles,
-            tilt_angles=self.core.farm.tilt_angles,
-            power_setpoints=self.core.farm.power_setpoints,
-            helix_amplitudes=self.core.farm.helix_amplitudes,
-            thrust_coefficient_functions=self.core.farm.turbine_thrust_coefficient_functions,
-            tilt_interps=self.core.farm.turbine_tilt_interps,
-            correct_cp_ct_for_tilt=self.core.farm.correct_cp_ct_for_tilt,
-            turbine_type_map=self.core.farm.turbine_type_map,
-            turbine_power_thrust_tables=self.core.farm.turbine_power_thrust_tables,
-            average_method=self.core.grid.average_method,
-            cubature_weights=self.core.grid.cubature_weights,
-            multidim_condition=self.core.flow_field.multidim_conditions,
-        )
-        return turbine_thrust_coefficients
-
-    def get_turbine_ais(self) -> NDArrayFloat:
-        turbine_ais = axial_induction(
-            velocities=self.core.flow_field.u,
-            air_density=self.core.flow_field.air_density,
-            yaw_angles=self.core.farm.yaw_angles,
-            tilt_angles=self.core.farm.tilt_angles,
-            power_setpoints=self.core.farm.power_setpoints,
-            helix_amplitudes=self.core.farm.helix_amplitudes,
-            axial_induction_functions=self.core.farm.turbine_axial_induction_functions,
-            tilt_interps=self.core.farm.turbine_tilt_interps,
-            correct_cp_ct_for_tilt=self.core.farm.correct_cp_ct_for_tilt,
-            turbine_type_map=self.core.farm.turbine_type_map,
-            turbine_power_thrust_tables=self.core.farm.turbine_power_thrust_tables,
-            average_method=self.core.grid.average_method,
-            cubature_weights=self.core.grid.cubature_weights,
-            multidim_condition=self.core.flow_field.multidim_conditions,
-        )
-        return turbine_ais
-
-    @property
-    def turbine_average_velocities(self) -> NDArrayFloat:
-        return average_velocity(
-            velocities=self.core.flow_field.u,
-            method=self.core.grid.average_method,
-            cubature_weights=self.core.grid.cubature_weights,
-        )
-
-    def get_turbine_TIs(self) -> NDArrayFloat:
-        return self.core.flow_field.turbulence_intensity_field
-
-    def get_farm_power(
-        self,
-        turbine_weights=None,
-        use_turbulence_correction=False,
-    ):
-        """
-        Report wind plant power from instance of floris. Optionally includes
-        uncertainty in wind direction and yaw position when determining power.
-        Uncertainty is included by computing the mean wind farm power for a
-        distribution of wind direction and yaw position deviations from the
-        original wind direction and yaw angles.
-
-        Args:
-            turbine_weights (NDArrayFloat | list[float] | None, optional):
-                weighing terms that allow the user to emphasize power at
-                particular turbines and/or completely ignore the power
-                from other turbines. This is useful when, for example, you are
-                modeling multiple wind farms in a single floris object. If you
-                only want to calculate the power production for one of those
-                farms and include the wake effects of the neighboring farms,
-                you can set the turbine_weights for the neighboring farms'
-                turbines to 0.0. The array of turbine powers from floris
-                is multiplied with this array in the calculation of the
-                objective function. If None, this  is an array with all values
-                1.0 and with shape equal to (n_findex, n_turbines).
-                Defaults to None.
-            use_turbulence_correction: (bool, optional): When *True* uses a
-                turbulence parameter to adjust power output calculations.
-                Defaults to *False*.
-
-        Returns:
-            float: Sum of wind turbine powers in W.
-        """
-        # TODO: Turbulence correction used in the power calculation, but may not be in
-        # the model yet
-        # TODO: Turbines need a switch for using turbulence correction
-        # TODO: Uncomment out the following two lines once the above are resolved
-        # for turbine in self.core.farm.turbines:
-        #     turbine.use_turbulence_correction = use_turbulence_correction
-
-        # Confirm calculate wake has been run
-        if self.core.state is not State.USED:
-            raise RuntimeError(
-                "Can't run function `FlorisModel.get_turbine_powers` without "
-                "first running `FlorisModel.calculate_wake`."
-            )
-
-        if turbine_weights is None:
-            # Default to equal weighing of all turbines when turbine_weights is None
-            turbine_weights = np.ones(
-                (
-                    self.core.flow_field.n_findex,
-                    self.core.farm.n_turbines,
-                )
-            )
-        elif len(np.shape(turbine_weights)) == 1:
-            # Deal with situation when 1D array is provided
-            turbine_weights = np.tile(
-                turbine_weights,
-                (self.core.flow_field.n_findex, 1),
-            )
-
-        # Calculate all turbine powers and apply weights
-        turbine_powers = self.get_turbine_powers()
-        turbine_powers = np.multiply(turbine_weights, turbine_powers)
-
-        return np.sum(turbine_powers, axis=1)
-
-    def get_farm_AEP(
-        self,
-        freq,
-        cut_in_wind_speed=0.001,
-        cut_out_wind_speed=None,
-        turbine_weights=None,
-        no_wake=False,
-    ) -> float:
-        """
-        Estimate annual energy production (AEP) for distributions of wind speed, wind
-        direction, frequency of occurrence, and yaw offset.
-
-        Args:
-            freq (NDArrayFloat): NumPy array with shape (n_findex)
-                with the frequencies of each wind direction and
-                wind speed combination. These frequencies should typically sum
-                up to 1.0 and are used to weigh the wind farm power for every
-                condition in calculating the wind farm's AEP.
-            cut_in_wind_speed (float, optional): Wind speed in m/s below which
-                any calculations are ignored and the wind farm is known to
-                produce 0.0 W of power. Note that to prevent problems with the
-                wake models at negative / zero wind speeds, this variable must
-                always have a positive value. Defaults to 0.001 [m/s].
-            cut_out_wind_speed (float, optional): Wind speed above which the
-                wind farm is known to produce 0.0 W of power. If None is
-                specified, will assume that the wind farm does not cut out
-                at high wind speeds. Defaults to None.
-            turbine_weights (NDArrayFloat | list[float] | None, optional):
-                weighing terms that allow the user to emphasize power at
-                particular turbines and/or completely ignore the power
-                from other turbines. This is useful when, for example, you are
-                modeling multiple wind farms in a single floris object. If you
-                only want to calculate the power production for one of those
-                farms and include the wake effects of the neighboring farms,
-                you can set the turbine_weights for the neighboring farms'
-                turbines to 0.0. The array of turbine powers from floris
-                is multiplied with this array in the calculation of the
-                objective function. If None, this  is an array with all values
-                1.0 and with shape equal to (n_findex,
-                n_turbines). Defaults to None.
-            no_wake: (bool, optional): When *True* updates the turbine
-                quantities without calculating the wake or adding the wake to
-                the flow field. This can be useful when quantifying the loss
-                in AEP due to wakes. Defaults to *False*.
-
-
-        Returns:
-            float:
-                The Annual Energy Production (AEP) for the wind farm in
-                watt-hours.
-        """
-
-        # Verify dimensions of the variable "freq"
-        if np.shape(freq)[0] != self.core.flow_field.n_findex:
-            raise UserWarning(
-                "'freq' should be a one-dimensional array with dimensions (n_findex). "
-                f"Given shape is {np.shape(freq)}"
-            )
-
-        # Check if frequency vector sums to 1.0. If not, raise a warning
-        if np.abs(np.sum(freq) - 1.0) > 0.001:
-            self.logger.warning(
-                "WARNING: The frequency array provided to get_farm_AEP() does not sum to 1.0."
-            )
-=======
->>>>>>> ecfe9f80
 
         # Run the simulation again for futher postprocessing (i.e. now we can get farm power)
         self.run()
