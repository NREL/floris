
from __future__ import annotations

import inspect
from pathlib import Path
from typing import (
    Any,
    List,
    Optional,
)

import numpy as np
import pandas as pd

from floris.core import Core, State
from floris.core.rotor_velocity import average_velocity
from floris.core.turbine.operation_models import (
    POWER_SETPOINT_DEFAULT,
    POWER_SETPOINT_DISABLED,
)
from floris.core.turbine.turbine import (
    axial_induction,
    power,
    thrust_coefficient,
)
from floris.cut_plane import CutPlane
from floris.logging_manager import LoggingManager
from floris.type_dec import (
    floris_array_converter,
    NDArrayBool,
    NDArrayFloat,
)
from floris.utilities import (
    nested_get,
    nested_set,
    print_nested_dict,
)
from floris.wind_data import (
    TimeSeries,
    WindDataBase,
    WindRose,
    WindTIRose,
)


class FlorisModel(LoggingManager):
    """
    FlorisModel provides a high-level user interface to many of the
    underlying methods within the FLORIS framework. It is meant to act as a
    single entry-point for the majority of users, simplifying the calls to
    methods on objects within FLORIS.

    Args:
        configuration (:py:obj:`dict`): The Floris configuration dictionary or YAML file.
            The configuration should have the following inputs specified.
                - **flow_field**: See `floris.simulation.flow_field.FlowField` for more details.
                - **farm**: See `floris.simulation.farm.Farm` for more details.
                - **turbine**: See `floris.simulation.turbine.Turbine` for more details.
                - **wake**: See `floris.simulation.wake.WakeManager` for more details.
                - **logging**: See `floris.simulation.core.Core` for more details.
    """

    def __init__(self, configuration: dict | str | Path):
        self.configuration = configuration

        if isinstance(self.configuration, (str, Path)):
            try:
                self.core = Core.from_file(self.configuration)
            except FileNotFoundError:
                # If the file cannot be found, then attempt the configuration path relative to the
                # file location from which FlorisModel was attempted to be run. If successful,
                # update self.configuration to an absolute, working file path and name.
                base_fn = Path(inspect.stack()[-1].filename).resolve().parent
                config = (base_fn / self.configuration).resolve()
                self.core = Core.from_file(config)
                self.configuration = config

        elif isinstance(self.configuration, dict):
            self.core = Core.from_dict(self.configuration)

        else:
            raise TypeError("The Floris `configuration` must be of type 'dict', 'str', or 'Path'.")

        # If ref height is -1, assign the hub height
        if np.abs(self.core.flow_field.reference_wind_height + 1.0) < 1.0e-6:
            self.assign_hub_height_to_ref_height()

        # Make a check on reference height and provide a helpful warning
        unique_heights = np.unique(np.round(self.core.farm.hub_heights, decimals=6))
        if ((
            len(unique_heights) == 1) and
            (np.abs(self.core.flow_field.reference_wind_height - unique_heights[0]) > 1.0e-6
        )):
            err_msg = (
                "The only unique hub-height is not the equal to the specified reference "
                "wind height. If this was unintended use -1 as the reference hub height to "
                " indicate use of hub-height as reference wind height."
            )
            self.logger.warning(err_msg, stack_info=True)

        # Check the turbine_grid_points is reasonable
        if self.core.solver["type"] == "turbine_grid":
            if self.core.solver["turbine_grid_points"] > 3:
                self.logger.error(
                    f"turbine_grid_points value is {self.core.solver['turbine_grid_points']} "
                    "which is larger than the recommended value of less than or equal to 3. "
                    "High amounts of turbine grid points reduce the computational performance "
                    "but have a small change on accuracy."
                )
                raise ValueError("turbine_grid_points must be less than or equal to 3.")

        # Initialize stored wind_data object to None
        self._wind_data = None

    ### Methods for setting and running the FlorisModel

    def _reinitialize(
        self,
        wind_speeds: list[float] | NDArrayFloat | None = None,
        wind_directions: list[float] | NDArrayFloat | None = None,
        wind_shear: float | None = None,
        wind_veer: float | None = None,
        reference_wind_height: float | None = None,
        turbulence_intensities: list[float] | NDArrayFloat | None = None,
        air_density: float | None = None,
        layout_x: list[float] | NDArrayFloat | None = None,
        layout_y: list[float] | NDArrayFloat | None = None,
        turbine_type: list | None = None,
        turbine_library_path: str | Path | None = None,
        solver_settings: dict | None = None,
        heterogenous_inflow_config=None,
        wind_data: type[WindDataBase] | None = None,
    ):
        """
        Instantiate a new Floris object with updated conditions set by arguments. Any parameters
        in Floris that aren't changed by arguments to this function retain their values.
        Note that, although it's name is similar to the reinitialize() method from Floris v3,
        this function is not meant to be called directly by the user---users should instead call
        the set() method.

        Args:
            wind_speeds (NDArrayFloat | list[float] | None, optional): Wind speeds at each findex.
                Defaults to None.
            wind_directions (NDArrayFloat | list[float] | None, optional): Wind directions at each
                findex. Defaults to None.
            wind_shear (float | None, optional): Wind shear exponent. Defaults to None.
            wind_veer (float | None, optional): Wind veer. Defaults to None.
            reference_wind_height (float | None, optional): Reference wind height. Defaults to None.
            turbulence_intensities (NDArrayFloat | list[float] | None, optional): Turbulence
                intensities at each findex. Defaults to None.
            air_density (float | None, optional): Air density. Defaults to None.
            layout_x (NDArrayFloat | list[float] | None, optional): X-coordinates of the turbines.
                Defaults to None.
            layout_y (NDArrayFloat | list[float] | None, optional): Y-coordinates of the turbines.
                Defaults to None.
            turbine_type (list | None, optional): Turbine type. Defaults to None.
            turbine_library_path (str | Path | None, optional): Path to the turbine library.
                Defaults to None.
            solver_settings (dict | None, optional): Solver settings. Defaults to None.
            heterogenous_inflow_config (None, optional): Heterogenous inflow configuration. Defaults
                to None.
            wind_data (type[WindDataBase] | None, optional): Wind data. Defaults to None.
        """
        # Export the floris object recursively as a dictionary
        floris_dict = self.core.as_dict()
        flow_field_dict = floris_dict["flow_field"]
        farm_dict = floris_dict["farm"]

        #
        if (
            (wind_directions is not None)
            or (wind_speeds is not None)
            or (turbulence_intensities is not None)
            or (heterogenous_inflow_config is not None)
        ):
            if wind_data is not None:
                raise ValueError(
                    "If wind_data is passed to reinitialize, then do not pass wind_directions, "
                    "wind_speeds, turbulence_intensities or "
                    "heterogenous_inflow_config as this is redundant"
                )
            elif self.wind_data is not None:
                self.logger.warning("Deleting stored wind_data information.")
                self._wind_data = None
        if wind_data is not None:
                # Unpack wind data for reinitialization and save wind_data for use in output
                (
                    wind_directions,
                    wind_speeds,
                    turbulence_intensities,
                    heterogenous_inflow_config,
                ) = wind_data.unpack_for_reinitialize()
                self._wind_data = wind_data

        ## FlowField
        if wind_speeds is not None:
            flow_field_dict["wind_speeds"] = wind_speeds
        if wind_directions is not None:
            flow_field_dict["wind_directions"] = wind_directions
        if wind_shear is not None:
            flow_field_dict["wind_shear"] = wind_shear
        if wind_veer is not None:
            flow_field_dict["wind_veer"] = wind_veer
        if reference_wind_height is not None:
            flow_field_dict["reference_wind_height"] = reference_wind_height
        if turbulence_intensities is not None:
            flow_field_dict["turbulence_intensities"] = turbulence_intensities
        if air_density is not None:
            flow_field_dict["air_density"] = air_density
        if heterogenous_inflow_config is not None:
            flow_field_dict["heterogenous_inflow_config"] = heterogenous_inflow_config

        ## Farm
        if layout_x is not None:
            farm_dict["layout_x"] = layout_x
        if layout_y is not None:
            farm_dict["layout_y"] = layout_y
        if turbine_type is not None:
            farm_dict["turbine_type"] = turbine_type
        if turbine_library_path is not None:
            farm_dict["turbine_library_path"] = turbine_library_path

        if solver_settings is not None:
            floris_dict["solver"] = solver_settings

        floris_dict["flow_field"] = flow_field_dict
        floris_dict["farm"] = farm_dict

        # Create a new instance of floris and attach to self
        self.core = Core.from_dict(floris_dict)

    def _set_operation(
        self,
        yaw_angles: NDArrayFloat | list[float] | None = None,
        power_setpoints: NDArrayFloat | list[float] | list[float, None] | None = None,
        disable_turbines: NDArrayBool | list[bool] | None = None,
    ):
        """
        Apply operating setpoints to the floris object.

        Args:
            yaw_angles (NDArrayFloat | list[float] | None, optional): Turbine yaw angles. Defaults
                to None.
            power_setpoints (NDArrayFloat | list[float] | list[float, None] | None, optional):
                Turbine power setpoints. Defaults to None.
            disable_turbines (NDArrayBool | list[bool] | None, optional): Boolean array on whether
                to disable turbines. Defaults to None.
        """
        # Add operating conditions to the floris object
        if yaw_angles is not None:
            self.core.farm.set_yaw_angles(yaw_angles)

        if power_setpoints is not None:
            power_setpoints = np.array(power_setpoints)

            # Convert any None values to the default power setpoint
            power_setpoints[
                power_setpoints == np.full(power_setpoints.shape, None)
            ] = POWER_SETPOINT_DEFAULT
            power_setpoints = floris_array_converter(power_setpoints)

            self.core.farm.set_power_setpoints(power_setpoints)

        # Check for turbines to disable
        if disable_turbines is not None:

            # Force to numpy array
            disable_turbines = np.array(disable_turbines)

            # Must have first dimension = n_findex
            if disable_turbines.shape[0] != self.core.flow_field.n_findex:
                raise ValueError(
                    f"disable_turbines has a size of {disable_turbines.shape[0]} "
                    f"in the 0th dimension, must be equal to "
                    f"n_findex={self.core.flow_field.n_findex}"
                )

            # Must have first dimension = n_turbines
            if disable_turbines.shape[1] != self.core.farm.n_turbines:
                raise ValueError(
                    f"disable_turbines has a size of {disable_turbines.shape[1]} "
                    f"in the 1th dimension, must be equal to "
                    f"n_turbines={self.core.farm.n_turbines}"
                )

            # Set power setpoints to small value (non zero to avoid numerical issues) and
            # yaw_angles to 0 in all locations where disable_turbines is True
            self.core.farm.yaw_angles[disable_turbines] = 0.0
            self.core.farm.power_setpoints[disable_turbines] = POWER_SETPOINT_DISABLED

    def set(
        self,
        wind_speeds: list[float] | NDArrayFloat | None = None,
        wind_directions: list[float] | NDArrayFloat | None = None,
        wind_shear: float | None = None,
        wind_veer: float | None = None,
        reference_wind_height: float | None = None,
        turbulence_intensities: list[float] | NDArrayFloat | None = None,
        air_density: float | None = None,
        layout_x: list[float] | NDArrayFloat | None = None,
        layout_y: list[float] | NDArrayFloat | None = None,
        turbine_type: list | None = None,
        turbine_library_path: str | Path | None = None,
        solver_settings: dict | None = None,
        heterogenous_inflow_config=None,
        wind_data: type[WindDataBase] | None = None,
        yaw_angles: NDArrayFloat | list[float] | None = None,
        power_setpoints: NDArrayFloat | list[float] | list[float, None] | None = None,
        disable_turbines: NDArrayBool | list[bool] | None = None,
    ):
        """
        Set the wind conditions and operation setpoints for the wind farm.

        Args:
            wind_speeds (NDArrayFloat | list[float] | None, optional): Wind speeds at each findex.
                Defaults to None.
            wind_directions (NDArrayFloat | list[float] | None, optional): Wind directions at each
                findex. Defaults to None.
            wind_shear (float | None, optional): Wind shear exponent. Defaults to None.
            wind_veer (float | None, optional): Wind veer. Defaults to None.
            reference_wind_height (float | None, optional): Reference wind height. Defaults to None.
            turbulence_intensities (NDArrayFloat | list[float] | None, optional): Turbulence
                intensities at each findex. Defaults to None.
            air_density (float | None, optional): Air density. Defaults to None.
            layout_x (NDArrayFloat | list[float] | None, optional): X-coordinates of the turbines.
                Defaults to None.
            layout_y (NDArrayFloat | list[float] | None, optional): Y-coordinates of the turbines.
                Defaults to None.
            turbine_type (list | None, optional): Turbine type. Defaults to None.
            turbine_library_path (str | Path | None, optional): Path to the turbine library.
                Defaults to None.
            solver_settings (dict | None, optional): Solver settings. Defaults to None.
            heterogenous_inflow_config (None, optional): Heterogenous inflow configuration. Defaults
                to None.
            wind_data (type[WindDataBase] | None, optional): Wind data. Defaults to None.
            yaw_angles (NDArrayFloat | list[float] | None, optional): Turbine yaw angles.
                Defaults to None.
            power_setpoints (NDArrayFloat | list[float] | list[float, None] | None, optional):
                Turbine power setpoints.
            disable_turbines (NDArrayBool | list[bool] | None, optional): NDArray with dimensions
                n_findex x n_turbines. True values indicate the turbine is disabled at that findex
                and the power setpoint at that position is set to 0. Defaults to None.
        """
        # Initialize a new Floris object after saving the setpoints
        _yaw_angles = self.core.farm.yaw_angles
        _power_setpoints = self.core.farm.power_setpoints
        self._reinitialize(
            wind_speeds=wind_speeds,
            wind_directions=wind_directions,
            wind_shear=wind_shear,
            wind_veer=wind_veer,
            reference_wind_height=reference_wind_height,
            turbulence_intensities=turbulence_intensities,
            air_density=air_density,
            layout_x=layout_x,
            layout_y=layout_y,
            turbine_type=turbine_type,
            turbine_library_path=turbine_library_path,
            solver_settings=solver_settings,
            heterogenous_inflow_config=heterogenous_inflow_config,
            wind_data=wind_data,
        )

        # If the yaw angles or power setpoints are not the default, set them back to the
        # previous setting
        if not (_yaw_angles == 0).all():
            self.core.farm.set_yaw_angles(_yaw_angles)
        if not (
            (_power_setpoints == POWER_SETPOINT_DEFAULT)
            | (_power_setpoints == POWER_SETPOINT_DISABLED)
        ).all():
            self.core.farm.set_power_setpoints(_power_setpoints)

        # Set the operation
        self._set_operation(
            yaw_angles=yaw_angles,
            power_setpoints=power_setpoints,
            disable_turbines=disable_turbines,
        )

    def reset_operation(self):
        """
        Instantiate a new Floris object to set all operation setpoints to their default values.
        """
        self._reinitialize()

    def run(self) -> None:
        """
        Run the FLORIS solve to compute the velocity field and wake effects.
        """

        # Initialize solution space
        self.core.initialize_domain()

        # Perform the wake calculations
        self.core.steady_state_atmospheric_condition()

    def run_no_wake(self) -> None:
        """
        This function is similar to `run()` except that it does not apply a wake model. That is,
        the wind farm is modeled as if there is no wake in the flow. Operation settings may
        reduce the power and thrust of the turbine to where they're applied.
        """

        # Initialize solution space
        self.core.initialize_domain()

        # Finalize values to user-supplied order
        self.core.finalize()


    ### Methods for extracting turbine performance after running

    def _get_turbine_powers(self) -> NDArrayFloat:
        """Calculates the power at each turbine in the wind farm.

        Returns:
            NDArrayFloat: Powers at each turbine.
        """

        # Confirm calculate wake has been run
        if self.core.state is not State.USED:
            raise RuntimeError(
                "Can't compute turbine powers without first running `FlorisModel.run()`."
            )
        # Check for negative velocities, which could indicate bad model
        # parameters or turbines very closely spaced.
        if (self.core.flow_field.u < 0.0).any():
            self.logger.warning("Some velocities at the rotor are negative.")

        turbine_powers = power(
            velocities=self.core.flow_field.u,
            air_density=self.core.flow_field.air_density,
            power_functions=self.core.farm.turbine_power_functions,
            yaw_angles=self.core.farm.yaw_angles,
            tilt_angles=self.core.farm.tilt_angles,
            power_setpoints=self.core.farm.power_setpoints,
            tilt_interps=self.core.farm.turbine_tilt_interps,
            turbine_type_map=self.core.farm.turbine_type_map,
            turbine_power_thrust_tables=self.core.farm.turbine_power_thrust_tables,
            correct_cp_ct_for_tilt=self.core.farm.correct_cp_ct_for_tilt,
            multidim_condition=self.core.flow_field.multidim_conditions,
        )
        return turbine_powers


    def get_turbine_powers(self):
        """
        Calculates the power at each turbine in the wind farm.

        Returns:
            NDArrayFloat: Powers at each turbine.
        """
        turbine_powers = self._get_turbine_powers()

        if self.wind_data is not None:
            if type(self.wind_data) is WindRose:
                turbine_powers_rose = np.full(
                    (len(self.wind_data.wd_flat), self.core.farm.n_turbines),
                    np.nan
                )
                turbine_powers_rose[self.wind_data.non_zero_freq_mask, :] = turbine_powers
                turbine_powers = turbine_powers_rose.reshape(
                    len(self.wind_data.wind_directions),
                    len(self.wind_data.wind_speeds),
                    self.core.farm.n_turbines
                )
            elif type(self.wind_data) is WindTIRose:
                turbine_powers_rose = np.full(
                    (len(self.wind_data.wd_flat), self.core.farm.n_turbines),
                    np.nan
                )
                turbine_powers_rose[self.wind_data.non_zero_freq_mask, :] = turbine_powers
                turbine_powers = turbine_powers_rose.reshape(
                    len(self.wind_data.wind_directions),
                    len(self.wind_data.wind_speeds),
                    len(self.wind_data.turbulence_intensities),
                    self.core.farm.n_turbines
                )

        return turbine_powers

    def _get_farm_power(
        self,
        turbine_weights=None,
        use_turbulence_correction=False,
    ):
        """
        Report wind plant power from instance of floris. Optionally includes
        uncertainty in wind direction and yaw position when determining power.
        Uncertainty is included by computing the mean wind farm power for a
        distribution of wind direction and yaw position deviations from the
        original wind direction and yaw angles.

        Args:
            turbine_weights (NDArrayFloat | list[float] | None, optional):
                weighing terms that allow the user to emphasize power at
                particular turbines and/or completely ignore the power
                from other turbines. This is useful when, for example, you are
                modeling multiple wind farms in a single floris object. If you
                only want to calculate the power production for one of those
                farms and include the wake effects of the neighboring farms,
                you can set the turbine_weights for the neighboring farms'
                turbines to 0.0. The array of turbine powers from floris
                is multiplied with this array in the calculation of the
                objective function. If None, this  is an array with all values
                1.0 and with shape equal to (n_findex, n_turbines).
                Defaults to None.
            use_turbulence_correction: (bool, optional): When True uses a
                turbulence parameter to adjust power output calculations.
                Defaults to False. Not currently implemented.

        Returns:
            float: Sum of wind turbine powers in W.
        """
        # TODO: Turbulence correction used in the power calculation, but may not be in
        # the model yet
        # TODO: Turbines need a switch for using turbulence correction
        # TODO: Uncomment out the following two lines once the above are resolved
        # for turbine in self.core.farm.turbines:
        #     turbine.use_turbulence_correction = use_turbulence_correction
        if use_turbulence_correction:
            raise NotImplementedError(
                "Turbulence correction is not yet implemented in the power calculation."
            )

        # Confirm run() has been run
        if self.core.state is not State.USED:
            raise RuntimeError(
                "Can't run function `FlorisModel.get_farm_power` without "
                "first running `FlorisModel.run`."
            )

        if turbine_weights is None:
            # Default to equal weighing of all turbines when turbine_weights is None
            turbine_weights = np.ones(
                (
                    self.core.flow_field.n_findex,
                    self.core.farm.n_turbines,
                )
            )
        elif len(np.shape(turbine_weights)) == 1:
            # Deal with situation when 1D array is provided
            turbine_weights = np.tile(
                turbine_weights,
                (self.core.flow_field.n_findex, 1),
            )

        # Calculate all turbine powers and apply weights
        turbine_powers = self._get_turbine_powers()
        turbine_powers = np.multiply(turbine_weights, turbine_powers)

        return np.sum(turbine_powers, axis=1)

    def get_farm_power(
        self,
        turbine_weights=None,
        use_turbulence_correction=False,
    ):
        """
        Report wind plant power from instance of floris. Optionally includes
        uncertainty in wind direction and yaw position when determining power.
        Uncertainty is included by computing the mean wind farm power for a
        distribution of wind direction and yaw position deviations from the
        original wind direction and yaw angles.

        Args:
            turbine_weights (NDArrayFloat | list[float] | None, optional):
                weighing terms that allow the user to emphasize power at
                particular turbines and/or completely ignore the power
                from other turbines. This is useful when, for example, you are
                modeling multiple wind farms in a single floris object. If you
                only want to calculate the power production for one of those
                farms and include the wake effects of the neighboring farms,
                you can set the turbine_weights for the neighboring farms'
                turbines to 0.0. The array of turbine powers from floris
                is multiplied with this array in the calculation of the
                objective function. If None, this  is an array with all values
                1.0 and with shape equal to (n_findex, n_turbines).
                Defaults to None.
            use_turbulence_correction: (bool, optional): When True uses a
                turbulence parameter to adjust power output calculations.
                Defaults to False. Not currently implemented.

        Returns:
            float: Sum of wind turbine powers in W.
        """
        farm_power = self._get_farm_power(turbine_weights, use_turbulence_correction)

        if self.wind_data is not None:
            if type(self.wind_data) is WindRose:
                farm_power_rose = np.full(len(self.wind_data.wd_flat), np.nan)
                farm_power_rose[self.wind_data.non_zero_freq_mask] = farm_power
                farm_power = farm_power_rose.reshape(
                    len(self.wind_data.wind_directions),
                    len(self.wind_data.wind_speeds)
                )
            elif type(self.wind_data) is WindTIRose:
                farm_power_rose = np.full(len(self.wind_data.wd_flat), np.nan)
                farm_power_rose[self.wind_data.non_zero_freq_mask] = farm_power
                farm_power = farm_power_rose.reshape(
                    len(self.wind_data.wind_directions),
                    len(self.wind_data.wind_speeds),
                    len(self.wind_data.turbulence_intensities)
                )

        return farm_power

    def get_expected_farm_power(
            self,
            freq=None,
            turbine_weights=None,
    ) -> float:
        """
        Compute the expected (mean) power of the wind farm.

        Args:
            freq (NDArrayFloat): NumPy array with shape (n_findex)
                with the frequencies of each wind direction and
                wind speed combination. These frequencies should typically sum
                up to 1.0 and are used to weigh the wind farm power for every
                condition in calculating the wind farm's AEP. Defaults to None.
                If None and a WindData object was supplied, the WindData object's
                frequencies will be used. Otherwise, uniform frequencies are assumed
                (i.e., a simple mean over the findices is computed).
            turbine_weights (NDArrayFloat | list[float] | None, optional):
                weighing terms that allow the user to emphasize power at
                particular turbines and/or completely ignore the power
                from other turbines. This is useful when, for example, you are
                modeling multiple wind farms in a single floris object. If you
                only want to calculate the power production for one of those
                farms and include the wake effects of the neighboring farms,
                you can set the turbine_weights for the neighboring farms'
                turbines to 0.0. The array of turbine powers from floris
                is multiplied with this array in the calculation of the
                objective function. If None, this  is an array with all values
                1.0 and with shape equal to (n_findex,
                n_turbines). Defaults to None.
        """

        farm_power = self._get_farm_power(turbine_weights=turbine_weights)

        if freq is None:
            if self.wind_data is None:
                freq = np.array([1.0/self.core.flow_field.n_findex])
            else:
                freq = self.wind_data.unpack_freq()

        return np.nansum(np.multiply(freq, farm_power))

    def get_farm_AEP(
        self,
        freq=None,
        turbine_weights=None,
        hours_per_year=8760,
    ) -> float:
        """
        Estimate annual energy production (AEP) for distributions of wind speed, wind
        direction, frequency of occurrence, and yaw offset.

        Args:
            freq (NDArrayFloat): NumPy array with shape (n_findex)
                with the frequencies of each wind direction and
                wind speed combination. These frequencies should typically sum
                up to 1.0 and are used to weigh the wind farm power for every
                condition in calculating the wind farm's AEP. Defaults to None.
                If None and a WindData object was supplied, the WindData object's
                frequencies will be used. Otherwise, uniform frequencies are assumed.
            turbine_weights (NDArrayFloat | list[float] | None, optional):
                weighing terms that allow the user to emphasize power at
                particular turbines and/or completely ignore the power
                from other turbines. This is useful when, for example, you are
                modeling multiple wind farms in a single floris object. If you
                only want to calculate the power production for one of those
                farms and include the wake effects of the neighboring farms,
                you can set the turbine_weights for the neighboring farms'
                turbines to 0.0. The array of turbine powers from floris
                is multiplied with this array in the calculation of the
                objective function. If None, this  is an array with all values
                1.0 and with shape equal to (n_findex,
                n_turbines). Defaults to None.
            hours_per_year (float, optional): Number of hours in a year. Defaults to 365 * 24.

        Returns:
            float:
                The Annual Energy Production (AEP) for the wind farm in
                watt-hours.
        """
        if (
            freq is None
            and not isinstance(self.wind_data, WindRose)
            and not isinstance(self.wind_data, WindTIRose)
        ):
            self.logger.warning(
                "Computing AEP with uniform frequencies. Results results may not reflect annual "
                "operation."
            )

        return self.get_expected_farm_power(
            freq=freq,
            turbine_weights=turbine_weights
        ) * hours_per_year

    def get_turbine_ais(self) -> NDArrayFloat:
        turbine_ais = axial_induction(
            velocities=self.core.flow_field.u,
            air_density=self.core.flow_field.air_density,
            yaw_angles=self.core.farm.yaw_angles,
            tilt_angles=self.core.farm.tilt_angles,
            power_setpoints=self.core.farm.power_setpoints,
            axial_induction_functions=self.core.farm.turbine_axial_induction_functions,
            tilt_interps=self.core.farm.turbine_tilt_interps,
            correct_cp_ct_for_tilt=self.core.farm.correct_cp_ct_for_tilt,
            turbine_type_map=self.core.farm.turbine_type_map,
            turbine_power_thrust_tables=self.core.farm.turbine_power_thrust_tables,
            average_method=self.core.grid.average_method,
            cubature_weights=self.core.grid.cubature_weights,
            multidim_condition=self.core.flow_field.multidim_conditions,
        )
        return turbine_ais

    def get_turbine_thrust_coefficients(self) -> NDArrayFloat:
        turbine_thrust_coefficients = thrust_coefficient(
            velocities=self.core.flow_field.u,
            air_density=self.core.flow_field.air_density,
            yaw_angles=self.core.farm.yaw_angles,
            tilt_angles=self.core.farm.tilt_angles,
            power_setpoints=self.core.farm.power_setpoints,
            thrust_coefficient_functions=self.core.farm.turbine_thrust_coefficient_functions,
            tilt_interps=self.core.farm.turbine_tilt_interps,
            correct_cp_ct_for_tilt=self.core.farm.correct_cp_ct_for_tilt,
            turbine_type_map=self.core.farm.turbine_type_map,
            turbine_power_thrust_tables=self.core.farm.turbine_power_thrust_tables,
            average_method=self.core.grid.average_method,
            cubature_weights=self.core.grid.cubature_weights,
            multidim_condition=self.core.flow_field.multidim_conditions,
        )
        return turbine_thrust_coefficients

    def get_turbine_TIs(self) -> NDArrayFloat:
        return self.core.flow_field.turbulence_intensity_field


    ### Methods for sampling and visualization

    def calculate_cross_plane(
        self,
        downstream_dist,
        y_resolution=200,
        z_resolution=200,
        y_bounds=None,
        z_bounds=None,
        wd=None,
        ws=None,
        ti=None,
        yaw_angles=None,
        power_setpoints=None,
        disable_turbines=None,
    ):
        """
        Shortcut method to instantiate a :py:class:`~.tools.cut_plane.CutPlane`
        object containing the velocity field in a horizontal plane cut through
        the simulation domain at a specific height.

        Args:
            height (float): Height of cut plane. Defaults to Hub-height.
            x_resolution (float, optional): Output array resolution.
                Defaults to 200 points.
            y_resolution (float, optional): Output array resolution.
                Defaults to 200 points.
            x_bounds (tuple, optional): Limits of output array (in m).
                Defaults to None.
            y_bounds (tuple, optional): Limits of output array (in m).
                Defaults to None.

        Returns:
            :py:class:`~.tools.cut_plane.CutPlane`: containing values
            of x, y, u, v, w
        """
        # TODO update docstring
        if wd is None:
            wd = self.core.flow_field.wind_directions
        if ws is None:
            ws = self.core.flow_field.wind_speeds
        if ti is None:
            ti = self.core.flow_field.turbulence_intensities
        self.check_wind_condition_for_viz(wd=wd, ws=ws, ti=ti)

        # Store the current state for reinitialization
        floris_dict = self.core.as_dict()

        # Set the solver to a flow field planar grid
        solver_settings = {
            "type": "flow_field_planar_grid",
            "normal_vector": "x",
            "planar_coordinate": downstream_dist,
            "flow_field_grid_points": [y_resolution, z_resolution],
            "flow_field_bounds": [y_bounds, z_bounds],
        }
        self.set(
            wind_directions=wd,
            wind_speeds=ws,
            turbulence_intensities=ti,
            solver_settings=solver_settings,
            yaw_angles=yaw_angles,
            power_setpoints=power_setpoints,
            disable_turbines=disable_turbines,
        )

        # Calculate wake
        self.core.solve_for_viz()

        # Get the points of data in a dataframe
        # TODO this just seems to be flattening and storing the data in a df; is this necessary?
        # It seems the biggest depenedcy is on CutPlane and the subsequent visualization tools.
        df = self.get_plane_of_points(
            normal_vector="x",
            planar_coordinate=downstream_dist,
        )

        # Compute the cutplane
        cross_plane = CutPlane(df, y_resolution, z_resolution, "x")

        # Reset the fmodel object back to the turbine grid configuration
        self.core = Core.from_dict(floris_dict)

        # Run the simulation again for futher postprocessing (i.e. now we can get farm power)
        self.run()

        return cross_plane

    def calculate_horizontal_plane(
        self,
        height,
        x_resolution=200,
        y_resolution=200,
        x_bounds=None,
        y_bounds=None,
        wd=None,
        ws=None,
        ti=None,
        yaw_angles=None,
        power_setpoints=None,
        disable_turbines=None,
    ):
        """
        Shortcut method to instantiate a :py:class:`~.tools.cut_plane.CutPlane`
        object containing the velocity field in a horizontal plane cut through
        the simulation domain at a specific height.

        Args:
            height (float): Height of cut plane. Defaults to Hub-height.
            x_resolution (float, optional): Output array resolution.
                Defaults to 200 points.
            y_resolution (float, optional): Output array resolution.
                Defaults to 200 points.
            x_bounds (tuple, optional): Limits of output array (in m).
                Defaults to None.
            y_bounds (tuple, optional): Limits of output array (in m).
                Defaults to None.
            wd (float, optional): Wind direction. Defaults to None.
            ws (float, optional): Wind speed. Defaults to None.
            ti (float, optional): Turbulence intensity. Defaults to None.
            yaw_angles (NDArrayFloat, optional): Turbine yaw angles. Defaults
                to None.
            power_setpoints (NDArrayFloat, optional):
                Turbine power setpoints. Defaults to None.
            disable_turbines (NDArrayBool, optional): Boolean array on whether
                to disable turbines. Defaults to None.

        Returns:
            :py:class:`~.tools.cut_plane.CutPlane`: containing values
            of x, y, u, v, w
        """
        # TODO update docstring
        if wd is None:
            wd = self.core.flow_field.wind_directions
        if ws is None:
            ws = self.core.flow_field.wind_speeds
        if ti is None:
            ti = self.core.flow_field.turbulence_intensities
        self.check_wind_condition_for_viz(wd=wd, ws=ws, ti=ti)

        # Store the current state for reinitialization
        floris_dict = self.core.as_dict()
        # Set the solver to a flow field planar grid
        solver_settings = {
            "type": "flow_field_planar_grid",
            "normal_vector": "z",
            "planar_coordinate": height,
            "flow_field_grid_points": [x_resolution, y_resolution],
            "flow_field_bounds": [x_bounds, y_bounds],
        }
        self.set(
            wind_directions=wd,
            wind_speeds=ws,
            turbulence_intensities=ti,
            solver_settings=solver_settings,
            yaw_angles=yaw_angles,
            power_setpoints=power_setpoints,
            disable_turbines=disable_turbines,
        )

        # Calculate wake
        self.core.solve_for_viz()

        # Get the points of data in a dataframe
        # TODO this just seems to be flattening and storing the data in a df; is this necessary?
        # It seems the biggest depenedcy is on CutPlane and the subsequent visualization tools.
        df = self.get_plane_of_points(
            normal_vector="z",
            planar_coordinate=height,
        )

        # Compute the cutplane
        horizontal_plane = CutPlane(
            df,
            self.core.grid.grid_resolution[0],
            self.core.grid.grid_resolution[1],
            "z",
        )

        # Reset the fmodel object back to the turbine grid configuration
        self.core = Core.from_dict(floris_dict)

        # Run the simulation again for futher postprocessing (i.e. now we can get farm power)
        self.run()

        return horizontal_plane

    def calculate_y_plane(
        self,
        crossstream_dist,
        x_resolution=200,
        z_resolution=200,
        x_bounds=None,
        z_bounds=None,
        wd=None,
        ws=None,
        ti=None,
        yaw_angles=None,
        power_setpoints=None,
        disable_turbines=None,
    ):
        """
        Shortcut method to instantiate a :py:class:`~.tools.cut_plane.CutPlane`
        object containing the velocity field in a horizontal plane cut through
        the simulation domain at a specific height.

        Args:
            height (float): Height of cut plane. Defaults to Hub-height.
            x_resolution (float, optional): Output array resolution.
                Defaults to 200 points.
            y_resolution (float, optional): Output array resolution.
                Defaults to 200 points.
            x_bounds (tuple, optional): Limits of output array (in m).
                Defaults to None.
            y_bounds (tuple, optional): Limits of output array (in m).
                Defaults to None.
            z_bounds (tuple, optional): Limits of output array (in m).
                Defaults to None.
            wd (float, optional): Wind direction. Defaults to None.
            ws (float, optional): Wind speed. Defaults to None.
            ti (float, optional): Turbulence intensity. Defaults to None.
            yaw_angles (NDArrayFloat, optional): Turbine yaw angles. Defaults
                to None.
            power_setpoints (NDArrayFloat, optional):
                Turbine power setpoints. Defaults to None.
            disable_turbines (NDArrayBool, optional): Boolean array on whether
                to disable turbines. Defaults to None.



        Returns:
            :py:class:`~.tools.cut_plane.CutPlane`: containing values
            of x, y, u, v, w
        """
        # TODO update docstring
        if wd is None:
            wd = self.core.flow_field.wind_directions
        if ws is None:
            ws = self.core.flow_field.wind_speeds
        if ti is None:
            ti = self.core.flow_field.turbulence_intensities
        self.check_wind_condition_for_viz(wd=wd, ws=ws, ti=ti)

        # Store the current state for reinitialization
        floris_dict = self.core.as_dict()

        # Set the solver to a flow field planar grid
        solver_settings = {
            "type": "flow_field_planar_grid",
            "normal_vector": "y",
            "planar_coordinate": crossstream_dist,
            "flow_field_grid_points": [x_resolution, z_resolution],
            "flow_field_bounds": [x_bounds, z_bounds],
        }
        self.set(
            wind_directions=wd,
            wind_speeds=ws,
            turbulence_intensities=ti,
            solver_settings=solver_settings,
            yaw_angles=yaw_angles,
            power_setpoints=power_setpoints,
            disable_turbines=disable_turbines,
        )

        # Calculate wake
        self.core.solve_for_viz()

        # Get the points of data in a dataframe
        # TODO this just seems to be flattening and storing the data in a df; is this necessary?
        # It seems the biggest depenedcy is on CutPlane and the subsequent visualization tools.
        df = self.get_plane_of_points(
            normal_vector="y",
            planar_coordinate=crossstream_dist,
        )

        # Compute the cutplane
        y_plane = CutPlane(df, x_resolution, z_resolution, "y")

        # Reset the fmodel object back to the turbine grid configuration
        self.core = Core.from_dict(floris_dict)

        # Run the simulation again for futher postprocessing (i.e. now we can get farm power)
        self.run()

        return y_plane

    def check_wind_condition_for_viz(self, wd=None, ws=None, ti=None):
        if len(wd) > 1 or len(wd) < 1:
            raise ValueError(
                "Wind direction input must be of length 1 for visualization. "
                f"Current length is {len(wd)}."
            )

        if len(ws) > 1 or len(ws) < 1:
            raise ValueError(
                "Wind speed input must be of length 1 for visualization. "
                f"Current length is {len(ws)}."
            )

        if len(ti) != 1:
            raise ValueError(
                "Turbulence intensity input must be of length 1 for visualization. "
                f"Current length is {len(ti)}."
            )

    def get_plane_of_points(
        self,
        normal_vector="z",
        planar_coordinate=None,
    ):
        """
        Calculates velocity values through the
        :py:meth:`FlorisModel.calculate_wake` method at points in plane
        specified by inputs.

        Args:
            normal_vector (string, optional): Vector normal to plane.
                Defaults to z.
            planar_coordinate (float, optional): Value of normal vector
                to slice through. Defaults to None.

        Returns:
            :py:class:`pandas.DataFrame`: containing values of x1, x2, x3, u, v, w
        """
        # Get results vectors
        if normal_vector == "z":
            x_flat = self.core.grid.x_sorted_inertial_frame[0].flatten()
            y_flat = self.core.grid.y_sorted_inertial_frame[0].flatten()
            z_flat = self.core.grid.z_sorted_inertial_frame[0].flatten()
        else:
            x_flat = self.core.grid.x_sorted[0].flatten()
            y_flat = self.core.grid.y_sorted[0].flatten()
            z_flat = self.core.grid.z_sorted[0].flatten()
        u_flat = self.core.flow_field.u_sorted[0].flatten()
        v_flat = self.core.flow_field.v_sorted[0].flatten()
        w_flat = self.core.flow_field.w_sorted[0].flatten()

        # Create a df of these
        if normal_vector == "z":
            df = pd.DataFrame(
                {
                    "x1": x_flat,
                    "x2": y_flat,
                    "x3": z_flat,
                    "u": u_flat,
                    "v": v_flat,
                    "w": w_flat,
                }
            )
        if normal_vector == "x":
            df = pd.DataFrame(
                {
                    "x1": y_flat,
                    "x2": z_flat,
                    "x3": x_flat,
                    "u": u_flat,
                    "v": v_flat,
                    "w": w_flat,
                }
            )
        if normal_vector == "y":
            df = pd.DataFrame(
                {
                    "x1": x_flat,
                    "x2": z_flat,
                    "x3": y_flat,
                    "u": u_flat,
                    "v": v_flat,
                    "w": w_flat,
                }
            )

        # Subset to plane
        # TODO: Seems sloppy as need more than one plane in the z-direction for GCH
        if planar_coordinate is not None:
            df = df[np.isclose(df.x3, planar_coordinate)]  # , atol=0.1, rtol=0.0)]

        # Drop duplicates
        # TODO is this still needed now that we setup a grid for just this plane?
        df = df.drop_duplicates()

        # Sort values of df to make sure plotting is acceptable
        df = df.sort_values(["x2", "x1"]).reset_index(drop=True)

        return df

    def sample_flow_at_points(self, x: NDArrayFloat, y: NDArrayFloat, z: NDArrayFloat):
        """
        Extract the wind speed at points in the flow.

        Args:
            x (1DArrayFloat | list): x-locations of points where flow is desired.
            y (1DArrayFloat | list): y-locations of points where flow is desired.
            z (1DArrayFloat | list): z-locations of points where flow is desired.

        Returns:
            3DArrayFloat containing wind speed with dimensions
            (# of findex, # of sample points)
        """

        # Check that x, y, z are all the same length
        if not len(x) == len(y) == len(z):
            raise ValueError("x, y, and z must be the same size")

        return self.core.solve_for_points(x, y, z)

    def sample_velocity_deficit_profiles(
        self,
        direction: str = "cross-stream",
        downstream_dists: NDArrayFloat | list = None,
        profile_range: NDArrayFloat | list = None,
        resolution: int = 100,
        wind_direction: float = None,
        homogeneous_wind_speed: float = None,
        ref_rotor_diameter: float = None,
        x_start: float = 0.0,
        y_start: float = 0.0,
        reference_height: float = None,
    ) -> list[pd.DataFrame]:
        """
        Extract velocity deficit profiles at a set of downstream distances from a starting point
        (usually a turbine location). For each downstream distance, a profile is sampled along
        a line in either the cross-stream direction (x2) or the vertical direction (x3).
        Velocity deficit is here defined as (homogeneous_wind_speed - u)/homogeneous_wind_speed,
        where u is the wake velocity obtained when wind_shear = 0.0.

        Args:
            direction: At each downstream location, this is the direction in which to sample the
                profile. Either `cross-stream` or `vertical`.
            downstream_dists: A list/array of streamwise locations for where to sample the profiles.
                Default starting point is (0.0, 0.0, reference_height).
            profile_range: Determines the extent of the line along which the profiles are sampled.
                The range is defined about a point which lies some distance directly downstream of
                the starting point.
            resolution: Number of sample points in each profile.
            wind_direction: A single wind direction.
            homogeneous_wind_speed: A single wind speed. It is called homogeneous since 'wind_shear'
                is temporarily set to 0.0 in this method.
            ref_rotor_diameter: A reference rotor diameter which is used to normalize the
                coordinates.
            x_start: x-coordinate of starting point.
            y_start: y-coordinate of starting point.
            reference_height: If `direction` is cross-stream, then `reference_height` defines the
                height of the horizontal plane in which the velocity profiles are sampled.
                If `direction` is vertical, then the velocity is sampled along the vertical
                direction with the `profile_range` being relative to the `reference_height`.
        Returns:
            A list of pandas DataFrame objects where each DataFrame represents one velocity deficit
            profile.
        """

        if direction not in ["cross-stream", "vertical"]:
            raise ValueError("`direction` must be either `cross-stream` or `vertical`.")

        if ref_rotor_diameter is None:
            unique_rotor_diameters = np.unique(self.core.farm.rotor_diameters)
            if len(unique_rotor_diameters) == 1:
                ref_rotor_diameter = unique_rotor_diameters[0]
            else:
                raise ValueError(
                    "Please provide a `ref_rotor_diameter`. This is needed to normalize the "
                    "coordinates. Could not select a value automatically since the number of "
                    "unique rotor diameters in the turbine layout is not 1. "
                    f"Found the following rotor diameters: {unique_rotor_diameters}."
                )

        if downstream_dists is None:
            downstream_dists = ref_rotor_diameter * np.array([3, 5, 7, 9])

        if profile_range is None:
            profile_range = ref_rotor_diameter * np.array([-2, 2])

        wind_directions_copy = np.array(self.core.flow_field.wind_directions, copy=True)
        wind_speeds_copy = np.array(self.core.flow_field.wind_speeds, copy=True)
        wind_shear_copy = self.core.flow_field.wind_shear

        if wind_direction is None:
            if len(wind_directions_copy) == 1:
                wind_direction = wind_directions_copy[0]
            else:
                raise ValueError(
                    "Could not determine a wind direction for which to sample the velocity "
                    "profiles. Either provide a single `wind_direction` as an argument to this "
                    "method, or initialize the Floris object with a single wind direction."
                )

        if homogeneous_wind_speed is None:
            if len(wind_speeds_copy) == 1:
                homogeneous_wind_speed = wind_speeds_copy[0]
                self.logger.warning(
                    "`homogeneous_wind_speed` not provided. Setting it to the following wind speed "
                    f"found in the current flow field: {wind_speeds_copy[0]} m/s. Note that the "
                    "inflow is always homogeneous when calculating the velocity deficit profiles. "
                    "This is done by temporarily setting `wind_shear` to 0.0"
                )
            else:
                raise ValueError(
                    "Could not determine a wind speed for which to sample the velocity "
                    "profiles. Provide a single `homogeneous_wind_speed` to this method."
                )

        if reference_height is None:
            reference_height = self.core.flow_field.reference_wind_height

        self.set(
            wind_directions=[wind_direction],
            wind_speeds=[homogeneous_wind_speed],
            wind_shear=0.0,
        )

        velocity_deficit_profiles = self.core.solve_for_velocity_deficit_profiles(
            direction,
            downstream_dists,
            profile_range,
            resolution,
            homogeneous_wind_speed,
            ref_rotor_diameter,
            x_start,
            y_start,
            reference_height,
        )

        self.set(
            wind_directions=wind_directions_copy,
            wind_speeds=wind_speeds_copy,
            wind_shear=wind_shear_copy,
        )

        return velocity_deficit_profiles


    ### Utility methods

    def assign_hub_height_to_ref_height(self):

        # Confirm can do this operation
        unique_heights = np.unique(self.core.farm.hub_heights)
        if len(unique_heights) > 1:
            raise ValueError(
                "To assign hub heights to reference height, can not have more than one "
                "specified height. "
                f"Current length is {unique_heights}."
            )

        self.core.flow_field.reference_wind_height = unique_heights[0]

    def get_operation_model(self) -> str:
        """Get the power thrust model of a FlorisModel.

        Returns:
            str: The operation_model.
        """
<<<<<<< HEAD
        power_thrust_models = [
            self.core.farm.turbine_definitions[tindex]["power_thrust_model"]
            for tindex in range(self.core.farm.n_turbines)
        ]
        if len(set(power_thrust_models)) == 1:
            return power_thrust_models[0]
        else:
            return power_thrust_models

    def set_power_thrust_model(self, power_thrust_model: str | List[str]):
        """Set the turbine power thrust model(s).
=======
        return self.core.farm.turbine_definitions[0]["operation_model"]

    def set_operation_model(self, operation_model: str):
        """Set the power thrust model of a FlorisModel.
>>>>>>> 614cffea

        Args:
            operation_model (str): The power thrust model to set.
        """
<<<<<<< HEAD
        if isinstance(power_thrust_model, str):
            power_thrust_model = [power_thrust_model]*self.core.farm.n_turbines
        elif len(power_thrust_model) != self.core.farm.n_turbines:
            raise ValueError(
                "The length of the power_thrust_model list must be equal to the number of turbines."
            )

        turbine_type_list = self.core.farm.turbine_definitions
        for tindex in range(self.core.farm.n_turbines):
            turbine_type_list[tindex]["turbine_type"] = (
                turbine_type_list[tindex]["turbine_type"]+"_"+power_thrust_model[tindex]
            )
            turbine_type_list[tindex]["power_thrust_model"] = power_thrust_model[tindex]

        self.set(turbine_type=turbine_type_list)
=======
        turbine_type = self.core.farm.turbine_definitions[0]
        turbine_type["operation_model"] = operation_model
        self.set(turbine_type=[turbine_type])
>>>>>>> 614cffea

    def copy(self):
        """Create an independent copy of the current FlorisModel object"""
        return FlorisModel(self.core.as_dict())

    def get_param(
        self,
        param: List[str],
        param_idx: Optional[int] = None
    ) -> Any:
        """Get a parameter from a FlorisModel object.

        Args:
            param (List[str]): A list of keys to traverse the FlorisModel dictionary.
            param_idx (Optional[int], optional): The index to get the value at. Defaults to None.
                If None, the entire parameter is returned.

        Returns:
            Any: The value of the parameter.
        """
        fm_dict = self.core.as_dict()

        if param_idx is None:
            return nested_get(fm_dict, param)
        else:
            return nested_get(fm_dict, param)[param_idx]

    def set_param(
        self,
        param: List[str],
        value: Any,
        param_idx: Optional[int] = None
    ):
        """Set a parameter in a FlorisModel object.

        Args:
            param (List[str]): A list of keys to traverse the FlorisModel dictionary.
            value (Any): The value to set.
            param_idx (Optional[int], optional): The index to set the value at. Defaults to None.
        """
        fm_dict_mod = self.core.as_dict()
        nested_set(fm_dict_mod, param, value, param_idx)
        self.__init__(fm_dict_mod)

    def get_turbine_layout(self, z=False):
        """
        Get turbine layout

        Args:
            z (bool): When *True*, return lists of x, y, and z coords,
            otherwise, return x and y only. Defaults to *False*.

        Returns:
            np.array: lists of x, y, and (optionally) z coordinates of
                each turbine
        """
        xcoords, ycoords, zcoords = self.core.farm.coordinates.T
        if z:
            return xcoords, ycoords, zcoords
        else:
            return xcoords, ycoords

    def print_dict(self) -> None:
        """Print the FlorisModel dictionary.
        """
        print_nested_dict(self.core.as_dict())


    ### Properties

    @property
    def layout_x(self):
        """
        Wind turbine coordinate information.

        Returns:
            np.array: Wind turbine x-coordinate.
        """
        return self.core.farm.layout_x

    @property
    def layout_y(self):
        """
        Wind turbine coordinate information.

        Returns:
            np.array: Wind turbine y-coordinate.
        """
        return self.core.farm.layout_y

    @property
    def turbine_average_velocities(self) -> NDArrayFloat:
        return average_velocity(
            velocities=self.core.flow_field.u,
            method=self.core.grid.average_method,
            cubature_weights=self.core.grid.cubature_weights,
        )

    @property
    def wind_data(self):
        return self._wind_data


    ### v3 functions that are removed - raise an error if used

    def calculate_wake(self, **_):
        raise NotImplementedError(
            "The calculate_wake method has been removed. Please use the run method. "
            "See https://nrel.github.io/floris/upgrade_guides/v3_to_v4.html for more information."
        )

    def reinitialize(self, **_):
        raise NotImplementedError(
            "The reinitialize method has been removed. Please use the set method. "
            "See https://nrel.github.io/floris/upgrade_guides/v3_to_v4.html for more information."
        )<|MERGE_RESOLUTION|>--- conflicted
+++ resolved
@@ -1288,54 +1288,41 @@
         self.core.flow_field.reference_wind_height = unique_heights[0]
 
     def get_operation_model(self) -> str:
-        """Get the power thrust model of a FlorisModel.
+        """Get the operation model of a FlorisModel.
 
         Returns:
             str: The operation_model.
         """
-<<<<<<< HEAD
-        power_thrust_models = [
-            self.core.farm.turbine_definitions[tindex]["power_thrust_model"]
+        operation_models = [
+            self.core.farm.turbine_definitions[tindex]["operation_model"]
             for tindex in range(self.core.farm.n_turbines)
         ]
-        if len(set(power_thrust_models)) == 1:
-            return power_thrust_models[0]
+        if len(set(operation_models)) == 1:
+            return operation_models[0]
         else:
-            return power_thrust_models
-
-    def set_power_thrust_model(self, power_thrust_model: str | List[str]):
-        """Set the turbine power thrust model(s).
-=======
-        return self.core.farm.turbine_definitions[0]["operation_model"]
-
-    def set_operation_model(self, operation_model: str):
-        """Set the power thrust model of a FlorisModel.
->>>>>>> 614cffea
-
-        Args:
-            operation_model (str): The power thrust model to set.
-        """
-<<<<<<< HEAD
-        if isinstance(power_thrust_model, str):
-            power_thrust_model = [power_thrust_model]*self.core.farm.n_turbines
-        elif len(power_thrust_model) != self.core.farm.n_turbines:
+            return operation_models
+
+    def set_operation_model(self, operation_model: str | List[str]):
+        """Set the turbine operation model(s).
+
+        Args:
+            operation_model (str): The operation model to set.
+        """
+        if isinstance(operation_model, str):
+            operation_model = [operation_model]*self.core.farm.n_turbines
+        elif len(operation_model) != self.core.farm.n_turbines:
             raise ValueError(
-                "The length of the power_thrust_model list must be equal to the number of turbines."
+                "The length of the operation_model list must be equal to the number of turbines."
             )
 
         turbine_type_list = self.core.farm.turbine_definitions
         for tindex in range(self.core.farm.n_turbines):
             turbine_type_list[tindex]["turbine_type"] = (
-                turbine_type_list[tindex]["turbine_type"]+"_"+power_thrust_model[tindex]
-            )
-            turbine_type_list[tindex]["power_thrust_model"] = power_thrust_model[tindex]
+                turbine_type_list[tindex]["turbine_type"]+"_"+operation_model[tindex]
+            )
+            turbine_type_list[tindex]["operation_model"] = operation_model[tindex]
 
         self.set(turbine_type=turbine_type_list)
-=======
-        turbine_type = self.core.farm.turbine_definitions[0]
-        turbine_type["operation_model"] = operation_model
-        self.set(turbine_type=[turbine_type])
->>>>>>> 614cffea
 
     def copy(self):
         """Create an independent copy of the current FlorisModel object"""
