--- conflicted
+++ resolved
@@ -166,43 +166,19 @@
         flow_field_dict = floris_dict["flow_field"]
         farm_dict = floris_dict["farm"]
 
-<<<<<<< HEAD
-        # Make the given changes
-
-        # First check if wind data is not None,
-        # if not, get wind speeds, wind direction and
-        # turbulence intensity using the unpack_for_reinitialize
-        # method
-        if wind_data is not None:
-            if (
-                (wind_directions is not None)
-                or (wind_speeds is not None)
-                or (turbulence_intensities is not None)
-                or (heterogeneous_inflow_config is not None)
-            ):
-=======
         #
         if (
             (wind_directions is not None)
             or (wind_speeds is not None)
             or (turbulence_intensities is not None)
-            or (heterogenous_inflow_config is not None)
+            or (heterogeneous_inflow_config is not None)
         ):
             if wind_data is not None:
->>>>>>> 724f452a
                 raise ValueError(
                     "If wind_data is passed to reinitialize, then do not pass wind_directions, "
                     "wind_speeds, turbulence_intensities or "
                     "heterogeneous_inflow_config as this is redundant"
                 )
-<<<<<<< HEAD
-            (
-                wind_directions,
-                wind_speeds,
-                turbulence_intensities,
-                heterogeneous_inflow_config,
-            ) = wind_data.unpack_for_reinitialize()
-=======
             elif self.wind_data is not None:
                 self.logger.warning("Deleting stored wind_data information.")
                 self._wind_data = None
@@ -215,7 +191,6 @@
                     heterogenous_inflow_config,
                 ) = wind_data.unpack_for_reinitialize()
                 self._wind_data = wind_data
->>>>>>> 724f452a
 
         ## FlowField
         if wind_speeds is not None:
