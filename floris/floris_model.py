
from __future__ import annotations

import inspect
from pathlib import Path
from typing import (
    Any,
    List,
    Optional,
)

import numpy as np
import pandas as pd

from floris.core import Core, State
from floris.core.rotor_velocity import average_velocity
from floris.core.turbine.operation_models import (
    POWER_SETPOINT_DEFAULT,
    POWER_SETPOINT_DISABLED,
)
from floris.core.turbine.turbine import (
    axial_induction,
    power,
    thrust_coefficient,
)
from floris.cut_plane import CutPlane
from floris.logging_manager import LoggingManager
from floris.type_dec import (
    floris_array_converter,
    NDArrayBool,
    NDArrayFloat,
)
<<<<<<< HEAD
from floris.wind_data import (
    WindDataBase,
    WindRose,
    WindTIRose,
)
=======
from floris.utilities import (
    nested_get,
    nested_set,
    print_nested_dict,
)
from floris.wind_data import WindDataBase
>>>>>>> b43c9c57


class FlorisModel(LoggingManager):
    """
    FlorisModel provides a high-level user interface to many of the
    underlying methods within the FLORIS framework. It is meant to act as a
    single entry-point for the majority of users, simplifying the calls to
    methods on objects within FLORIS.

    Args:
        configuration (:py:obj:`dict`): The Floris configuration dictionary or YAML file.
            The configuration should have the following inputs specified.
                - **flow_field**: See `floris.simulation.flow_field.FlowField` for more details.
                - **farm**: See `floris.simulation.farm.Farm` for more details.
                - **turbine**: See `floris.simulation.turbine.Turbine` for more details.
                - **wake**: See `floris.simulation.wake.WakeManager` for more details.
                - **logging**: See `floris.simulation.core.Core` for more details.
    """

    def __init__(self, configuration: dict | str | Path):
        self.configuration = configuration

        if isinstance(self.configuration, (str, Path)):
            try:
                self.core = Core.from_file(self.configuration)
            except FileNotFoundError:
                # If the file cannot be found, then attempt the configuration path relative to the
                # file location from which FlorisModel was attempted to be run. If successful,
                # update self.configuration to an absolute, working file path and name.
                base_fn = Path(inspect.stack()[-1].filename).resolve().parent
                config = (base_fn / self.configuration).resolve()
                self.core = Core.from_file(config)
                self.configuration = config

        elif isinstance(self.configuration, dict):
            self.core = Core.from_dict(self.configuration)

        else:
            raise TypeError("The Floris `configuration` must be of type 'dict', 'str', or 'Path'.")

        # If ref height is -1, assign the hub height
        if np.abs(self.core.flow_field.reference_wind_height + 1.0) < 1.0e-6:
            self.assign_hub_height_to_ref_height()

        # Make a check on reference height and provide a helpful warning
        unique_heights = np.unique(np.round(self.core.farm.hub_heights, decimals=6))
        if ((
            len(unique_heights) == 1) and
            (np.abs(self.core.flow_field.reference_wind_height - unique_heights[0]) > 1.0e-6
        )):
            err_msg = (
                "The only unique hub-height is not the equal to the specified reference "
                "wind height. If this was unintended use -1 as the reference hub height to "
                " indicate use of hub-height as reference wind height."
            )
            self.logger.warning(err_msg, stack_info=True)

        # Check the turbine_grid_points is reasonable
        if self.core.solver["type"] == "turbine_grid":
            if self.core.solver["turbine_grid_points"] > 3:
                self.logger.error(
                    f"turbine_grid_points value is {self.core.solver['turbine_grid_points']} "
                    "which is larger than the recommended value of less than or equal to 3. "
                    "High amounts of turbine grid points reduce the computational performance "
                    "but have a small change on accuracy."
                )
                raise ValueError("turbine_grid_points must be less than or equal to 3.")

<<<<<<< HEAD
        # Initialize stored wind_data object to None
        self._wind_data = None

    def assign_hub_height_to_ref_height(self):

        # Confirm can do this operation
        unique_heights = np.unique(self.core.farm.hub_heights)
        if len(unique_heights) > 1:
            raise ValueError(
                "To assign hub heights to reference height, can not have more than one "
                "specified height. "
                f"Current length is {unique_heights}."
            )

        self.core.flow_field.reference_wind_height = unique_heights[0]

    def copy(self):
        """Create an independent copy of the current FlorisModel object"""
        return FlorisModel(self.core.as_dict())

    def set(
        self,
        wind_speeds: list[float] | NDArrayFloat | None = None,
        wind_directions: list[float] | NDArrayFloat | None = None,
        wind_shear: float | None = None,
        wind_veer: float | None = None,
        reference_wind_height: float | None = None,
        turbulence_intensities: list[float] | NDArrayFloat | None = None,
        air_density: float | None = None,
        layout_x: list[float] | NDArrayFloat | None = None,
        layout_y: list[float] | NDArrayFloat | None = None,
        turbine_type: list | None = None,
        turbine_library_path: str | Path | None = None,
        solver_settings: dict | None = None,
        heterogenous_inflow_config=None,
        wind_data: type[WindDataBase] | None = None,
        yaw_angles: NDArrayFloat | list[float] | None = None,
        power_setpoints: NDArrayFloat | list[float] | list[float, None] | None = None,
        disable_turbines: NDArrayBool | list[bool] | None = None,
    ):
        """
        Set the wind conditions and operation setpoints for the wind farm.

        Args:
            wind_speeds (NDArrayFloat | list[float] | None, optional): Wind speeds at each findex.
                Defaults to None.
            wind_directions (NDArrayFloat | list[float] | None, optional): Wind directions at each
                findex. Defaults to None.
            wind_shear (float | None, optional): Wind shear exponent. Defaults to None.
            wind_veer (float | None, optional): Wind veer. Defaults to None.
            reference_wind_height (float | None, optional): Reference wind height. Defaults to None.
            turbulence_intensities (NDArrayFloat | list[float] | None, optional): Turbulence
                intensities at each findex. Defaults to None.
            air_density (float | None, optional): Air density. Defaults to None.
            layout_x (NDArrayFloat | list[float] | None, optional): X-coordinates of the turbines.
                Defaults to None.
            layout_y (NDArrayFloat | list[float] | None, optional): Y-coordinates of the turbines.
                Defaults to None.
            turbine_type (list | None, optional): Turbine type. Defaults to None.
            turbine_library_path (str | Path | None, optional): Path to the turbine library.
                Defaults to None.
            solver_settings (dict | None, optional): Solver settings. Defaults to None.
            heterogenous_inflow_config (None, optional): Heterogenous inflow configuration. Defaults
                to None.
            wind_data (type[WindDataBase] | None, optional): Wind data. Defaults to None.
            yaw_angles (NDArrayFloat | list[float] | None, optional): Turbine yaw angles.
                Defaults to None.
            power_setpoints (NDArrayFloat | list[float] | list[float, None] | None, optional):
                Turbine power setpoints.
            disable_turbines (NDArrayBool | list[bool] | None, optional): NDArray with dimensions
                n_findex x n_turbines. True values indicate the turbine is disabled at that findex
                and the power setpoint at that position is set to 0. Defaults to None.
        """
        # Initialize a new Floris object after saving the setpoints
        _yaw_angles = self.core.farm.yaw_angles
        _power_setpoints = self.core.farm.power_setpoints
        self._reinitialize(
            wind_speeds=wind_speeds,
            wind_directions=wind_directions,
            wind_shear=wind_shear,
            wind_veer=wind_veer,
            reference_wind_height=reference_wind_height,
            turbulence_intensities=turbulence_intensities,
            air_density=air_density,
            layout_x=layout_x,
            layout_y=layout_y,
            turbine_type=turbine_type,
            turbine_library_path=turbine_library_path,
            solver_settings=solver_settings,
            heterogenous_inflow_config=heterogenous_inflow_config,
            wind_data=wind_data,
        )

        # If the yaw angles or power setpoints are not the default, set them back to the
        # previous setting
        if not (_yaw_angles == 0).all():
            self.core.farm.set_yaw_angles(_yaw_angles)
        if not (
            (_power_setpoints == POWER_SETPOINT_DEFAULT)
            | (_power_setpoints == POWER_SETPOINT_DISABLED)
        ).all():
            self.core.farm.set_power_setpoints(_power_setpoints)

        # Set the operation
        self._set_operation(
            yaw_angles=yaw_angles,
            power_setpoints=power_setpoints,
            disable_turbines=disable_turbines,
        )
=======
>>>>>>> b43c9c57

    ### Methods for setting and running the FlorisModel

    def _reinitialize(
        self,
        wind_speeds: list[float] | NDArrayFloat | None = None,
        wind_directions: list[float] | NDArrayFloat | None = None,
        wind_shear: float | None = None,
        wind_veer: float | None = None,
        reference_wind_height: float | None = None,
        turbulence_intensities: list[float] | NDArrayFloat | None = None,
        air_density: float | None = None,
        layout_x: list[float] | NDArrayFloat | None = None,
        layout_y: list[float] | NDArrayFloat | None = None,
        turbine_type: list | None = None,
        turbine_library_path: str | Path | None = None,
        solver_settings: dict | None = None,
        heterogenous_inflow_config=None,
        wind_data: type[WindDataBase] | None = None,
    ):
        """
        Instantiate a new Floris object with updated conditions set by arguments. Any parameters
        in Floris that aren't changed by arguments to this function retain their values.
        Note that, although it's name is similar to the reinitialize() method from Floris v3,
        this function is not meant to be called directly by the user---users should instead call
        the set() method.

        Args:
            wind_speeds (NDArrayFloat | list[float] | None, optional): Wind speeds at each findex.
                Defaults to None.
            wind_directions (NDArrayFloat | list[float] | None, optional): Wind directions at each
                findex. Defaults to None.
            wind_shear (float | None, optional): Wind shear exponent. Defaults to None.
            wind_veer (float | None, optional): Wind veer. Defaults to None.
            reference_wind_height (float | None, optional): Reference wind height. Defaults to None.
            turbulence_intensities (NDArrayFloat | list[float] | None, optional): Turbulence
                intensities at each findex. Defaults to None.
            air_density (float | None, optional): Air density. Defaults to None.
            layout_x (NDArrayFloat | list[float] | None, optional): X-coordinates of the turbines.
                Defaults to None.
            layout_y (NDArrayFloat | list[float] | None, optional): Y-coordinates of the turbines.
                Defaults to None.
            turbine_type (list | None, optional): Turbine type. Defaults to None.
            turbine_library_path (str | Path | None, optional): Path to the turbine library.
                Defaults to None.
            solver_settings (dict | None, optional): Solver settings. Defaults to None.
            heterogenous_inflow_config (None, optional): Heterogenous inflow configuration. Defaults
                to None.
            wind_data (type[WindDataBase] | None, optional): Wind data. Defaults to None.
        """
        # Export the floris object recursively as a dictionary
        floris_dict = self.core.as_dict()
        flow_field_dict = floris_dict["flow_field"]
        farm_dict = floris_dict["farm"]

        #
        if (
            (wind_directions is not None)
            or (wind_speeds is not None)
            or (turbulence_intensities is not None)
            or (heterogenous_inflow_config is not None)
        ):
            if wind_data is not None:
                raise ValueError(
                    "If wind_data is passed to reinitialize, then do not pass wind_directions, "
                    "wind_speeds, turbulence_intensities or "
                    "heterogenous_inflow_config as this is redundant"
                )
            elif self.wind_data is not None:
                self.logger.warning("Deleting stored wind_data information.")
                self._wind_data = None
        if wind_data is not None:
                # Unpack wind data for reinitialization and save wind_data for use in output
                (
                    wind_directions,
                    wind_speeds,
                    turbulence_intensities,
                    heterogenous_inflow_config,
                ) = wind_data.unpack_for_reinitialize()
                self._wind_data = wind_data

        ## FlowField
        if wind_speeds is not None:
            flow_field_dict["wind_speeds"] = wind_speeds
        if wind_directions is not None:
            flow_field_dict["wind_directions"] = wind_directions
        if wind_shear is not None:
            flow_field_dict["wind_shear"] = wind_shear
        if wind_veer is not None:
            flow_field_dict["wind_veer"] = wind_veer
        if reference_wind_height is not None:
            flow_field_dict["reference_wind_height"] = reference_wind_height
        if turbulence_intensities is not None:
            flow_field_dict["turbulence_intensities"] = turbulence_intensities
        if air_density is not None:
            flow_field_dict["air_density"] = air_density
        if heterogenous_inflow_config is not None:
            flow_field_dict["heterogenous_inflow_config"] = heterogenous_inflow_config

        ## Farm
        if layout_x is not None:
            farm_dict["layout_x"] = layout_x
        if layout_y is not None:
            farm_dict["layout_y"] = layout_y
        if turbine_type is not None:
            farm_dict["turbine_type"] = turbine_type
        if turbine_library_path is not None:
            farm_dict["turbine_library_path"] = turbine_library_path

        if solver_settings is not None:
            floris_dict["solver"] = solver_settings

        floris_dict["flow_field"] = flow_field_dict
        floris_dict["farm"] = farm_dict

        # Create a new instance of floris and attach to self
        self.core = Core.from_dict(floris_dict)

    def _set_operation(
        self,
        yaw_angles: NDArrayFloat | list[float] | None = None,
        power_setpoints: NDArrayFloat | list[float] | list[float, None] | None = None,
        disable_turbines: NDArrayBool | list[bool] | None = None,
    ):
        """
        Apply operating setpoints to the floris object.

        Args:
            yaw_angles (NDArrayFloat | list[float] | None, optional): Turbine yaw angles. Defaults
                to None.
            power_setpoints (NDArrayFloat | list[float] | list[float, None] | None, optional):
                Turbine power setpoints. Defaults to None.
            disable_turbines (NDArrayBool | list[bool] | None, optional): Boolean array on whether
                to disable turbines. Defaults to None.
        """
        # Add operating conditions to the floris object
        if yaw_angles is not None:
            self.core.farm.set_yaw_angles(yaw_angles)

        if power_setpoints is not None:
            power_setpoints = np.array(power_setpoints)

            # Convert any None values to the default power setpoint
            power_setpoints[
                power_setpoints == np.full(power_setpoints.shape, None)
            ] = POWER_SETPOINT_DEFAULT
            power_setpoints = floris_array_converter(power_setpoints)

            self.core.farm.set_power_setpoints(power_setpoints)

        # Check for turbines to disable
        if disable_turbines is not None:

            # Force to numpy array
            disable_turbines = np.array(disable_turbines)

            # Must have first dimension = n_findex
            if disable_turbines.shape[0] != self.core.flow_field.n_findex:
                raise ValueError(
                    f"disable_turbines has a size of {disable_turbines.shape[0]} "
                    f"in the 0th dimension, must be equal to "
                    f"n_findex={self.core.flow_field.n_findex}"
                )

            # Must have first dimension = n_turbines
            if disable_turbines.shape[1] != self.core.farm.n_turbines:
                raise ValueError(
                    f"disable_turbines has a size of {disable_turbines.shape[1]} "
                    f"in the 1th dimension, must be equal to "
                    f"n_turbines={self.core.farm.n_turbines}"
                )

            # Set power setpoints to small value (non zero to avoid numerical issues) and
            # yaw_angles to 0 in all locations where disable_turbines is True
            self.core.farm.yaw_angles[disable_turbines] = 0.0
            self.core.farm.power_setpoints[disable_turbines] = POWER_SETPOINT_DISABLED

    def set(
        self,
        wind_speeds: list[float] | NDArrayFloat | None = None,
        wind_directions: list[float] | NDArrayFloat | None = None,
        wind_shear: float | None = None,
        wind_veer: float | None = None,
        reference_wind_height: float | None = None,
        turbulence_intensities: list[float] | NDArrayFloat | None = None,
        air_density: float | None = None,
        layout_x: list[float] | NDArrayFloat | None = None,
        layout_y: list[float] | NDArrayFloat | None = None,
        turbine_type: list | None = None,
        turbine_library_path: str | Path | None = None,
        solver_settings: dict | None = None,
        heterogenous_inflow_config=None,
        wind_data: type[WindDataBase] | None = None,
        yaw_angles: NDArrayFloat | list[float] | None = None,
        power_setpoints: NDArrayFloat | list[float] | list[float, None] | None = None,
        disable_turbines: NDArrayBool | list[bool] | None = None,
    ):
        """
        Set the wind conditions and operation setpoints for the wind farm.

        Args:
            wind_speeds (NDArrayFloat | list[float] | None, optional): Wind speeds at each findex.
                Defaults to None.
            wind_directions (NDArrayFloat | list[float] | None, optional): Wind directions at each
                findex. Defaults to None.
            wind_shear (float | None, optional): Wind shear exponent. Defaults to None.
            wind_veer (float | None, optional): Wind veer. Defaults to None.
            reference_wind_height (float | None, optional): Reference wind height. Defaults to None.
            turbulence_intensities (NDArrayFloat | list[float] | None, optional): Turbulence
                intensities at each findex. Defaults to None.
            air_density (float | None, optional): Air density. Defaults to None.
            layout_x (NDArrayFloat | list[float] | None, optional): X-coordinates of the turbines.
                Defaults to None.
            layout_y (NDArrayFloat | list[float] | None, optional): Y-coordinates of the turbines.
                Defaults to None.
            turbine_type (list | None, optional): Turbine type. Defaults to None.
            turbine_library_path (str | Path | None, optional): Path to the turbine library.
                Defaults to None.
            solver_settings (dict | None, optional): Solver settings. Defaults to None.
            heterogenous_inflow_config (None, optional): Heterogenous inflow configuration. Defaults
                to None.
            wind_data (type[WindDataBase] | None, optional): Wind data. Defaults to None.
            yaw_angles (NDArrayFloat | list[float] | None, optional): Turbine yaw angles.
                Defaults to None.
            power_setpoints (NDArrayFloat | list[float] | list[float, None] | None, optional):
                Turbine power setpoints.
            disable_turbines (NDArrayBool | list[bool] | None, optional): NDArray with dimensions
                n_findex x n_turbines. True values indicate the turbine is disabled at that findex
                and the power setpoint at that position is set to 0. Defaults to None.
        """
        # Initialize a new Floris object after saving the setpoints
        _yaw_angles = self.core.farm.yaw_angles
        _power_setpoints = self.core.farm.power_setpoints
        self._reinitialize(
            wind_speeds=wind_speeds,
            wind_directions=wind_directions,
            wind_shear=wind_shear,
            wind_veer=wind_veer,
            reference_wind_height=reference_wind_height,
            turbulence_intensities=turbulence_intensities,
            air_density=air_density,
            layout_x=layout_x,
            layout_y=layout_y,
            turbine_type=turbine_type,
            turbine_library_path=turbine_library_path,
            solver_settings=solver_settings,
            heterogenous_inflow_config=heterogenous_inflow_config,
            wind_data=wind_data,
        )

        # If the yaw angles or power setpoints are not the default, set them back to the
        # previous setting
        if not (_yaw_angles == 0).all():
            self.core.farm.set_yaw_angles(_yaw_angles)
        if not (
            (_power_setpoints == POWER_SETPOINT_DEFAULT)
            | (_power_setpoints == POWER_SETPOINT_DISABLED)
        ).all():
            self.core.farm.set_power_setpoints(_power_setpoints)

        # Set the operation
        self._set_operation(
            yaw_angles=yaw_angles,
            power_setpoints=power_setpoints,
            disable_turbines=disable_turbines,
        )

    def reset_operation(self):
        """
        Instantiate a new Floris object to set all operation setpoints to their default values.
        """
        self._reinitialize()

    def run(self) -> None:
        """
        Run the FLORIS solve to compute the velocity field and wake effects.
        """

        # Initialize solution space
        self.core.initialize_domain()

        # Perform the wake calculations
        self.core.steady_state_atmospheric_condition()

    def run_no_wake(self) -> None:
        """
        This function is similar to `run()` except that it does not apply a wake model. That is,
        the wind farm is modeled as if there is no wake in the flow. Operation settings may
        reduce the power and thrust of the turbine to where they're applied.
        """

        # Initialize solution space
        self.core.initialize_domain()

        # Finalize values to user-supplied order
        self.core.finalize()


    ### Methods for extracting turbine performance after running

    def get_turbine_powers(self) -> NDArrayFloat:
        """Calculates the power at each turbine in the wind farm.

        Returns:
            NDArrayFloat: Powers at each turbine.
        """

        # Confirm calculate wake has been run
        if self.core.state is not State.USED:
            raise RuntimeError(
                "Can't run function `FlorisModel.get_turbine_powers` without "
                "first running `FlorisModel.run`."
            )
        # Check for negative velocities, which could indicate bad model
        # parameters or turbines very closely spaced.
        if (self.core.flow_field.u < 0.0).any():
            self.logger.warning("Some velocities at the rotor are negative.")

        turbine_powers = power(
            velocities=self.core.flow_field.u,
            air_density=self.core.flow_field.air_density,
            power_functions=self.core.farm.turbine_power_functions,
            yaw_angles=self.core.farm.yaw_angles,
            tilt_angles=self.core.farm.tilt_angles,
            power_setpoints=self.core.farm.power_setpoints,
            tilt_interps=self.core.farm.turbine_tilt_interps,
            turbine_type_map=self.core.farm.turbine_type_map,
            turbine_power_thrust_tables=self.core.farm.turbine_power_thrust_tables,
            correct_cp_ct_for_tilt=self.core.farm.correct_cp_ct_for_tilt,
            multidim_condition=self.core.flow_field.multidim_conditions,
        )
        return turbine_powers

    def get_farm_power(
        self,
        turbine_weights=None,
        use_turbulence_correction=False,
    ):
        """
        Report wind plant power from instance of floris. Optionally includes
        uncertainty in wind direction and yaw position when determining power.
        Uncertainty is included by computing the mean wind farm power for a
        distribution of wind direction and yaw position deviations from the
        original wind direction and yaw angles.

        Args:
            turbine_weights (NDArrayFloat | list[float] | None, optional):
                weighing terms that allow the user to emphasize power at
                particular turbines and/or completely ignore the power
                from other turbines. This is useful when, for example, you are
                modeling multiple wind farms in a single floris object. If you
                only want to calculate the power production for one of those
                farms and include the wake effects of the neighboring farms,
                you can set the turbine_weights for the neighboring farms'
                turbines to 0.0. The array of turbine powers from floris
                is multiplied with this array in the calculation of the
                objective function. If None, this  is an array with all values
                1.0 and with shape equal to (n_findex, n_turbines).
                Defaults to None.
            use_turbulence_correction: (bool, optional): When *True* uses a
                turbulence parameter to adjust power output calculations.
                Defaults to *False*.

        Returns:
            float: Sum of wind turbine powers in W.
        """
        # TODO: Turbulence correction used in the power calculation, but may not be in
        # the model yet
        # TODO: Turbines need a switch for using turbulence correction
        # TODO: Uncomment out the following two lines once the above are resolved
        # for turbine in self.core.farm.turbines:
        #     turbine.use_turbulence_correction = use_turbulence_correction

        # Confirm calculate wake has been run
        if self.core.state is not State.USED:
            raise RuntimeError(
                "Can't run function `FlorisModel.get_turbine_powers` without "
                "first running `FlorisModel.calculate_wake`."
            )

        if turbine_weights is None:
            # Default to equal weighing of all turbines when turbine_weights is None
            turbine_weights = np.ones(
                (
                    self.core.flow_field.n_findex,
                    self.core.farm.n_turbines,
                )
            )
        elif len(np.shape(turbine_weights)) == 1:
            # Deal with situation when 1D array is provided
            turbine_weights = np.tile(
                turbine_weights,
                (self.core.flow_field.n_findex, 1),
            )

        # Calculate all turbine powers and apply weights
        turbine_powers = self.get_turbine_powers()
        turbine_powers = np.multiply(turbine_weights, turbine_powers)

        return np.sum(turbine_powers, axis=1)

    def get_farm_AEP(
        self,
        freq,
        cut_in_wind_speed=0.001,
        cut_out_wind_speed=None,
        turbine_weights=None,
        no_wake=False,
    ) -> float:
        """
        Estimate annual energy production (AEP) for distributions of wind speed, wind
        direction, frequency of occurrence, and yaw offset.

        Args:
            freq (NDArrayFloat): NumPy array with shape (n_findex)
                with the frequencies of each wind direction and
                wind speed combination. These frequencies should typically sum
                up to 1.0 and are used to weigh the wind farm power for every
                condition in calculating the wind farm's AEP.
            cut_in_wind_speed (float, optional): Wind speed in m/s below which
                any calculations are ignored and the wind farm is known to
                produce 0.0 W of power. Note that to prevent problems with the
                wake models at negative / zero wind speeds, this variable must
                always have a positive value. Defaults to 0.001 [m/s].
            cut_out_wind_speed (float, optional): Wind speed above which the
                wind farm is known to produce 0.0 W of power. If None is
                specified, will assume that the wind farm does not cut out
                at high wind speeds. Defaults to None.
            turbine_weights (NDArrayFloat | list[float] | None, optional):
                weighing terms that allow the user to emphasize power at
                particular turbines and/or completely ignore the power
                from other turbines. This is useful when, for example, you are
                modeling multiple wind farms in a single floris object. If you
                only want to calculate the power production for one of those
                farms and include the wake effects of the neighboring farms,
                you can set the turbine_weights for the neighboring farms'
                turbines to 0.0. The array of turbine powers from floris
                is multiplied with this array in the calculation of the
                objective function. If None, this  is an array with all values
                1.0 and with shape equal to (n_findex,
                n_turbines). Defaults to None.
            no_wake: (bool, optional): When *True* updates the turbine
                quantities without calculating the wake or adding the wake to
                the flow field. This can be useful when quantifying the loss
                in AEP due to wakes. Defaults to *False*.


        Returns:
            float:
                The Annual Energy Production (AEP) for the wind farm in
                watt-hours.
        """

        # Verify dimensions of the variable "freq"
        if np.shape(freq)[0] != self.core.flow_field.n_findex:
            raise UserWarning(
                "'freq' should be a one-dimensional array with dimensions (n_findex). "
                f"Given shape is {np.shape(freq)}"
            )

        # Check if frequency vector sums to 1.0. If not, raise a warning
        if np.abs(np.sum(freq) - 1.0) > 0.001:
            self.logger.warning(
                "WARNING: The frequency array provided to get_farm_AEP() does not sum to 1.0."
            )

        # Copy the full wind speed array from the floris object and initialize
        # the the farm_power variable as an empty array.
        wind_speeds = np.array(self.core.flow_field.wind_speeds, copy=True)
        wind_directions = np.array(self.core.flow_field.wind_directions, copy=True)
        turbulence_intensities = np.array(self.core.flow_field.turbulence_intensities, copy=True)
        farm_power = np.zeros(self.core.flow_field.n_findex)

        # Determine which wind speeds we must evaluate
        conditions_to_evaluate = wind_speeds >= cut_in_wind_speed
        if cut_out_wind_speed is not None:
            conditions_to_evaluate = conditions_to_evaluate & (wind_speeds < cut_out_wind_speed)

        # Evaluate the conditions in floris
        if np.any(conditions_to_evaluate):
            wind_speeds_subset = wind_speeds[conditions_to_evaluate]
            wind_directions_subset = wind_directions[conditions_to_evaluate]
            turbulence_intensities_subset = turbulence_intensities[conditions_to_evaluate]
            self.set(
                wind_speeds=wind_speeds_subset,
                wind_directions=wind_directions_subset,
                turbulence_intensities=turbulence_intensities_subset,
            )
            if no_wake:
                self.run_no_wake()
            else:
                self.run()
            farm_power[conditions_to_evaluate] = self.get_farm_power(
                turbine_weights=turbine_weights
            )

        # Finally, calculate AEP in GWh
        aep = np.sum(np.multiply(freq, farm_power) * 365 * 24)

        # Reset the FLORIS object to the full wind speed array
        self.set(
            wind_speeds=wind_speeds,
            wind_directions=wind_directions,
            turbulence_intensities=turbulence_intensities
        )

        return aep

    def get_farm_AEP_with_wind_data(
        self,
        wind_data,
        cut_in_wind_speed=0.001,
        cut_out_wind_speed=None,
        turbine_weights=None,
        no_wake=False,
    ) -> float:
        """
        Estimate annual energy production (AEP) for distributions of wind speed, wind
        direction, frequency of occurrence, and yaw offset.

        Args:
            wind_data: (type(WindDataBase)): TimeSeries or WindRose object containing
                the wind conditions over which to calculate the AEP. Should match the wind_data
                object passed to reinitialize().
            cut_in_wind_speed (float, optional): Wind speed in m/s below which
                any calculations are ignored and the wind farm is known to
                produce 0.0 W of power. Note that to prevent problems with the
                wake models at negative / zero wind speeds, this variable must
                always have a positive value. Defaults to 0.001 [m/s].
            cut_out_wind_speed (float, optional): Wind speed above which the
                wind farm is known to produce 0.0 W of power. If None is
                specified, will assume that the wind farm does not cut out
                at high wind speeds. Defaults to None.
            turbine_weights (NDArrayFloat | list[float] | None, optional):
                weighing terms that allow the user to emphasize power at
                particular turbines and/or completely ignore the power
                from other turbines. This is useful when, for example, you are
                modeling multiple wind farms in a single floris object. If you
                only want to calculate the power production for one of those
                farms and include the wake effects of the neighboring farms,
                you can set the turbine_weights for the neighboring farms'
                turbines to 0.0. The array of turbine powers from floris
                is multiplied with this array in the calculation of the
                objective function. If None, this  is an array with all values
                1.0 and with shape equal to (n_findex,
                n_turbines). Defaults to None.
            no_wake: (bool, optional): When *True* updates the turbine
                quantities without calculating the wake or adding the wake to
                the flow field. This can be useful when quantifying the loss
                in AEP due to wakes. Defaults to *False*.

        Returns:
            float:
                The Annual Energy Production (AEP) for the wind farm in
                watt-hours.
        """

        # Verify the wind_data object matches FLORIS' initialization
        if wind_data.n_findex != self.core.flow_field.n_findex:
            raise ValueError("WindData object and floris do not have same findex")

        # Get freq directly from wind_data
        freq = wind_data.unpack_freq()

        return self.get_farm_AEP(
            freq,
            cut_in_wind_speed=cut_in_wind_speed,
            cut_out_wind_speed=cut_out_wind_speed,
            turbine_weights=turbine_weights,
            no_wake=no_wake,
        )

    def get_turbine_ais(self) -> NDArrayFloat:
        turbine_ais = axial_induction(
            velocities=self.core.flow_field.u,
            air_density=self.core.flow_field.air_density,
            yaw_angles=self.core.farm.yaw_angles,
            tilt_angles=self.core.farm.tilt_angles,
            power_setpoints=self.core.farm.power_setpoints,
            axial_induction_functions=self.core.farm.turbine_axial_induction_functions,
            tilt_interps=self.core.farm.turbine_tilt_interps,
            correct_cp_ct_for_tilt=self.core.farm.correct_cp_ct_for_tilt,
            turbine_type_map=self.core.farm.turbine_type_map,
            turbine_power_thrust_tables=self.core.farm.turbine_power_thrust_tables,
            average_method=self.core.grid.average_method,
            cubature_weights=self.core.grid.cubature_weights,
            multidim_condition=self.core.flow_field.multidim_conditions,
        )
        return turbine_ais

    def get_turbine_thrust_coefficients(self) -> NDArrayFloat:
        turbine_thrust_coefficients = thrust_coefficient(
            velocities=self.core.flow_field.u,
            air_density=self.core.flow_field.air_density,
            yaw_angles=self.core.farm.yaw_angles,
            tilt_angles=self.core.farm.tilt_angles,
            power_setpoints=self.core.farm.power_setpoints,
            thrust_coefficient_functions=self.core.farm.turbine_thrust_coefficient_functions,
            tilt_interps=self.core.farm.turbine_tilt_interps,
            correct_cp_ct_for_tilt=self.core.farm.correct_cp_ct_for_tilt,
            turbine_type_map=self.core.farm.turbine_type_map,
            turbine_power_thrust_tables=self.core.farm.turbine_power_thrust_tables,
            average_method=self.core.grid.average_method,
            cubature_weights=self.core.grid.cubature_weights,
            multidim_condition=self.core.flow_field.multidim_conditions,
        )
        return turbine_thrust_coefficients

    def get_turbine_TIs(self) -> NDArrayFloat:
        return self.core.flow_field.turbulence_intensity_field


    ### Methods for sampling and visualization

    def calculate_cross_plane(
        self,
        downstream_dist,
        y_resolution=200,
        z_resolution=200,
        y_bounds=None,
        z_bounds=None,
        wd=None,
        ws=None,
        ti=None,
        yaw_angles=None,
        power_setpoints=None,
        disable_turbines=None,
    ):
        """
        Shortcut method to instantiate a :py:class:`~.tools.cut_plane.CutPlane`
        object containing the velocity field in a horizontal plane cut through
        the simulation domain at a specific height.

        Args:
            height (float): Height of cut plane. Defaults to Hub-height.
            x_resolution (float, optional): Output array resolution.
                Defaults to 200 points.
            y_resolution (float, optional): Output array resolution.
                Defaults to 200 points.
            x_bounds (tuple, optional): Limits of output array (in m).
                Defaults to None.
            y_bounds (tuple, optional): Limits of output array (in m).
                Defaults to None.

        Returns:
            :py:class:`~.tools.cut_plane.CutPlane`: containing values
            of x, y, u, v, w
        """
        # TODO update docstring
        if wd is None:
            wd = self.core.flow_field.wind_directions
        if ws is None:
            ws = self.core.flow_field.wind_speeds
        if ti is None:
            ti = self.core.flow_field.turbulence_intensities
        self.check_wind_condition_for_viz(wd=wd, ws=ws, ti=ti)

        # Store the current state for reinitialization
        floris_dict = self.core.as_dict()

        # Set the solver to a flow field planar grid
        solver_settings = {
            "type": "flow_field_planar_grid",
            "normal_vector": "x",
            "planar_coordinate": downstream_dist,
            "flow_field_grid_points": [y_resolution, z_resolution],
            "flow_field_bounds": [y_bounds, z_bounds],
        }
        self.set(
            wind_directions=wd,
            wind_speeds=ws,
            turbulence_intensities=ti,
            solver_settings=solver_settings,
            yaw_angles=yaw_angles,
            power_setpoints=power_setpoints,
            disable_turbines=disable_turbines,
        )

        # Calculate wake
        self.core.solve_for_viz()

        # Get the points of data in a dataframe
        # TODO this just seems to be flattening and storing the data in a df; is this necessary?
        # It seems the biggest depenedcy is on CutPlane and the subsequent visualization tools.
        df = self.get_plane_of_points(
            normal_vector="x",
            planar_coordinate=downstream_dist,
        )

        # Compute the cutplane
        cross_plane = CutPlane(df, y_resolution, z_resolution, "x")

        # Reset the fmodel object back to the turbine grid configuration
        self.core = Core.from_dict(floris_dict)

        # Run the simulation again for further postprocessing (i.e. now we can get farm power)
        self.run()

        return cross_plane

    def calculate_horizontal_plane(
        self,
        height,
        x_resolution=200,
        y_resolution=200,
        x_bounds=None,
        y_bounds=None,
        wd=None,
        ws=None,
        ti=None,
        yaw_angles=None,
        power_setpoints=None,
        disable_turbines=None,
    ):
        """
        Shortcut method to instantiate a :py:class:`~.tools.cut_plane.CutPlane`
        object containing the velocity field in a horizontal plane cut through
        the simulation domain at a specific height.

        Args:
            height (float): Height of cut plane. Defaults to Hub-height.
            x_resolution (float, optional): Output array resolution.
                Defaults to 200 points.
            y_resolution (float, optional): Output array resolution.
                Defaults to 200 points.
            x_bounds (tuple, optional): Limits of output array (in m).
                Defaults to None.
            y_bounds (tuple, optional): Limits of output array (in m).
                Defaults to None.
            wd (float, optional): Wind direction. Defaults to None.
            ws (float, optional): Wind speed. Defaults to None.
            ti (float, optional): Turbulence intensity. Defaults to None.
            yaw_angles (NDArrayFloat, optional): Turbine yaw angles. Defaults
                to None.
            power_setpoints (NDArrayFloat, optional):
                Turbine power setpoints. Defaults to None.
            disable_turbines (NDArrayBool, optional): Boolean array on whether
                to disable turbines. Defaults to None.

        Returns:
            :py:class:`~.tools.cut_plane.CutPlane`: containing values
            of x, y, u, v, w
        """
        # TODO update docstring
        if wd is None:
            wd = self.core.flow_field.wind_directions
        if ws is None:
            ws = self.core.flow_field.wind_speeds
        if ti is None:
            ti = self.core.flow_field.turbulence_intensities
        self.check_wind_condition_for_viz(wd=wd, ws=ws, ti=ti)

        # Store the current state for reinitialization
        floris_dict = self.core.as_dict()
        # Set the solver to a flow field planar grid
        solver_settings = {
            "type": "flow_field_planar_grid",
            "normal_vector": "z",
            "planar_coordinate": height,
            "flow_field_grid_points": [x_resolution, y_resolution],
            "flow_field_bounds": [x_bounds, y_bounds],
        }
        self.set(
            wind_directions=wd,
            wind_speeds=ws,
            turbulence_intensities=ti,
            solver_settings=solver_settings,
            yaw_angles=yaw_angles,
            power_setpoints=power_setpoints,
            disable_turbines=disable_turbines,
        )

        # Calculate wake
        self.core.solve_for_viz()

        # Get the points of data in a dataframe
        # TODO this just seems to be flattening and storing the data in a df; is this necessary?
        # It seems the biggest dependency is on CutPlane and the subsequent visualization tools.
        df = self.get_plane_of_points(
            normal_vector="z",
            planar_coordinate=height,
        )

        # Compute the cutplane
        horizontal_plane = CutPlane(
            df,
            self.core.grid.grid_resolution[0],
            self.core.grid.grid_resolution[1],
            "z",
        )

        # Reset the fmodel object back to the turbine grid configuration
        self.core = Core.from_dict(floris_dict)

        # Run the simulation again for further postprocessing (i.e. now we can get farm power)
        self.run()

        return horizontal_plane

    def calculate_y_plane(
        self,
        crossstream_dist,
        x_resolution=200,
        z_resolution=200,
        x_bounds=None,
        z_bounds=None,
        wd=None,
        ws=None,
        ti=None,
        yaw_angles=None,
        power_setpoints=None,
        disable_turbines=None,
    ):
        """
        Shortcut method to instantiate a :py:class:`~.tools.cut_plane.CutPlane`
        object containing the velocity field in a horizontal plane cut through
        the simulation domain at a specific height.

        Args:
            height (float): Height of cut plane. Defaults to Hub-height.
            x_resolution (float, optional): Output array resolution.
                Defaults to 200 points.
            y_resolution (float, optional): Output array resolution.
                Defaults to 200 points.
            x_bounds (tuple, optional): Limits of output array (in m).
                Defaults to None.
            y_bounds (tuple, optional): Limits of output array (in m).
                Defaults to None.
            z_bounds (tuple, optional): Limits of output array (in m).
                Defaults to None.
            wd (float, optional): Wind direction. Defaults to None.
            ws (float, optional): Wind speed. Defaults to None.
            ti (float, optional): Turbulence intensity. Defaults to None.
            yaw_angles (NDArrayFloat, optional): Turbine yaw angles. Defaults
                to None.
            power_setpoints (NDArrayFloat, optional):
                Turbine power setpoints. Defaults to None.
            disable_turbines (NDArrayBool, optional): Boolean array on whether
                to disable turbines. Defaults to None.



        Returns:
            :py:class:`~.tools.cut_plane.CutPlane`: containing values
            of x, y, u, v, w
        """
        # TODO update docstring
        if wd is None:
            wd = self.core.flow_field.wind_directions
        if ws is None:
            ws = self.core.flow_field.wind_speeds
        if ti is None:
            ti = self.core.flow_field.turbulence_intensities
        self.check_wind_condition_for_viz(wd=wd, ws=ws, ti=ti)

        # Store the current state for reinitialization
        floris_dict = self.core.as_dict()

        # Set the solver to a flow field planar grid
        solver_settings = {
            "type": "flow_field_planar_grid",
            "normal_vector": "y",
            "planar_coordinate": crossstream_dist,
            "flow_field_grid_points": [x_resolution, z_resolution],
            "flow_field_bounds": [x_bounds, z_bounds],
        }
        self.set(
            wind_directions=wd,
            wind_speeds=ws,
            turbulence_intensities=ti,
            solver_settings=solver_settings,
            yaw_angles=yaw_angles,
            power_setpoints=power_setpoints,
            disable_turbines=disable_turbines,
        )

        # Calculate wake
        self.core.solve_for_viz()

        # Get the points of data in a dataframe
        # TODO this just seems to be flattening and storing the data in a df; is this necessary?
        # It seems the biggest dependency is on CutPlane and the subsequent visualization tools.
        df = self.get_plane_of_points(
            normal_vector="y",
            planar_coordinate=crossstream_dist,
        )

        # Compute the cutplane
        y_plane = CutPlane(df, x_resolution, z_resolution, "y")

        # Reset the fmodel object back to the turbine grid configuration
        self.core = Core.from_dict(floris_dict)
<<<<<<< HEAD

        # Run the simulation again for further postprocessing (i.e. now we can get farm power)
        self.run()

        return y_plane

    def check_wind_condition_for_viz(self, wd=None, ws=None, ti=None):
        if len(wd) > 1 or len(wd) < 1:
            raise ValueError(
                "Wind direction input must be of length 1 for visualization. "
                f"Current length is {len(wd)}."
            )

        if len(ws) > 1 or len(ws) < 1:
            raise ValueError(
                "Wind speed input must be of length 1 for visualization. "
                f"Current length is {len(ws)}."
            )

        if len(ti) != 1:
            raise ValueError(
                "Turbulence intensity input must be of length 1 for visualization. "
                f"Current length is {len(ti)}."
            )

    def _get_turbine_powers(self) -> NDArrayFloat:
        """Calculates the power at each turbine in the wind farm.

        Returns:
            NDArrayFloat: Powers at each turbine.
        """

        # Confirm calculate wake has been run
        if self.core.state is not State.USED:
            raise RuntimeError(
                "Can't compute turbine powers without first running `FlorisModel.run()`."
            )
        # Check for negative velocities, which could indicate bad model
        # parameters or turbines very closely spaced.
        if (self.core.flow_field.u < 0.0).any():
            self.logger.warning("Some velocities at the rotor are negative.")

        turbine_powers = power(
            velocities=self.core.flow_field.u,
            air_density=self.core.flow_field.air_density,
            power_functions=self.core.farm.turbine_power_functions,
            yaw_angles=self.core.farm.yaw_angles,
            tilt_angles=self.core.farm.tilt_angles,
            power_setpoints=self.core.farm.power_setpoints,
            tilt_interps=self.core.farm.turbine_tilt_interps,
            turbine_type_map=self.core.farm.turbine_type_map,
            turbine_power_thrust_tables=self.core.farm.turbine_power_thrust_tables,
            correct_cp_ct_for_tilt=self.core.farm.correct_cp_ct_for_tilt,
            multidim_condition=self.core.flow_field.multidim_conditions,
        )
        return turbine_powers

    def get_turbine_powers(self):
        """
        Calculates the power at each turbine in the wind farm.

        Returns:
            NDArrayFloat: Powers at each turbine.
        """
        turbine_powers = self._get_turbine_powers()

        if self.wind_data is not None:
            if type(self.wind_data) is WindRose:
                turbine_powers_expanded = np.full(
                    (len(self.wind_data.wd_flat), self.core.farm.n_turbines),
                    np.nan
                )
                turbine_powers_expanded[self.wind_data.non_zero_freq_mask, :] = turbine_powers
                turbine_powers = turbine_powers_expanded.reshape(
                    len(self.wind_data.wind_directions),
                    len(self.wind_data.wind_speeds),
                    self.core.farm.n_turbines
                )
            elif type(self.wind_data) is WindTIRose:
                turbine_powers_expanded = np.full(
                    (len(self.wind_data.wd_flat), self.core.farm.n_turbines),
                    np.nan
                )
                turbine_powers_expanded[self.wind_data.non_zero_freq_mask, :] = turbine_powers
                turbine_powers = turbine_powers_expanded.reshape(
                    len(self.wind_data.wind_directions),
                    len(self.wind_data.wind_speeds),
                    len(self.wind_data.turbulence_intensities),
                    self.core.farm.n_turbines
                )

        return turbine_powers

    def get_turbine_thrust_coefficients(self) -> NDArrayFloat:
        turbine_thrust_coefficients = thrust_coefficient(
            velocities=self.core.flow_field.u,
            air_density=self.core.flow_field.air_density,
            yaw_angles=self.core.farm.yaw_angles,
            tilt_angles=self.core.farm.tilt_angles,
            power_setpoints=self.core.farm.power_setpoints,
            thrust_coefficient_functions=self.core.farm.turbine_thrust_coefficient_functions,
            tilt_interps=self.core.farm.turbine_tilt_interps,
            correct_cp_ct_for_tilt=self.core.farm.correct_cp_ct_for_tilt,
            turbine_type_map=self.core.farm.turbine_type_map,
            turbine_power_thrust_tables=self.core.farm.turbine_power_thrust_tables,
            average_method=self.core.grid.average_method,
            cubature_weights=self.core.grid.cubature_weights,
            multidim_condition=self.core.flow_field.multidim_conditions,
        )
        return turbine_thrust_coefficients

    def get_turbine_ais(self) -> NDArrayFloat:
        turbine_ais = axial_induction(
            velocities=self.core.flow_field.u,
            air_density=self.core.flow_field.air_density,
            yaw_angles=self.core.farm.yaw_angles,
            tilt_angles=self.core.farm.tilt_angles,
            power_setpoints=self.core.farm.power_setpoints,
            axial_induction_functions=self.core.farm.turbine_axial_induction_functions,
            tilt_interps=self.core.farm.turbine_tilt_interps,
            correct_cp_ct_for_tilt=self.core.farm.correct_cp_ct_for_tilt,
            turbine_type_map=self.core.farm.turbine_type_map,
            turbine_power_thrust_tables=self.core.farm.turbine_power_thrust_tables,
            average_method=self.core.grid.average_method,
            cubature_weights=self.core.grid.cubature_weights,
            multidim_condition=self.core.flow_field.multidim_conditions,
        )
        return turbine_ais

    @property
    def turbine_average_velocities(self) -> NDArrayFloat:
        return average_velocity(
            velocities=self.core.flow_field.u,
            method=self.core.grid.average_method,
            cubature_weights=self.core.grid.cubature_weights,
        )

    def get_turbine_TIs(self) -> NDArrayFloat:
        return self.core.flow_field.turbulence_intensity_field

    def _get_farm_power(
        self,
        turbine_weights=None,
        use_turbulence_correction=False,
    ):
        """
        Report wind plant power from instance of floris. Optionally includes
        uncertainty in wind direction and yaw position when determining power.
        Uncertainty is included by computing the mean wind farm power for a
        distribution of wind direction and yaw position deviations from the
        original wind direction and yaw angles.

        Args:
            turbine_weights (NDArrayFloat | list[float] | None, optional):
                weighing terms that allow the user to emphasize power at
                particular turbines and/or completely ignore the power
                from other turbines. This is useful when, for example, you are
                modeling multiple wind farms in a single floris object. If you
                only want to calculate the power production for one of those
                farms and include the wake effects of the neighboring farms,
                you can set the turbine_weights for the neighboring farms'
                turbines to 0.0. The array of turbine powers from floris
                is multiplied with this array in the calculation of the
                objective function. If None, this  is an array with all values
                1.0 and with shape equal to (n_findex, n_turbines).
                Defaults to None.
            use_turbulence_correction: (bool, optional): When True uses a
                turbulence parameter to adjust power output calculations.
                Defaults to False. Not currently implemented.

        Returns:
            float: Sum of wind turbine powers in W.
        """
        # TODO: Turbulence correction used in the power calculation, but may not be in
        # the model yet
        # TODO: Turbines need a switch for using turbulence correction
        # TODO: Uncomment out the following two lines once the above are resolved
        # for turbine in self.core.farm.turbines:
        #     turbine.use_turbulence_correction = use_turbulence_correction
        if use_turbulence_correction:
            raise NotImplementedError(
                "Turbulence correction is not yet implemented in the power calculation."
            )

        # Confirm run() has been run
        if self.core.state is not State.USED:
            raise RuntimeError(
                "Can't run function `FlorisModel.get_farm_power` without "
                "first running `FlorisModel.run`."
            )

        if turbine_weights is None:
            # Default to equal weighing of all turbines when turbine_weights is None
            turbine_weights = np.ones(
                (
                    self.core.flow_field.n_findex,
                    self.core.farm.n_turbines,
                )
            )
        elif len(np.shape(turbine_weights)) == 1:
            # Deal with situation when 1D array is provided
            turbine_weights = np.tile(
                turbine_weights,
                (self.core.flow_field.n_findex, 1),
            )

        # Calculate all turbine powers and apply weights
        turbine_powers = self._get_turbine_powers()
        turbine_powers = np.multiply(turbine_weights, turbine_powers)

        return np.sum(turbine_powers, axis=1)

    def get_farm_power(
        self,
        turbine_weights=None,
        use_turbulence_correction=False,
    ):
        """
        Report wind plant power from instance of floris. Optionally includes
        uncertainty in wind direction and yaw position when determining power.
        Uncertainty is included by computing the mean wind farm power for a
        distribution of wind direction and yaw position deviations from the
        original wind direction and yaw angles.

        Args:
            turbine_weights (NDArrayFloat | list[float] | None, optional):
                weighing terms that allow the user to emphasize power at
                particular turbines and/or completely ignore the power
                from other turbines. This is useful when, for example, you are
                modeling multiple wind farms in a single floris object. If you
                only want to calculate the power production for one of those
                farms and include the wake effects of the neighboring farms,
                you can set the turbine_weights for the neighboring farms'
                turbines to 0.0. The array of turbine powers from floris
                is multiplied with this array in the calculation of the
                objective function. If None, this  is an array with all values
                1.0 and with shape equal to (n_findex, n_turbines).
                Defaults to None.
            use_turbulence_correction: (bool, optional): When True uses a
                turbulence parameter to adjust power output calculations.
                Defaults to False. Not currently implemented.

        Returns:
            float: Sum of wind turbine powers in W.
        """
        farm_power = self._get_farm_power(turbine_weights, use_turbulence_correction)

        if self.wind_data is not None:
            if type(self.wind_data) is WindRose:
                farm_power_expanded = np.full(len(self.wind_data.wd_flat), np.nan)
                farm_power_expanded[self.wind_data.non_zero_freq_mask] = farm_power
                farm_power = farm_power_expanded.reshape(
                    len(self.wind_data.wind_directions),
                    len(self.wind_data.wind_speeds)
                )
            elif type(self.wind_data) is WindTIRose:
                farm_power_expanded = np.full(len(self.wind_data.wd_flat), np.nan)
                farm_power_expanded[self.wind_data.non_zero_freq_mask] = farm_power
                farm_power = farm_power_expanded.reshape(
                    len(self.wind_data.wind_directions),
                    len(self.wind_data.wind_speeds),
                    len(self.wind_data.turbulence_intensities)
                )

        return farm_power

    def get_expected_farm_power(
            self,
            freq=None,
            turbine_weights=None,
    ) -> float:
        """
        Compute the expected (mean) power of the wind farm.

        Args:
            freq (NDArrayFloat): NumPy array with shape (n_findex)
                with the frequencies of each wind direction and
                wind speed combination. These frequencies should typically sum
                up to 1.0 and are used to weigh the wind farm power for every
                condition in calculating the wind farm's AEP. Defaults to None.
                If None and a WindData object was supplied, the WindData object's
                frequencies will be used. Otherwise, uniform frequencies are assumed
                (i.e., a simple mean over the findices is computed).
            turbine_weights (NDArrayFloat | list[float] | None, optional):
                weighing terms that allow the user to emphasize power at
                particular turbines and/or completely ignore the power
                from other turbines. This is useful when, for example, you are
                modeling multiple wind farms in a single floris object. If you
                only want to calculate the power production for one of those
                farms and include the wake effects of the neighboring farms,
                you can set the turbine_weights for the neighboring farms'
                turbines to 0.0. The array of turbine powers from floris
                is multiplied with this array in the calculation of the
                objective function. If None, this  is an array with all values
                1.0 and with shape equal to (n_findex,
                n_turbines). Defaults to None.
        """

        farm_power = self._get_farm_power(turbine_weights=turbine_weights)

        if freq is None:
            if self.wind_data is None:
                freq = np.array([1.0])
            else:
                freq = self.wind_data.unpack_freq()

        return np.nansum(np.multiply(freq, farm_power))

    def get_farm_AEP(
        self,
        freq=None,
        turbine_weights=None,
        hours_per_year=8760,
    ) -> float:
=======

        # Run the simulation again for futher postprocessing (i.e. now we can get farm power)
        self.run()

        return y_plane

    def check_wind_condition_for_viz(self, wd=None, ws=None, ti=None):
        if len(wd) > 1 or len(wd) < 1:
            raise ValueError(
                "Wind direction input must be of length 1 for visualization. "
                f"Current length is {len(wd)}."
            )

        if len(ws) > 1 or len(ws) < 1:
            raise ValueError(
                "Wind speed input must be of length 1 for visualization. "
                f"Current length is {len(ws)}."
            )

        if len(ti) != 1:
            raise ValueError(
                "Turbulence intensity input must be of length 1 for visualization. "
                f"Current length is {len(ti)}."
            )

    def get_plane_of_points(
        self,
        normal_vector="z",
        planar_coordinate=None,
    ):
>>>>>>> b43c9c57
        """
        Calculates velocity values through the
        :py:meth:`FlorisModel.calculate_wake` method at points in plane
        specified by inputs.

        Args:
<<<<<<< HEAD
            freq (NDArrayFloat): NumPy array with shape (n_findex)
                with the frequencies of each wind direction and
                wind speed combination. These frequencies should typically sum
                up to 1.0 and are used to weigh the wind farm power for every
                condition in calculating the wind farm's AEP. Defaults to None.
                If None and a WindData object was supplied, the WindData object's
                frequencies will be used. Otherwise, uniform frequencies are assumed.
            turbine_weights (NDArrayFloat | list[float] | None, optional):
                weighing terms that allow the user to emphasize power at
                particular turbines and/or completely ignore the power
                from other turbines. This is useful when, for example, you are
                modeling multiple wind farms in a single floris object. If you
                only want to calculate the power production for one of those
                farms and include the wake effects of the neighboring farms,
                you can set the turbine_weights for the neighboring farms'
                turbines to 0.0. The array of turbine powers from floris
                is multiplied with this array in the calculation of the
                objective function. If None, this  is an array with all values
                1.0 and with shape equal to (n_findex,
                n_turbines). Defaults to None.
            hours_per_year (float, optional): Number of hours in a year. Defaults to 365 * 24.
=======
            normal_vector (string, optional): Vector normal to plane.
                Defaults to z.
            planar_coordinate (float, optional): Value of normal vector
                to slice through. Defaults to None.
>>>>>>> b43c9c57

        Returns:
            :py:class:`pandas.DataFrame`: containing values of x1, x2, x3, u, v, w
        """
<<<<<<< HEAD
        return self.get_expected_farm_power(
            freq=freq,
            turbine_weights=turbine_weights
        ) * hours_per_year
=======
        # Get results vectors
        if normal_vector == "z":
            x_flat = self.core.grid.x_sorted_inertial_frame[0].flatten()
            y_flat = self.core.grid.y_sorted_inertial_frame[0].flatten()
            z_flat = self.core.grid.z_sorted_inertial_frame[0].flatten()
        else:
            x_flat = self.core.grid.x_sorted[0].flatten()
            y_flat = self.core.grid.y_sorted[0].flatten()
            z_flat = self.core.grid.z_sorted[0].flatten()
        u_flat = self.core.flow_field.u_sorted[0].flatten()
        v_flat = self.core.flow_field.v_sorted[0].flatten()
        w_flat = self.core.flow_field.w_sorted[0].flatten()

        # Create a df of these
        if normal_vector == "z":
            df = pd.DataFrame(
                {
                    "x1": x_flat,
                    "x2": y_flat,
                    "x3": z_flat,
                    "u": u_flat,
                    "v": v_flat,
                    "w": w_flat,
                }
            )
        if normal_vector == "x":
            df = pd.DataFrame(
                {
                    "x1": y_flat,
                    "x2": z_flat,
                    "x3": x_flat,
                    "u": u_flat,
                    "v": v_flat,
                    "w": w_flat,
                }
            )
        if normal_vector == "y":
            df = pd.DataFrame(
                {
                    "x1": x_flat,
                    "x2": z_flat,
                    "x3": y_flat,
                    "u": u_flat,
                    "v": v_flat,
                    "w": w_flat,
                }
            )

        # Subset to plane
        # TODO: Seems sloppy as need more than one plane in the z-direction for GCH
        if planar_coordinate is not None:
            df = df[np.isclose(df.x3, planar_coordinate)]  # , atol=0.1, rtol=0.0)]

        # Drop duplicates
        # TODO is this still needed now that we setup a grid for just this plane?
        df = df.drop_duplicates()

        # Sort values of df to make sure plotting is acceptable
        df = df.sort_values(["x2", "x1"]).reset_index(drop=True)

        return df
>>>>>>> b43c9c57

    def sample_flow_at_points(self, x: NDArrayFloat, y: NDArrayFloat, z: NDArrayFloat):
        """
        Extract the wind speed at points in the flow.

        Args:
            x (1DArrayFloat | list): x-locations of points where flow is desired.
            y (1DArrayFloat | list): y-locations of points where flow is desired.
            z (1DArrayFloat | list): z-locations of points where flow is desired.

        Returns:
            3DArrayFloat containing wind speed with dimensions
            (# of findex, # of sample points)
        """

        # Check that x, y, z are all the same length
        if not len(x) == len(y) == len(z):
            raise ValueError("x, y, and z must be the same size")

        return self.core.solve_for_points(x, y, z)

    def sample_velocity_deficit_profiles(
        self,
        direction: str = "cross-stream",
        downstream_dists: NDArrayFloat | list = None,
        profile_range: NDArrayFloat | list = None,
        resolution: int = 100,
        wind_direction: float = None,
        homogeneous_wind_speed: float = None,
        ref_rotor_diameter: float = None,
        x_start: float = 0.0,
        y_start: float = 0.0,
        reference_height: float = None,
    ) -> list[pd.DataFrame]:
        """
        Extract velocity deficit profiles at a set of downstream distances from a starting point
        (usually a turbine location). For each downstream distance, a profile is sampled along
        a line in either the cross-stream direction (x2) or the vertical direction (x3).
        Velocity deficit is here defined as (homogeneous_wind_speed - u)/homogeneous_wind_speed,
        where u is the wake velocity obtained when wind_shear = 0.0.

        Args:
            direction: At each downstream location, this is the direction in which to sample the
                profile. Either `cross-stream` or `vertical`.
            downstream_dists: A list/array of streamwise locations for where to sample the profiles.
                Default starting point is (0.0, 0.0, reference_height).
            profile_range: Determines the extent of the line along which the profiles are sampled.
                The range is defined about a point which lies some distance directly downstream of
                the starting point.
            resolution: Number of sample points in each profile.
            wind_direction: A single wind direction.
            homogeneous_wind_speed: A single wind speed. It is called homogeneous since 'wind_shear'
                is temporarily set to 0.0 in this method.
            ref_rotor_diameter: A reference rotor diameter which is used to normalize the
                coordinates.
            x_start: x-coordinate of starting point.
            y_start: y-coordinate of starting point.
            reference_height: If `direction` is cross-stream, then `reference_height` defines the
                height of the horizontal plane in which the velocity profiles are sampled.
                If `direction` is vertical, then the velocity is sampled along the vertical
                direction with the `profile_range` being relative to the `reference_height`.
        Returns:
            A list of pandas DataFrame objects where each DataFrame represents one velocity deficit
            profile.
        """

        if direction not in ["cross-stream", "vertical"]:
            raise ValueError("`direction` must be either `cross-stream` or `vertical`.")

        if ref_rotor_diameter is None:
            unique_rotor_diameters = np.unique(self.core.farm.rotor_diameters)
            if len(unique_rotor_diameters) == 1:
                ref_rotor_diameter = unique_rotor_diameters[0]
            else:
                raise ValueError(
                    "Please provide a `ref_rotor_diameter`. This is needed to normalize the "
                    "coordinates. Could not select a value automatically since the number of "
                    "unique rotor diameters in the turbine layout is not 1. "
                    f"Found the following rotor diameters: {unique_rotor_diameters}."
                )

        if downstream_dists is None:
            downstream_dists = ref_rotor_diameter * np.array([3, 5, 7, 9])

        if profile_range is None:
            profile_range = ref_rotor_diameter * np.array([-2, 2])

        wind_directions_copy = np.array(self.core.flow_field.wind_directions, copy=True)
        wind_speeds_copy = np.array(self.core.flow_field.wind_speeds, copy=True)
        wind_shear_copy = self.core.flow_field.wind_shear

        if wind_direction is None:
            if len(wind_directions_copy) == 1:
                wind_direction = wind_directions_copy[0]
            else:
                raise ValueError(
                    "Could not determine a wind direction for which to sample the velocity "
                    "profiles. Either provide a single `wind_direction` as an argument to this "
                    "method, or initialize the Floris object with a single wind direction."
                )

        if homogeneous_wind_speed is None:
            if len(wind_speeds_copy) == 1:
                homogeneous_wind_speed = wind_speeds_copy[0]
                self.logger.warning(
                    "`homogeneous_wind_speed` not provided. Setting it to the following wind speed "
                    f"found in the current flow field: {wind_speeds_copy[0]} m/s. Note that the "
                    "inflow is always homogeneous when calculating the velocity deficit profiles. "
                    "This is done by temporarily setting `wind_shear` to 0.0"
                )
            else:
                raise ValueError(
                    "Could not determine a wind speed for which to sample the velocity "
                    "profiles. Provide a single `homogeneous_wind_speed` to this method."
                )

        if reference_height is None:
            reference_height = self.core.flow_field.reference_wind_height

        self.set(
            wind_directions=[wind_direction],
            wind_speeds=[homogeneous_wind_speed],
            wind_shear=0.0,
        )

        velocity_deficit_profiles = self.core.solve_for_velocity_deficit_profiles(
            direction,
            downstream_dists,
            profile_range,
            resolution,
            homogeneous_wind_speed,
            ref_rotor_diameter,
            x_start,
            y_start,
            reference_height,
        )

        self.set(
            wind_directions=wind_directions_copy,
            wind_speeds=wind_speeds_copy,
            wind_shear=wind_shear_copy,
        )

        return velocity_deficit_profiles


    ### Utility methods

    def assign_hub_height_to_ref_height(self):

        # Confirm can do this operation
        unique_heights = np.unique(self.core.farm.hub_heights)
        if len(unique_heights) > 1:
            raise ValueError(
                "To assign hub heights to reference height, can not have more than one "
                "specified height. "
                f"Current length is {unique_heights}."
            )

        self.core.flow_field.reference_wind_height = unique_heights[0]

    def get_power_thrust_model(self) -> str:
        """Get the power thrust model of a FlorisModel.

        Returns:
            str: The power_thrust_model.
        """
        return self.core.farm.turbine_definitions[0]["power_thrust_model"]

    def set_power_thrust_model(self, power_thrust_model: str):
        """Set the power thrust model of a FlorisModel.

        Args:
            power_thrust_model (str): The power thrust model to set.
        """
        turbine_type = self.core.farm.turbine_definitions[0]
        turbine_type["power_thrust_model"] = power_thrust_model
        self.set(turbine_type=[turbine_type])

    def copy(self):
        """Create an independent copy of the current FlorisModel object"""
        return FlorisModel(self.core.as_dict())

    def get_param(
        self,
        param: List[str],
        param_idx: Optional[int] = None
    ) -> Any:
        """Get a parameter from a FlorisModel object.

        Args:
            param (List[str]): A list of keys to traverse the FlorisModel dictionary.
            param_idx (Optional[int], optional): The index to get the value at. Defaults to None.
                If None, the entire parameter is returned.

        Returns:
            Any: The value of the parameter.
        """
        fm_dict = self.core.as_dict()

        if param_idx is None:
            return nested_get(fm_dict, param)
        else:
            return nested_get(fm_dict, param)[param_idx]

    def set_param(
        self,
        param: List[str],
        value: Any,
        param_idx: Optional[int] = None
    ):
        """Set a parameter in a FlorisModel object.

        Args:
            param (List[str]): A list of keys to traverse the FlorisModel dictionary.
            value (Any): The value to set.
            param_idx (Optional[int], optional): The index to set the value at. Defaults to None.
        """
        fm_dict_mod = self.core.as_dict()
        nested_set(fm_dict_mod, param, value, param_idx)
        self.__init__(fm_dict_mod)

    @property
    def wind_data(self):
        return self._wind_data

    def get_turbine_layout(self, z=False):
        """
        Get turbine layout

        Args:
            z (bool): When *True*, return lists of x, y, and z coords,
            otherwise, return x and y only. Defaults to *False*.

        Returns:
            np.array: lists of x, y, and (optionally) z coordinates of
                each turbine
        """
        xcoords, ycoords, zcoords = self.core.farm.coordinates.T
        if z:
            return xcoords, ycoords, zcoords
        else:
            return xcoords, ycoords

    def print_dict(self) -> None:
        """Print the FlorisModel dictionary.
        """
        print_nested_dict(self.core.as_dict())


    ### Properties

    @property
    def layout_x(self):
        """
        Wind turbine coordinate information.

        Returns:
            np.array: Wind turbine x-coordinate.
        """
        return self.core.farm.layout_x

    @property
    def layout_y(self):
        """
        Wind turbine coordinate information.

        Returns:
            np.array: Wind turbine y-coordinate.
        """
        return self.core.farm.layout_y

    @property
    def turbine_average_velocities(self) -> NDArrayFloat:
        return average_velocity(
            velocities=self.core.flow_field.u,
            method=self.core.grid.average_method,
            cubature_weights=self.core.grid.cubature_weights,
        )


    ### v3 functions that are removed - raise an error if used

    def calculate_wake(self, **_):
        raise NotImplementedError(
            "The calculate_wake method has been removed. Please use the run method. "
            "See https://nrel.github.io/floris/upgrade_guides/v3_to_v4.html for more information."
        )

    def reinitialize(self, **_):
        raise NotImplementedError(
            "The reinitialize method has been removed. Please use the set method. "
            "See https://nrel.github.io/floris/upgrade_guides/v3_to_v4.html for more information."
        )<|MERGE_RESOLUTION|>--- conflicted
+++ resolved
@@ -30,21 +30,16 @@
     NDArrayBool,
     NDArrayFloat,
 )
-<<<<<<< HEAD
 from floris.wind_data import (
     WindDataBase,
     WindRose,
     WindTIRose,
 )
-=======
 from floris.utilities import (
     nested_get,
     nested_set,
     print_nested_dict,
 )
-from floris.wind_data import WindDataBase
->>>>>>> b43c9c57
-
 
 class FlorisModel(LoggingManager):
     """
@@ -111,119 +106,9 @@
                     "but have a small change on accuracy."
                 )
                 raise ValueError("turbine_grid_points must be less than or equal to 3.")
-
-<<<<<<< HEAD
+            
         # Initialize stored wind_data object to None
         self._wind_data = None
-
-    def assign_hub_height_to_ref_height(self):
-
-        # Confirm can do this operation
-        unique_heights = np.unique(self.core.farm.hub_heights)
-        if len(unique_heights) > 1:
-            raise ValueError(
-                "To assign hub heights to reference height, can not have more than one "
-                "specified height. "
-                f"Current length is {unique_heights}."
-            )
-
-        self.core.flow_field.reference_wind_height = unique_heights[0]
-
-    def copy(self):
-        """Create an independent copy of the current FlorisModel object"""
-        return FlorisModel(self.core.as_dict())
-
-    def set(
-        self,
-        wind_speeds: list[float] | NDArrayFloat | None = None,
-        wind_directions: list[float] | NDArrayFloat | None = None,
-        wind_shear: float | None = None,
-        wind_veer: float | None = None,
-        reference_wind_height: float | None = None,
-        turbulence_intensities: list[float] | NDArrayFloat | None = None,
-        air_density: float | None = None,
-        layout_x: list[float] | NDArrayFloat | None = None,
-        layout_y: list[float] | NDArrayFloat | None = None,
-        turbine_type: list | None = None,
-        turbine_library_path: str | Path | None = None,
-        solver_settings: dict | None = None,
-        heterogenous_inflow_config=None,
-        wind_data: type[WindDataBase] | None = None,
-        yaw_angles: NDArrayFloat | list[float] | None = None,
-        power_setpoints: NDArrayFloat | list[float] | list[float, None] | None = None,
-        disable_turbines: NDArrayBool | list[bool] | None = None,
-    ):
-        """
-        Set the wind conditions and operation setpoints for the wind farm.
-
-        Args:
-            wind_speeds (NDArrayFloat | list[float] | None, optional): Wind speeds at each findex.
-                Defaults to None.
-            wind_directions (NDArrayFloat | list[float] | None, optional): Wind directions at each
-                findex. Defaults to None.
-            wind_shear (float | None, optional): Wind shear exponent. Defaults to None.
-            wind_veer (float | None, optional): Wind veer. Defaults to None.
-            reference_wind_height (float | None, optional): Reference wind height. Defaults to None.
-            turbulence_intensities (NDArrayFloat | list[float] | None, optional): Turbulence
-                intensities at each findex. Defaults to None.
-            air_density (float | None, optional): Air density. Defaults to None.
-            layout_x (NDArrayFloat | list[float] | None, optional): X-coordinates of the turbines.
-                Defaults to None.
-            layout_y (NDArrayFloat | list[float] | None, optional): Y-coordinates of the turbines.
-                Defaults to None.
-            turbine_type (list | None, optional): Turbine type. Defaults to None.
-            turbine_library_path (str | Path | None, optional): Path to the turbine library.
-                Defaults to None.
-            solver_settings (dict | None, optional): Solver settings. Defaults to None.
-            heterogenous_inflow_config (None, optional): Heterogenous inflow configuration. Defaults
-                to None.
-            wind_data (type[WindDataBase] | None, optional): Wind data. Defaults to None.
-            yaw_angles (NDArrayFloat | list[float] | None, optional): Turbine yaw angles.
-                Defaults to None.
-            power_setpoints (NDArrayFloat | list[float] | list[float, None] | None, optional):
-                Turbine power setpoints.
-            disable_turbines (NDArrayBool | list[bool] | None, optional): NDArray with dimensions
-                n_findex x n_turbines. True values indicate the turbine is disabled at that findex
-                and the power setpoint at that position is set to 0. Defaults to None.
-        """
-        # Initialize a new Floris object after saving the setpoints
-        _yaw_angles = self.core.farm.yaw_angles
-        _power_setpoints = self.core.farm.power_setpoints
-        self._reinitialize(
-            wind_speeds=wind_speeds,
-            wind_directions=wind_directions,
-            wind_shear=wind_shear,
-            wind_veer=wind_veer,
-            reference_wind_height=reference_wind_height,
-            turbulence_intensities=turbulence_intensities,
-            air_density=air_density,
-            layout_x=layout_x,
-            layout_y=layout_y,
-            turbine_type=turbine_type,
-            turbine_library_path=turbine_library_path,
-            solver_settings=solver_settings,
-            heterogenous_inflow_config=heterogenous_inflow_config,
-            wind_data=wind_data,
-        )
-
-        # If the yaw angles or power setpoints are not the default, set them back to the
-        # previous setting
-        if not (_yaw_angles == 0).all():
-            self.core.farm.set_yaw_angles(_yaw_angles)
-        if not (
-            (_power_setpoints == POWER_SETPOINT_DEFAULT)
-            | (_power_setpoints == POWER_SETPOINT_DISABLED)
-        ).all():
-            self.core.farm.set_power_setpoints(_power_setpoints)
-
-        # Set the operation
-        self._set_operation(
-            yaw_angles=yaw_angles,
-            power_setpoints=power_setpoints,
-            disable_turbines=disable_turbines,
-        )
-=======
->>>>>>> b43c9c57
 
     ### Methods for setting and running the FlorisModel
 
@@ -524,7 +409,7 @@
 
     ### Methods for extracting turbine performance after running
 
-    def get_turbine_powers(self) -> NDArrayFloat:
+    def _get_turbine_powers(self) -> NDArrayFloat:
         """Calculates the power at each turbine in the wind farm.
 
         Returns:
@@ -534,8 +419,7 @@
         # Confirm calculate wake has been run
         if self.core.state is not State.USED:
             raise RuntimeError(
-                "Can't run function `FlorisModel.get_turbine_powers` without "
-                "first running `FlorisModel.run`."
+                "Can't compute turbine powers without first running `FlorisModel.run()`."
             )
         # Check for negative velocities, which could indicate bad model
         # parameters or turbines very closely spaced.
@@ -556,623 +440,7 @@
             multidim_condition=self.core.flow_field.multidim_conditions,
         )
         return turbine_powers
-
-    def get_farm_power(
-        self,
-        turbine_weights=None,
-        use_turbulence_correction=False,
-    ):
-        """
-        Report wind plant power from instance of floris. Optionally includes
-        uncertainty in wind direction and yaw position when determining power.
-        Uncertainty is included by computing the mean wind farm power for a
-        distribution of wind direction and yaw position deviations from the
-        original wind direction and yaw angles.
-
-        Args:
-            turbine_weights (NDArrayFloat | list[float] | None, optional):
-                weighing terms that allow the user to emphasize power at
-                particular turbines and/or completely ignore the power
-                from other turbines. This is useful when, for example, you are
-                modeling multiple wind farms in a single floris object. If you
-                only want to calculate the power production for one of those
-                farms and include the wake effects of the neighboring farms,
-                you can set the turbine_weights for the neighboring farms'
-                turbines to 0.0. The array of turbine powers from floris
-                is multiplied with this array in the calculation of the
-                objective function. If None, this  is an array with all values
-                1.0 and with shape equal to (n_findex, n_turbines).
-                Defaults to None.
-            use_turbulence_correction: (bool, optional): When *True* uses a
-                turbulence parameter to adjust power output calculations.
-                Defaults to *False*.
-
-        Returns:
-            float: Sum of wind turbine powers in W.
-        """
-        # TODO: Turbulence correction used in the power calculation, but may not be in
-        # the model yet
-        # TODO: Turbines need a switch for using turbulence correction
-        # TODO: Uncomment out the following two lines once the above are resolved
-        # for turbine in self.core.farm.turbines:
-        #     turbine.use_turbulence_correction = use_turbulence_correction
-
-        # Confirm calculate wake has been run
-        if self.core.state is not State.USED:
-            raise RuntimeError(
-                "Can't run function `FlorisModel.get_turbine_powers` without "
-                "first running `FlorisModel.calculate_wake`."
-            )
-
-        if turbine_weights is None:
-            # Default to equal weighing of all turbines when turbine_weights is None
-            turbine_weights = np.ones(
-                (
-                    self.core.flow_field.n_findex,
-                    self.core.farm.n_turbines,
-                )
-            )
-        elif len(np.shape(turbine_weights)) == 1:
-            # Deal with situation when 1D array is provided
-            turbine_weights = np.tile(
-                turbine_weights,
-                (self.core.flow_field.n_findex, 1),
-            )
-
-        # Calculate all turbine powers and apply weights
-        turbine_powers = self.get_turbine_powers()
-        turbine_powers = np.multiply(turbine_weights, turbine_powers)
-
-        return np.sum(turbine_powers, axis=1)
-
-    def get_farm_AEP(
-        self,
-        freq,
-        cut_in_wind_speed=0.001,
-        cut_out_wind_speed=None,
-        turbine_weights=None,
-        no_wake=False,
-    ) -> float:
-        """
-        Estimate annual energy production (AEP) for distributions of wind speed, wind
-        direction, frequency of occurrence, and yaw offset.
-
-        Args:
-            freq (NDArrayFloat): NumPy array with shape (n_findex)
-                with the frequencies of each wind direction and
-                wind speed combination. These frequencies should typically sum
-                up to 1.0 and are used to weigh the wind farm power for every
-                condition in calculating the wind farm's AEP.
-            cut_in_wind_speed (float, optional): Wind speed in m/s below which
-                any calculations are ignored and the wind farm is known to
-                produce 0.0 W of power. Note that to prevent problems with the
-                wake models at negative / zero wind speeds, this variable must
-                always have a positive value. Defaults to 0.001 [m/s].
-            cut_out_wind_speed (float, optional): Wind speed above which the
-                wind farm is known to produce 0.0 W of power. If None is
-                specified, will assume that the wind farm does not cut out
-                at high wind speeds. Defaults to None.
-            turbine_weights (NDArrayFloat | list[float] | None, optional):
-                weighing terms that allow the user to emphasize power at
-                particular turbines and/or completely ignore the power
-                from other turbines. This is useful when, for example, you are
-                modeling multiple wind farms in a single floris object. If you
-                only want to calculate the power production for one of those
-                farms and include the wake effects of the neighboring farms,
-                you can set the turbine_weights for the neighboring farms'
-                turbines to 0.0. The array of turbine powers from floris
-                is multiplied with this array in the calculation of the
-                objective function. If None, this  is an array with all values
-                1.0 and with shape equal to (n_findex,
-                n_turbines). Defaults to None.
-            no_wake: (bool, optional): When *True* updates the turbine
-                quantities without calculating the wake or adding the wake to
-                the flow field. This can be useful when quantifying the loss
-                in AEP due to wakes. Defaults to *False*.
-
-
-        Returns:
-            float:
-                The Annual Energy Production (AEP) for the wind farm in
-                watt-hours.
-        """
-
-        # Verify dimensions of the variable "freq"
-        if np.shape(freq)[0] != self.core.flow_field.n_findex:
-            raise UserWarning(
-                "'freq' should be a one-dimensional array with dimensions (n_findex). "
-                f"Given shape is {np.shape(freq)}"
-            )
-
-        # Check if frequency vector sums to 1.0. If not, raise a warning
-        if np.abs(np.sum(freq) - 1.0) > 0.001:
-            self.logger.warning(
-                "WARNING: The frequency array provided to get_farm_AEP() does not sum to 1.0."
-            )
-
-        # Copy the full wind speed array from the floris object and initialize
-        # the the farm_power variable as an empty array.
-        wind_speeds = np.array(self.core.flow_field.wind_speeds, copy=True)
-        wind_directions = np.array(self.core.flow_field.wind_directions, copy=True)
-        turbulence_intensities = np.array(self.core.flow_field.turbulence_intensities, copy=True)
-        farm_power = np.zeros(self.core.flow_field.n_findex)
-
-        # Determine which wind speeds we must evaluate
-        conditions_to_evaluate = wind_speeds >= cut_in_wind_speed
-        if cut_out_wind_speed is not None:
-            conditions_to_evaluate = conditions_to_evaluate & (wind_speeds < cut_out_wind_speed)
-
-        # Evaluate the conditions in floris
-        if np.any(conditions_to_evaluate):
-            wind_speeds_subset = wind_speeds[conditions_to_evaluate]
-            wind_directions_subset = wind_directions[conditions_to_evaluate]
-            turbulence_intensities_subset = turbulence_intensities[conditions_to_evaluate]
-            self.set(
-                wind_speeds=wind_speeds_subset,
-                wind_directions=wind_directions_subset,
-                turbulence_intensities=turbulence_intensities_subset,
-            )
-            if no_wake:
-                self.run_no_wake()
-            else:
-                self.run()
-            farm_power[conditions_to_evaluate] = self.get_farm_power(
-                turbine_weights=turbine_weights
-            )
-
-        # Finally, calculate AEP in GWh
-        aep = np.sum(np.multiply(freq, farm_power) * 365 * 24)
-
-        # Reset the FLORIS object to the full wind speed array
-        self.set(
-            wind_speeds=wind_speeds,
-            wind_directions=wind_directions,
-            turbulence_intensities=turbulence_intensities
-        )
-
-        return aep
-
-    def get_farm_AEP_with_wind_data(
-        self,
-        wind_data,
-        cut_in_wind_speed=0.001,
-        cut_out_wind_speed=None,
-        turbine_weights=None,
-        no_wake=False,
-    ) -> float:
-        """
-        Estimate annual energy production (AEP) for distributions of wind speed, wind
-        direction, frequency of occurrence, and yaw offset.
-
-        Args:
-            wind_data: (type(WindDataBase)): TimeSeries or WindRose object containing
-                the wind conditions over which to calculate the AEP. Should match the wind_data
-                object passed to reinitialize().
-            cut_in_wind_speed (float, optional): Wind speed in m/s below which
-                any calculations are ignored and the wind farm is known to
-                produce 0.0 W of power. Note that to prevent problems with the
-                wake models at negative / zero wind speeds, this variable must
-                always have a positive value. Defaults to 0.001 [m/s].
-            cut_out_wind_speed (float, optional): Wind speed above which the
-                wind farm is known to produce 0.0 W of power. If None is
-                specified, will assume that the wind farm does not cut out
-                at high wind speeds. Defaults to None.
-            turbine_weights (NDArrayFloat | list[float] | None, optional):
-                weighing terms that allow the user to emphasize power at
-                particular turbines and/or completely ignore the power
-                from other turbines. This is useful when, for example, you are
-                modeling multiple wind farms in a single floris object. If you
-                only want to calculate the power production for one of those
-                farms and include the wake effects of the neighboring farms,
-                you can set the turbine_weights for the neighboring farms'
-                turbines to 0.0. The array of turbine powers from floris
-                is multiplied with this array in the calculation of the
-                objective function. If None, this  is an array with all values
-                1.0 and with shape equal to (n_findex,
-                n_turbines). Defaults to None.
-            no_wake: (bool, optional): When *True* updates the turbine
-                quantities without calculating the wake or adding the wake to
-                the flow field. This can be useful when quantifying the loss
-                in AEP due to wakes. Defaults to *False*.
-
-        Returns:
-            float:
-                The Annual Energy Production (AEP) for the wind farm in
-                watt-hours.
-        """
-
-        # Verify the wind_data object matches FLORIS' initialization
-        if wind_data.n_findex != self.core.flow_field.n_findex:
-            raise ValueError("WindData object and floris do not have same findex")
-
-        # Get freq directly from wind_data
-        freq = wind_data.unpack_freq()
-
-        return self.get_farm_AEP(
-            freq,
-            cut_in_wind_speed=cut_in_wind_speed,
-            cut_out_wind_speed=cut_out_wind_speed,
-            turbine_weights=turbine_weights,
-            no_wake=no_wake,
-        )
-
-    def get_turbine_ais(self) -> NDArrayFloat:
-        turbine_ais = axial_induction(
-            velocities=self.core.flow_field.u,
-            air_density=self.core.flow_field.air_density,
-            yaw_angles=self.core.farm.yaw_angles,
-            tilt_angles=self.core.farm.tilt_angles,
-            power_setpoints=self.core.farm.power_setpoints,
-            axial_induction_functions=self.core.farm.turbine_axial_induction_functions,
-            tilt_interps=self.core.farm.turbine_tilt_interps,
-            correct_cp_ct_for_tilt=self.core.farm.correct_cp_ct_for_tilt,
-            turbine_type_map=self.core.farm.turbine_type_map,
-            turbine_power_thrust_tables=self.core.farm.turbine_power_thrust_tables,
-            average_method=self.core.grid.average_method,
-            cubature_weights=self.core.grid.cubature_weights,
-            multidim_condition=self.core.flow_field.multidim_conditions,
-        )
-        return turbine_ais
-
-    def get_turbine_thrust_coefficients(self) -> NDArrayFloat:
-        turbine_thrust_coefficients = thrust_coefficient(
-            velocities=self.core.flow_field.u,
-            air_density=self.core.flow_field.air_density,
-            yaw_angles=self.core.farm.yaw_angles,
-            tilt_angles=self.core.farm.tilt_angles,
-            power_setpoints=self.core.farm.power_setpoints,
-            thrust_coefficient_functions=self.core.farm.turbine_thrust_coefficient_functions,
-            tilt_interps=self.core.farm.turbine_tilt_interps,
-            correct_cp_ct_for_tilt=self.core.farm.correct_cp_ct_for_tilt,
-            turbine_type_map=self.core.farm.turbine_type_map,
-            turbine_power_thrust_tables=self.core.farm.turbine_power_thrust_tables,
-            average_method=self.core.grid.average_method,
-            cubature_weights=self.core.grid.cubature_weights,
-            multidim_condition=self.core.flow_field.multidim_conditions,
-        )
-        return turbine_thrust_coefficients
-
-    def get_turbine_TIs(self) -> NDArrayFloat:
-        return self.core.flow_field.turbulence_intensity_field
-
-
-    ### Methods for sampling and visualization
-
-    def calculate_cross_plane(
-        self,
-        downstream_dist,
-        y_resolution=200,
-        z_resolution=200,
-        y_bounds=None,
-        z_bounds=None,
-        wd=None,
-        ws=None,
-        ti=None,
-        yaw_angles=None,
-        power_setpoints=None,
-        disable_turbines=None,
-    ):
-        """
-        Shortcut method to instantiate a :py:class:`~.tools.cut_plane.CutPlane`
-        object containing the velocity field in a horizontal plane cut through
-        the simulation domain at a specific height.
-
-        Args:
-            height (float): Height of cut plane. Defaults to Hub-height.
-            x_resolution (float, optional): Output array resolution.
-                Defaults to 200 points.
-            y_resolution (float, optional): Output array resolution.
-                Defaults to 200 points.
-            x_bounds (tuple, optional): Limits of output array (in m).
-                Defaults to None.
-            y_bounds (tuple, optional): Limits of output array (in m).
-                Defaults to None.
-
-        Returns:
-            :py:class:`~.tools.cut_plane.CutPlane`: containing values
-            of x, y, u, v, w
-        """
-        # TODO update docstring
-        if wd is None:
-            wd = self.core.flow_field.wind_directions
-        if ws is None:
-            ws = self.core.flow_field.wind_speeds
-        if ti is None:
-            ti = self.core.flow_field.turbulence_intensities
-        self.check_wind_condition_for_viz(wd=wd, ws=ws, ti=ti)
-
-        # Store the current state for reinitialization
-        floris_dict = self.core.as_dict()
-
-        # Set the solver to a flow field planar grid
-        solver_settings = {
-            "type": "flow_field_planar_grid",
-            "normal_vector": "x",
-            "planar_coordinate": downstream_dist,
-            "flow_field_grid_points": [y_resolution, z_resolution],
-            "flow_field_bounds": [y_bounds, z_bounds],
-        }
-        self.set(
-            wind_directions=wd,
-            wind_speeds=ws,
-            turbulence_intensities=ti,
-            solver_settings=solver_settings,
-            yaw_angles=yaw_angles,
-            power_setpoints=power_setpoints,
-            disable_turbines=disable_turbines,
-        )
-
-        # Calculate wake
-        self.core.solve_for_viz()
-
-        # Get the points of data in a dataframe
-        # TODO this just seems to be flattening and storing the data in a df; is this necessary?
-        # It seems the biggest depenedcy is on CutPlane and the subsequent visualization tools.
-        df = self.get_plane_of_points(
-            normal_vector="x",
-            planar_coordinate=downstream_dist,
-        )
-
-        # Compute the cutplane
-        cross_plane = CutPlane(df, y_resolution, z_resolution, "x")
-
-        # Reset the fmodel object back to the turbine grid configuration
-        self.core = Core.from_dict(floris_dict)
-
-        # Run the simulation again for further postprocessing (i.e. now we can get farm power)
-        self.run()
-
-        return cross_plane
-
-    def calculate_horizontal_plane(
-        self,
-        height,
-        x_resolution=200,
-        y_resolution=200,
-        x_bounds=None,
-        y_bounds=None,
-        wd=None,
-        ws=None,
-        ti=None,
-        yaw_angles=None,
-        power_setpoints=None,
-        disable_turbines=None,
-    ):
-        """
-        Shortcut method to instantiate a :py:class:`~.tools.cut_plane.CutPlane`
-        object containing the velocity field in a horizontal plane cut through
-        the simulation domain at a specific height.
-
-        Args:
-            height (float): Height of cut plane. Defaults to Hub-height.
-            x_resolution (float, optional): Output array resolution.
-                Defaults to 200 points.
-            y_resolution (float, optional): Output array resolution.
-                Defaults to 200 points.
-            x_bounds (tuple, optional): Limits of output array (in m).
-                Defaults to None.
-            y_bounds (tuple, optional): Limits of output array (in m).
-                Defaults to None.
-            wd (float, optional): Wind direction. Defaults to None.
-            ws (float, optional): Wind speed. Defaults to None.
-            ti (float, optional): Turbulence intensity. Defaults to None.
-            yaw_angles (NDArrayFloat, optional): Turbine yaw angles. Defaults
-                to None.
-            power_setpoints (NDArrayFloat, optional):
-                Turbine power setpoints. Defaults to None.
-            disable_turbines (NDArrayBool, optional): Boolean array on whether
-                to disable turbines. Defaults to None.
-
-        Returns:
-            :py:class:`~.tools.cut_plane.CutPlane`: containing values
-            of x, y, u, v, w
-        """
-        # TODO update docstring
-        if wd is None:
-            wd = self.core.flow_field.wind_directions
-        if ws is None:
-            ws = self.core.flow_field.wind_speeds
-        if ti is None:
-            ti = self.core.flow_field.turbulence_intensities
-        self.check_wind_condition_for_viz(wd=wd, ws=ws, ti=ti)
-
-        # Store the current state for reinitialization
-        floris_dict = self.core.as_dict()
-        # Set the solver to a flow field planar grid
-        solver_settings = {
-            "type": "flow_field_planar_grid",
-            "normal_vector": "z",
-            "planar_coordinate": height,
-            "flow_field_grid_points": [x_resolution, y_resolution],
-            "flow_field_bounds": [x_bounds, y_bounds],
-        }
-        self.set(
-            wind_directions=wd,
-            wind_speeds=ws,
-            turbulence_intensities=ti,
-            solver_settings=solver_settings,
-            yaw_angles=yaw_angles,
-            power_setpoints=power_setpoints,
-            disable_turbines=disable_turbines,
-        )
-
-        # Calculate wake
-        self.core.solve_for_viz()
-
-        # Get the points of data in a dataframe
-        # TODO this just seems to be flattening and storing the data in a df; is this necessary?
-        # It seems the biggest dependency is on CutPlane and the subsequent visualization tools.
-        df = self.get_plane_of_points(
-            normal_vector="z",
-            planar_coordinate=height,
-        )
-
-        # Compute the cutplane
-        horizontal_plane = CutPlane(
-            df,
-            self.core.grid.grid_resolution[0],
-            self.core.grid.grid_resolution[1],
-            "z",
-        )
-
-        # Reset the fmodel object back to the turbine grid configuration
-        self.core = Core.from_dict(floris_dict)
-
-        # Run the simulation again for further postprocessing (i.e. now we can get farm power)
-        self.run()
-
-        return horizontal_plane
-
-    def calculate_y_plane(
-        self,
-        crossstream_dist,
-        x_resolution=200,
-        z_resolution=200,
-        x_bounds=None,
-        z_bounds=None,
-        wd=None,
-        ws=None,
-        ti=None,
-        yaw_angles=None,
-        power_setpoints=None,
-        disable_turbines=None,
-    ):
-        """
-        Shortcut method to instantiate a :py:class:`~.tools.cut_plane.CutPlane`
-        object containing the velocity field in a horizontal plane cut through
-        the simulation domain at a specific height.
-
-        Args:
-            height (float): Height of cut plane. Defaults to Hub-height.
-            x_resolution (float, optional): Output array resolution.
-                Defaults to 200 points.
-            y_resolution (float, optional): Output array resolution.
-                Defaults to 200 points.
-            x_bounds (tuple, optional): Limits of output array (in m).
-                Defaults to None.
-            y_bounds (tuple, optional): Limits of output array (in m).
-                Defaults to None.
-            z_bounds (tuple, optional): Limits of output array (in m).
-                Defaults to None.
-            wd (float, optional): Wind direction. Defaults to None.
-            ws (float, optional): Wind speed. Defaults to None.
-            ti (float, optional): Turbulence intensity. Defaults to None.
-            yaw_angles (NDArrayFloat, optional): Turbine yaw angles. Defaults
-                to None.
-            power_setpoints (NDArrayFloat, optional):
-                Turbine power setpoints. Defaults to None.
-            disable_turbines (NDArrayBool, optional): Boolean array on whether
-                to disable turbines. Defaults to None.
-
-
-
-        Returns:
-            :py:class:`~.tools.cut_plane.CutPlane`: containing values
-            of x, y, u, v, w
-        """
-        # TODO update docstring
-        if wd is None:
-            wd = self.core.flow_field.wind_directions
-        if ws is None:
-            ws = self.core.flow_field.wind_speeds
-        if ti is None:
-            ti = self.core.flow_field.turbulence_intensities
-        self.check_wind_condition_for_viz(wd=wd, ws=ws, ti=ti)
-
-        # Store the current state for reinitialization
-        floris_dict = self.core.as_dict()
-
-        # Set the solver to a flow field planar grid
-        solver_settings = {
-            "type": "flow_field_planar_grid",
-            "normal_vector": "y",
-            "planar_coordinate": crossstream_dist,
-            "flow_field_grid_points": [x_resolution, z_resolution],
-            "flow_field_bounds": [x_bounds, z_bounds],
-        }
-        self.set(
-            wind_directions=wd,
-            wind_speeds=ws,
-            turbulence_intensities=ti,
-            solver_settings=solver_settings,
-            yaw_angles=yaw_angles,
-            power_setpoints=power_setpoints,
-            disable_turbines=disable_turbines,
-        )
-
-        # Calculate wake
-        self.core.solve_for_viz()
-
-        # Get the points of data in a dataframe
-        # TODO this just seems to be flattening and storing the data in a df; is this necessary?
-        # It seems the biggest dependency is on CutPlane and the subsequent visualization tools.
-        df = self.get_plane_of_points(
-            normal_vector="y",
-            planar_coordinate=crossstream_dist,
-        )
-
-        # Compute the cutplane
-        y_plane = CutPlane(df, x_resolution, z_resolution, "y")
-
-        # Reset the fmodel object back to the turbine grid configuration
-        self.core = Core.from_dict(floris_dict)
-<<<<<<< HEAD
-
-        # Run the simulation again for further postprocessing (i.e. now we can get farm power)
-        self.run()
-
-        return y_plane
-
-    def check_wind_condition_for_viz(self, wd=None, ws=None, ti=None):
-        if len(wd) > 1 or len(wd) < 1:
-            raise ValueError(
-                "Wind direction input must be of length 1 for visualization. "
-                f"Current length is {len(wd)}."
-            )
-
-        if len(ws) > 1 or len(ws) < 1:
-            raise ValueError(
-                "Wind speed input must be of length 1 for visualization. "
-                f"Current length is {len(ws)}."
-            )
-
-        if len(ti) != 1:
-            raise ValueError(
-                "Turbulence intensity input must be of length 1 for visualization. "
-                f"Current length is {len(ti)}."
-            )
-
-    def _get_turbine_powers(self) -> NDArrayFloat:
-        """Calculates the power at each turbine in the wind farm.
-
-        Returns:
-            NDArrayFloat: Powers at each turbine.
-        """
-
-        # Confirm calculate wake has been run
-        if self.core.state is not State.USED:
-            raise RuntimeError(
-                "Can't compute turbine powers without first running `FlorisModel.run()`."
-            )
-        # Check for negative velocities, which could indicate bad model
-        # parameters or turbines very closely spaced.
-        if (self.core.flow_field.u < 0.0).any():
-            self.logger.warning("Some velocities at the rotor are negative.")
-
-        turbine_powers = power(
-            velocities=self.core.flow_field.u,
-            air_density=self.core.flow_field.air_density,
-            power_functions=self.core.farm.turbine_power_functions,
-            yaw_angles=self.core.farm.yaw_angles,
-            tilt_angles=self.core.farm.tilt_angles,
-            power_setpoints=self.core.farm.power_setpoints,
-            tilt_interps=self.core.farm.turbine_tilt_interps,
-            turbine_type_map=self.core.farm.turbine_type_map,
-            turbine_power_thrust_tables=self.core.farm.turbine_power_thrust_tables,
-            correct_cp_ct_for_tilt=self.core.farm.correct_cp_ct_for_tilt,
-            multidim_condition=self.core.flow_field.multidim_conditions,
-        )
-        return turbine_powers
+    
 
     def get_turbine_powers(self):
         """
@@ -1210,53 +478,6 @@
 
         return turbine_powers
 
-    def get_turbine_thrust_coefficients(self) -> NDArrayFloat:
-        turbine_thrust_coefficients = thrust_coefficient(
-            velocities=self.core.flow_field.u,
-            air_density=self.core.flow_field.air_density,
-            yaw_angles=self.core.farm.yaw_angles,
-            tilt_angles=self.core.farm.tilt_angles,
-            power_setpoints=self.core.farm.power_setpoints,
-            thrust_coefficient_functions=self.core.farm.turbine_thrust_coefficient_functions,
-            tilt_interps=self.core.farm.turbine_tilt_interps,
-            correct_cp_ct_for_tilt=self.core.farm.correct_cp_ct_for_tilt,
-            turbine_type_map=self.core.farm.turbine_type_map,
-            turbine_power_thrust_tables=self.core.farm.turbine_power_thrust_tables,
-            average_method=self.core.grid.average_method,
-            cubature_weights=self.core.grid.cubature_weights,
-            multidim_condition=self.core.flow_field.multidim_conditions,
-        )
-        return turbine_thrust_coefficients
-
-    def get_turbine_ais(self) -> NDArrayFloat:
-        turbine_ais = axial_induction(
-            velocities=self.core.flow_field.u,
-            air_density=self.core.flow_field.air_density,
-            yaw_angles=self.core.farm.yaw_angles,
-            tilt_angles=self.core.farm.tilt_angles,
-            power_setpoints=self.core.farm.power_setpoints,
-            axial_induction_functions=self.core.farm.turbine_axial_induction_functions,
-            tilt_interps=self.core.farm.turbine_tilt_interps,
-            correct_cp_ct_for_tilt=self.core.farm.correct_cp_ct_for_tilt,
-            turbine_type_map=self.core.farm.turbine_type_map,
-            turbine_power_thrust_tables=self.core.farm.turbine_power_thrust_tables,
-            average_method=self.core.grid.average_method,
-            cubature_weights=self.core.grid.cubature_weights,
-            multidim_condition=self.core.flow_field.multidim_conditions,
-        )
-        return turbine_ais
-
-    @property
-    def turbine_average_velocities(self) -> NDArrayFloat:
-        return average_velocity(
-            velocities=self.core.flow_field.u,
-            method=self.core.grid.average_method,
-            cubature_weights=self.core.grid.cubature_weights,
-        )
-
-    def get_turbine_TIs(self) -> NDArrayFloat:
-        return self.core.flow_field.turbulence_intensity_field
-
     def _get_farm_power(
         self,
         turbine_weights=None,
@@ -1431,45 +652,11 @@
         turbine_weights=None,
         hours_per_year=8760,
     ) -> float:
-=======
-
-        # Run the simulation again for futher postprocessing (i.e. now we can get farm power)
-        self.run()
-
-        return y_plane
-
-    def check_wind_condition_for_viz(self, wd=None, ws=None, ti=None):
-        if len(wd) > 1 or len(wd) < 1:
-            raise ValueError(
-                "Wind direction input must be of length 1 for visualization. "
-                f"Current length is {len(wd)}."
-            )
-
-        if len(ws) > 1 or len(ws) < 1:
-            raise ValueError(
-                "Wind speed input must be of length 1 for visualization. "
-                f"Current length is {len(ws)}."
-            )
-
-        if len(ti) != 1:
-            raise ValueError(
-                "Turbulence intensity input must be of length 1 for visualization. "
-                f"Current length is {len(ti)}."
-            )
-
-    def get_plane_of_points(
-        self,
-        normal_vector="z",
-        planar_coordinate=None,
-    ):
->>>>>>> b43c9c57
-        """
-        Calculates velocity values through the
-        :py:meth:`FlorisModel.calculate_wake` method at points in plane
-        specified by inputs.
-
-        Args:
-<<<<<<< HEAD
+        """
+        Estimate annual energy production (AEP) for distributions of wind speed, wind
+        direction, frequency of occurrence, and yaw offset.
+
+        Args:
             freq (NDArrayFloat): NumPy array with shape (n_findex)
                 with the frequencies of each wind direction and
                 wind speed combination. These frequencies should typically sum
@@ -1491,22 +678,381 @@
                 1.0 and with shape equal to (n_findex,
                 n_turbines). Defaults to None.
             hours_per_year (float, optional): Number of hours in a year. Defaults to 365 * 24.
-=======
+
+        Returns:
+            float:
+                The Annual Energy Production (AEP) for the wind farm in
+                watt-hours.
+        """
+        return self.get_expected_farm_power(
+            freq=freq,
+            turbine_weights=turbine_weights
+        ) * hours_per_year
+
+    def get_turbine_ais(self) -> NDArrayFloat:
+        turbine_ais = axial_induction(
+            velocities=self.core.flow_field.u,
+            air_density=self.core.flow_field.air_density,
+            yaw_angles=self.core.farm.yaw_angles,
+            tilt_angles=self.core.farm.tilt_angles,
+            power_setpoints=self.core.farm.power_setpoints,
+            axial_induction_functions=self.core.farm.turbine_axial_induction_functions,
+            tilt_interps=self.core.farm.turbine_tilt_interps,
+            correct_cp_ct_for_tilt=self.core.farm.correct_cp_ct_for_tilt,
+            turbine_type_map=self.core.farm.turbine_type_map,
+            turbine_power_thrust_tables=self.core.farm.turbine_power_thrust_tables,
+            average_method=self.core.grid.average_method,
+            cubature_weights=self.core.grid.cubature_weights,
+            multidim_condition=self.core.flow_field.multidim_conditions,
+        )
+        return turbine_ais
+
+    def get_turbine_thrust_coefficients(self) -> NDArrayFloat:
+        turbine_thrust_coefficients = thrust_coefficient(
+            velocities=self.core.flow_field.u,
+            air_density=self.core.flow_field.air_density,
+            yaw_angles=self.core.farm.yaw_angles,
+            tilt_angles=self.core.farm.tilt_angles,
+            power_setpoints=self.core.farm.power_setpoints,
+            thrust_coefficient_functions=self.core.farm.turbine_thrust_coefficient_functions,
+            tilt_interps=self.core.farm.turbine_tilt_interps,
+            correct_cp_ct_for_tilt=self.core.farm.correct_cp_ct_for_tilt,
+            turbine_type_map=self.core.farm.turbine_type_map,
+            turbine_power_thrust_tables=self.core.farm.turbine_power_thrust_tables,
+            average_method=self.core.grid.average_method,
+            cubature_weights=self.core.grid.cubature_weights,
+            multidim_condition=self.core.flow_field.multidim_conditions,
+        )
+        return turbine_thrust_coefficients
+
+    def get_turbine_TIs(self) -> NDArrayFloat:
+        return self.core.flow_field.turbulence_intensity_field
+
+
+    ### Methods for sampling and visualization
+
+    def calculate_cross_plane(
+        self,
+        downstream_dist,
+        y_resolution=200,
+        z_resolution=200,
+        y_bounds=None,
+        z_bounds=None,
+        wd=None,
+        ws=None,
+        ti=None,
+        yaw_angles=None,
+        power_setpoints=None,
+        disable_turbines=None,
+    ):
+        """
+        Shortcut method to instantiate a :py:class:`~.tools.cut_plane.CutPlane`
+        object containing the velocity field in a horizontal plane cut through
+        the simulation domain at a specific height.
+
+        Args:
+            height (float): Height of cut plane. Defaults to Hub-height.
+            x_resolution (float, optional): Output array resolution.
+                Defaults to 200 points.
+            y_resolution (float, optional): Output array resolution.
+                Defaults to 200 points.
+            x_bounds (tuple, optional): Limits of output array (in m).
+                Defaults to None.
+            y_bounds (tuple, optional): Limits of output array (in m).
+                Defaults to None.
+
+        Returns:
+            :py:class:`~.tools.cut_plane.CutPlane`: containing values
+            of x, y, u, v, w
+        """
+        # TODO update docstring
+        if wd is None:
+            wd = self.core.flow_field.wind_directions
+        if ws is None:
+            ws = self.core.flow_field.wind_speeds
+        if ti is None:
+            ti = self.core.flow_field.turbulence_intensities
+        self.check_wind_condition_for_viz(wd=wd, ws=ws, ti=ti)
+
+        # Store the current state for reinitialization
+        floris_dict = self.core.as_dict()
+
+        # Set the solver to a flow field planar grid
+        solver_settings = {
+            "type": "flow_field_planar_grid",
+            "normal_vector": "x",
+            "planar_coordinate": downstream_dist,
+            "flow_field_grid_points": [y_resolution, z_resolution],
+            "flow_field_bounds": [y_bounds, z_bounds],
+        }
+        self.set(
+            wind_directions=wd,
+            wind_speeds=ws,
+            turbulence_intensities=ti,
+            solver_settings=solver_settings,
+            yaw_angles=yaw_angles,
+            power_setpoints=power_setpoints,
+            disable_turbines=disable_turbines,
+        )
+
+        # Calculate wake
+        self.core.solve_for_viz()
+
+        # Get the points of data in a dataframe
+        # TODO this just seems to be flattening and storing the data in a df; is this necessary?
+        # It seems the biggest depenedcy is on CutPlane and the subsequent visualization tools.
+        df = self.get_plane_of_points(
+            normal_vector="x",
+            planar_coordinate=downstream_dist,
+        )
+
+        # Compute the cutplane
+        cross_plane = CutPlane(df, y_resolution, z_resolution, "x")
+
+        # Reset the fmodel object back to the turbine grid configuration
+        self.core = Core.from_dict(floris_dict)
+
+        # Run the simulation again for futher postprocessing (i.e. now we can get farm power)
+        self.run()
+
+        return cross_plane
+
+    def calculate_horizontal_plane(
+        self,
+        height,
+        x_resolution=200,
+        y_resolution=200,
+        x_bounds=None,
+        y_bounds=None,
+        wd=None,
+        ws=None,
+        ti=None,
+        yaw_angles=None,
+        power_setpoints=None,
+        disable_turbines=None,
+    ):
+        """
+        Shortcut method to instantiate a :py:class:`~.tools.cut_plane.CutPlane`
+        object containing the velocity field in a horizontal plane cut through
+        the simulation domain at a specific height.
+
+        Args:
+            height (float): Height of cut plane. Defaults to Hub-height.
+            x_resolution (float, optional): Output array resolution.
+                Defaults to 200 points.
+            y_resolution (float, optional): Output array resolution.
+                Defaults to 200 points.
+            x_bounds (tuple, optional): Limits of output array (in m).
+                Defaults to None.
+            y_bounds (tuple, optional): Limits of output array (in m).
+                Defaults to None.
+            wd (float, optional): Wind direction. Defaults to None.
+            ws (float, optional): Wind speed. Defaults to None.
+            ti (float, optional): Turbulence intensity. Defaults to None.
+            yaw_angles (NDArrayFloat, optional): Turbine yaw angles. Defaults
+                to None.
+            power_setpoints (NDArrayFloat, optional):
+                Turbine power setpoints. Defaults to None.
+            disable_turbines (NDArrayBool, optional): Boolean array on whether
+                to disable turbines. Defaults to None.
+
+        Returns:
+            :py:class:`~.tools.cut_plane.CutPlane`: containing values
+            of x, y, u, v, w
+        """
+        # TODO update docstring
+        if wd is None:
+            wd = self.core.flow_field.wind_directions
+        if ws is None:
+            ws = self.core.flow_field.wind_speeds
+        if ti is None:
+            ti = self.core.flow_field.turbulence_intensities
+        self.check_wind_condition_for_viz(wd=wd, ws=ws, ti=ti)
+
+        # Store the current state for reinitialization
+        floris_dict = self.core.as_dict()
+        # Set the solver to a flow field planar grid
+        solver_settings = {
+            "type": "flow_field_planar_grid",
+            "normal_vector": "z",
+            "planar_coordinate": height,
+            "flow_field_grid_points": [x_resolution, y_resolution],
+            "flow_field_bounds": [x_bounds, y_bounds],
+        }
+        self.set(
+            wind_directions=wd,
+            wind_speeds=ws,
+            turbulence_intensities=ti,
+            solver_settings=solver_settings,
+            yaw_angles=yaw_angles,
+            power_setpoints=power_setpoints,
+            disable_turbines=disable_turbines,
+        )
+
+        # Calculate wake
+        self.core.solve_for_viz()
+
+        # Get the points of data in a dataframe
+        # TODO this just seems to be flattening and storing the data in a df; is this necessary?
+        # It seems the biggest depenedcy is on CutPlane and the subsequent visualization tools.
+        df = self.get_plane_of_points(
+            normal_vector="z",
+            planar_coordinate=height,
+        )
+
+        # Compute the cutplane
+        horizontal_plane = CutPlane(
+            df,
+            self.core.grid.grid_resolution[0],
+            self.core.grid.grid_resolution[1],
+            "z",
+        )
+
+        # Reset the fmodel object back to the turbine grid configuration
+        self.core = Core.from_dict(floris_dict)
+
+        # Run the simulation again for futher postprocessing (i.e. now we can get farm power)
+        self.run()
+
+        return horizontal_plane
+
+    def calculate_y_plane(
+        self,
+        crossstream_dist,
+        x_resolution=200,
+        z_resolution=200,
+        x_bounds=None,
+        z_bounds=None,
+        wd=None,
+        ws=None,
+        ti=None,
+        yaw_angles=None,
+        power_setpoints=None,
+        disable_turbines=None,
+    ):
+        """
+        Shortcut method to instantiate a :py:class:`~.tools.cut_plane.CutPlane`
+        object containing the velocity field in a horizontal plane cut through
+        the simulation domain at a specific height.
+
+        Args:
+            height (float): Height of cut plane. Defaults to Hub-height.
+            x_resolution (float, optional): Output array resolution.
+                Defaults to 200 points.
+            y_resolution (float, optional): Output array resolution.
+                Defaults to 200 points.
+            x_bounds (tuple, optional): Limits of output array (in m).
+                Defaults to None.
+            y_bounds (tuple, optional): Limits of output array (in m).
+                Defaults to None.
+            z_bounds (tuple, optional): Limits of output array (in m).
+                Defaults to None.
+            wd (float, optional): Wind direction. Defaults to None.
+            ws (float, optional): Wind speed. Defaults to None.
+            ti (float, optional): Turbulence intensity. Defaults to None.
+            yaw_angles (NDArrayFloat, optional): Turbine yaw angles. Defaults
+                to None.
+            power_setpoints (NDArrayFloat, optional):
+                Turbine power setpoints. Defaults to None.
+            disable_turbines (NDArrayBool, optional): Boolean array on whether
+                to disable turbines. Defaults to None.
+
+
+
+        Returns:
+            :py:class:`~.tools.cut_plane.CutPlane`: containing values
+            of x, y, u, v, w
+        """
+        # TODO update docstring
+        if wd is None:
+            wd = self.core.flow_field.wind_directions
+        if ws is None:
+            ws = self.core.flow_field.wind_speeds
+        if ti is None:
+            ti = self.core.flow_field.turbulence_intensities
+        self.check_wind_condition_for_viz(wd=wd, ws=ws, ti=ti)
+
+        # Store the current state for reinitialization
+        floris_dict = self.core.as_dict()
+
+        # Set the solver to a flow field planar grid
+        solver_settings = {
+            "type": "flow_field_planar_grid",
+            "normal_vector": "y",
+            "planar_coordinate": crossstream_dist,
+            "flow_field_grid_points": [x_resolution, z_resolution],
+            "flow_field_bounds": [x_bounds, z_bounds],
+        }
+        self.set(
+            wind_directions=wd,
+            wind_speeds=ws,
+            turbulence_intensities=ti,
+            solver_settings=solver_settings,
+            yaw_angles=yaw_angles,
+            power_setpoints=power_setpoints,
+            disable_turbines=disable_turbines,
+        )
+
+        # Calculate wake
+        self.core.solve_for_viz()
+
+        # Get the points of data in a dataframe
+        # TODO this just seems to be flattening and storing the data in a df; is this necessary?
+        # It seems the biggest depenedcy is on CutPlane and the subsequent visualization tools.
+        df = self.get_plane_of_points(
+            normal_vector="y",
+            planar_coordinate=crossstream_dist,
+        )
+
+        # Compute the cutplane
+        y_plane = CutPlane(df, x_resolution, z_resolution, "y")
+
+        # Reset the fmodel object back to the turbine grid configuration
+        self.core = Core.from_dict(floris_dict)
+
+        # Run the simulation again for futher postprocessing (i.e. now we can get farm power)
+        self.run()
+
+        return y_plane
+
+    def check_wind_condition_for_viz(self, wd=None, ws=None, ti=None):
+        if len(wd) > 1 or len(wd) < 1:
+            raise ValueError(
+                "Wind direction input must be of length 1 for visualization. "
+                f"Current length is {len(wd)}."
+            )
+
+        if len(ws) > 1 or len(ws) < 1:
+            raise ValueError(
+                "Wind speed input must be of length 1 for visualization. "
+                f"Current length is {len(ws)}."
+            )
+
+        if len(ti) != 1:
+            raise ValueError(
+                "Turbulence intensity input must be of length 1 for visualization. "
+                f"Current length is {len(ti)}."
+            )
+
+    def get_plane_of_points(
+        self,
+        normal_vector="z",
+        planar_coordinate=None,
+    ):
+        """
+        Calculates velocity values through the
+        :py:meth:`FlorisModel.calculate_wake` method at points in plane
+        specified by inputs.
+
+        Args:
             normal_vector (string, optional): Vector normal to plane.
                 Defaults to z.
             planar_coordinate (float, optional): Value of normal vector
                 to slice through. Defaults to None.
->>>>>>> b43c9c57
 
         Returns:
             :py:class:`pandas.DataFrame`: containing values of x1, x2, x3, u, v, w
         """
-<<<<<<< HEAD
-        return self.get_expected_farm_power(
-            freq=freq,
-            turbine_weights=turbine_weights
-        ) * hours_per_year
-=======
         # Get results vectors
         if normal_vector == "z":
             x_flat = self.core.grid.x_sorted_inertial_frame[0].flatten()
@@ -1568,7 +1114,6 @@
         df = df.sort_values(["x2", "x1"]).reset_index(drop=True)
 
         return df
->>>>>>> b43c9c57
 
     def sample_flow_at_points(self, x: NDArrayFloat, y: NDArrayFloat, z: NDArrayFloat):
         """
@@ -1791,10 +1336,6 @@
         nested_set(fm_dict_mod, param, value, param_idx)
         self.__init__(fm_dict_mod)
 
-    @property
-    def wind_data(self):
-        return self._wind_data
-
     def get_turbine_layout(self, z=False):
         """
         Get turbine layout
@@ -1848,6 +1389,10 @@
             method=self.core.grid.average_method,
             cubature_weights=self.core.grid.cubature_weights,
         )
+    
+    @property
+    def wind_data(self):
+        return self._wind_data
 
 
     ### v3 functions that are removed - raise an error if used
