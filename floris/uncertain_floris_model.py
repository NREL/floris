from __future__ import annotations

from pathlib import Path

import numpy as np

from floris import FlorisModel
from floris.logging_manager import LoggingManager
from floris.type_dec import (
    floris_array_converter,
    NDArrayBool,
    NDArrayFloat,
)
from floris.utilities import wrap_180
from floris.wind_data import (
    TimeSeries,
    WindDataBase,
    WindRose,
    WindTIRose,
)


class UncertainFlorisModel(LoggingManager):
    """
    An interface for handling uncertainty in wind farm simulations.

    This class contains a FlorisModel object and adds functionality to handle
    uncertainty in wind direction.  It is designed to be used similarly to FlorisModel.
    In the model, the turbine powers are computed for a set of expanded wind conditions,
    given by wd_sample_points, and then the powers are computed as a gaussian blend
    of these expanded conditions.

    To reduce computational costs, the wind directions, wind speeds, turbulence intensities,
    yaw angles, and power setpoints are rounded to specified resolutions.  Only unique
    conditions from within the expanded set of conditions are run.

    Args:
        configuration (:py:obj:`dict`): The Floris configuration dictionary or YAML file.
            The configuration should have the following inputs specified.
                - **flow_field**: See `floris.simulation.flow_field.FlowField` for more details.
                - **farm**: See `floris.simulation.farm.Farm` for more details.
                - **turbine**: See `floris.simulation.turbine.Turbine` for more details.
                - **wake**: See `floris.simulation.wake.WakeManager` for more details.
                - **logging**: See `floris.simulation.core.Core` for more details.
        wd_resolution (float, optional): The resolution of wind direction for generating
            gaussian blends, in degrees.  Defaults to 1.0.
        ws_resolution (float, optional): The resolution of wind speed, in m/s. Defaults to 1.0.
        ti_resolution (float, optional): The resolution of turbulence intensity.
            Defaults to 0.01.
        yaw_resolution (float, optional): The resolution of yaw angle, in degrees.
            Defaults to 1.0.
        power_setpoint_resolution (int, optional): The resolution of power setpoints, in kW.
            Defaults to 100.
        wd_std (float, optional): The standard deviation of wind direction. Defaults to 3.0.
        wd_sample_points (list[float], optional): The sample points for wind direction.
            If not provided, defaults to [-2 * wd_std, -1 * wd_std, 0, wd_std, 2 * wd_std].
        fix_yaw_to_nominal_direction (bool, optional): Fix the yaw angle to the nominal
            direction?   When False, the yaw misalignment is the same across the sampled wind
            directions. When True, the turbine orientation is fixed to the nominal wind
            direction such that the yaw misalignment changes depending on the sampled wind
            direction.  Defaults to False.
        verbose (bool, optional): Verbosity flag for printing messages. Defaults to False.
    """

    def __init__(
        self,
        configuration: dict | str | Path,
        wd_resolution=1.0,  # Degree
        ws_resolution=1.0,  # m/s
        ti_resolution=0.01,
        yaw_resolution=1.0,  # Degree
        power_setpoint_resolution=100,  # kW
        wd_std=3.0,
        wd_sample_points=None,
        fix_yaw_to_nominal_direction=False,
        verbose=False,
    ):
<<<<<<< HEAD
        """
        Instantiate the UncertainFlorisModel.

        Args:
            configuration (:py:obj:`dict`): The Floris configuration dictionary or YAML file.
                The configuration should have the following inputs specified.
                    - **flow_field**: See `floris.simulation.flow_field.FlowField` for more details.
                    - **farm**: See `floris.simulation.farm.Farm` for more details.
                    - **turbine**: See `floris.simulation.turbine.Turbine` for more details.
                    - **wake**: See `floris.simulation.wake.WakeManager` for more details.
                    - **logging**: See `floris.simulation.core.Core` for more details.
            wd_resolution (float, optional): The resolution of wind direction for generating
                gaussian blends, in degrees.  Defaults to 1.0.
            ws_resolution (float, optional): The resolution of wind speed, in m/s. Defaults to 1.0.
            ti_resolution (float, optional): The resolution of turbulence intensity.
                Defaults to 0.01.
            yaw_resolution (float, optional): The resolution of yaw angle, in degrees.
                Defaults to 1.0.
            power_setpoint_resolution (int, optional): The resolution of power setpoints, in kW.
                Defaults to 100.
            wd_std (float, optional): The standard deviation of wind direction. Defaults to 3.0.
            wd_sample_points (list[float], optional): The sample points for wind direction.
                If not provided, defaults to [-2 * wd_std, -1 * wd_std, 0, wd_std, 2 * wd_std].
            verbose (bool, optional): Verbosity flag for printing messages. Defaults to False.
        """
=======
>>>>>>> 724f452a
        # Save these inputs
        self.wd_resolution = wd_resolution
        self.ws_resolution = ws_resolution
        self.ti_resolution = ti_resolution
        self.yaw_resolution = yaw_resolution
        self.power_setpoint_resolution = power_setpoint_resolution
        self.wd_std = wd_std
        self.fix_yaw_to_nominal_direction = fix_yaw_to_nominal_direction
        self.verbose = verbose

        # If wd_sample_points, default to 1 and 2 std
        if wd_sample_points is None:
            wd_sample_points = [-2 * wd_std, -1 * wd_std, 0, wd_std, 2 * wd_std]

        self.wd_sample_points = wd_sample_points
        self.n_sample_points = len(self.wd_sample_points)

        # Get the weights
        self.weights = self._get_weights(self.wd_std, self.wd_sample_points)

        # Instantiate the un-expanded FlorisModel
        self.fmodel_unexpanded = FlorisModel(configuration)

        # Call set at this point with no arguments so ready to run
        self.set()

        # Instantiate the expanded FlorisModel
        # self.core_interface = FlorisModel(configuration)

<<<<<<< HEAD
    def copy(self):
        """Create an independent copy of the current UncertainFlorisModel object"""
        return UncertainFlorisModel(
            self.fmodel_unexpanded.core.as_dict(),
            wd_resolution=self.wd_resolution,
            ws_resolution=self.ws_resolution,
            ti_resolution=self.ti_resolution,
            yaw_resolution=self.yaw_resolution,
            power_setpoint_resolution=self.power_setpoint_resolution,
            wd_std=self.wd_std,
            wd_sample_points=self.wd_sample_points,
            verbose=self.verbose,
        )

=======
>>>>>>> 724f452a
    def set(
        self,
        **kwargs,
    ):
        """
        Set the wind farm conditions in the UncertainFlorisModel.

        See FlorisModel.set() for details of the contents of kwargs.

        Args:
            **kwargs: The wind farm conditions to set.
        """
        # Call the nominal set function
        self.fmodel_unexpanded.set(**kwargs)

        self._set_uncertain()

    def _set_uncertain(
        self,
    ):
        """
        Sets the underlying wind direction (wd), wind speed (ws), turbulence intensity (ti),
          yaw angle, and power setpoint for unique conditions, accounting for uncertainties.

        """

        # Grab the unexpanded values of all arrays
        # These original dimensions are what is returned
        self.wind_directions_unexpanded = self.fmodel_unexpanded.core.flow_field.wind_directions
        self.wind_speeds_unexpanded = self.fmodel_unexpanded.core.flow_field.wind_speeds
        self.turbulence_intensities_unexpanded = (
            self.fmodel_unexpanded.core.flow_field.turbulence_intensities
        )
        self.yaw_angles_unexpanded = self.fmodel_unexpanded.core.farm.yaw_angles
        self.power_setpoints_unexpanded = self.fmodel_unexpanded.core.farm.power_setpoints
        self.n_unexpanded = len(self.wind_directions_unexpanded)

        # Combine into the complete unexpanded_inputs
        self.unexpanded_inputs = np.hstack(
            (
                self.wind_directions_unexpanded[:, np.newaxis],
                self.wind_speeds_unexpanded[:, np.newaxis],
                self.turbulence_intensities_unexpanded[:, np.newaxis],
                self.yaw_angles_unexpanded,
                self.power_setpoints_unexpanded,
            )
        )

        # Get the rounded inputs
        self.rounded_inputs = self._get_rounded_inputs(
            self.unexpanded_inputs,
            self.wd_resolution,
            self.ws_resolution,
            self.ti_resolution,
            self.yaw_resolution,
            self.power_setpoint_resolution,
        )

        # Get the expanded inputs
        self._expanded_wind_directions = self._expand_wind_directions(
            self.rounded_inputs,
            self.wd_sample_points,
            self.fix_yaw_to_nominal_direction,
            self.fmodel_unexpanded.core.farm.n_turbines,
        )
        self.n_expanded = self._expanded_wind_directions.shape[0]

        # Get the unique inputs
        self.unique_inputs, self.map_to_expanded_inputs = self._get_unique_inputs(
            self._expanded_wind_directions
        )
        self.n_unique = self.unique_inputs.shape[0]

        # Display info on sizes
        if self.verbose:
            print(f"Original num rows: {self.n_unexpanded}")
            print(f"Expanded num rows: {self.n_expanded}")
            print(f"Unique num rows: {self.n_unique}")

        # Initiate the expanded FlorisModel
        self.fmodel_expanded = self.fmodel_unexpanded.copy()

        # Now set the underlying wd/ws/ti/yaw/setpoint to check only the unique conditions
        self.fmodel_expanded.set(
            wind_directions=self.unique_inputs[:, 0],
            wind_speeds=self.unique_inputs[:, 1],
            turbulence_intensities=self.unique_inputs[:, 2],
            yaw_angles=self.unique_inputs[:, 3 : 3 + self.fmodel_unexpanded.core.farm.n_turbines],
            power_setpoints=self.unique_inputs[
                :, 3 + self.fmodel_unexpanded.core.farm.n_turbines :
            ],
        )

    def reset_operation(self):
        """
        Reset the operation of the underlying FlorisModel object.
        """
        self.fmodel_unexpanded.set(
            wind_directions=self.wind_directions_unexpanded,
            wind_speeds=self.wind_speeds_unexpanded,
            turbulence_intensities=self.turbulence_intensities_unexpanded,
        )
        self.fmodel_unexpanded.reset_operation()

        # Calling set_uncertain again to reset the expanded FlorisModel
        self._set_uncertain()

    def run(self):
        """
        Run the simulation in the underlying FlorisModel object.
        """

        self.fmodel_expanded.run()

    def run_no_wake(self):
        """
        Run the simulation in the underlying FlorisModel object without wakes.
        """

        self.fmodel_expanded.run_no_wake()

    def _get_turbine_powers(self):
        """Calculates the power at each turbine in the wind farm.

        This method calculates the power at each turbine in the wind farm, considering
        the underlying turbine powers and applying a weighted sum to handle uncertainty.

        Returns:
            NDArrayFloat: An array containing the powers at each turbine for each findex.

        """

        # Pass to off-class function
        result = map_turbine_powers_uncertain(
            unique_turbine_powers=self.fmodel_expanded._get_turbine_powers(),
            map_to_expanded_inputs=self.map_to_expanded_inputs,
            weights=self.weights,
            n_unexpanded=self.n_unexpanded,
            n_sample_points=self.n_sample_points,
            n_turbines=self.fmodel_unexpanded.core.farm.n_turbines,
        )

        return result

    def get_turbine_powers(self):
        """
        Calculate the power at each turbine in the wind farm.  If WindRose or
           WindTIRose is passed in, result is reshaped to match

        Returns:
            NDArrayFloat: An array containing the powers at each turbine for each findex.
        """

        turbine_powers = self._get_turbine_powers()

        if self.fmodel_unexpanded.wind_data is not None:
            if type(self.fmodel_unexpanded.wind_data) is WindRose:
                turbine_powers_rose = np.full(
                    (
                        len(self.fmodel_unexpanded.wind_data.wd_flat),
                        self.fmodel_unexpanded.core.farm.n_turbines,
                    ),
                    np.nan,
                )
                turbine_powers_rose[
                    self.fmodel_unexpanded.wind_data.non_zero_freq_mask, :
                ] = turbine_powers
                turbine_powers = turbine_powers_rose.reshape(
                    len(self.fmodel_unexpanded.wind_data.wind_directions),
                    len(self.fmodel_unexpanded.wind_data.wind_speeds),
                    self.fmodel_unexpanded.core.farm.n_turbines,
                )
            elif type(self.fmodel_unexpanded.wind_data) is WindTIRose:
                turbine_powers_rose = np.full(
                    (
                        len(self.fmodel_unexpanded.wind_data.wd_flat),
                        self.fmodel_unexpanded.core.farm.n_turbines,
                    ),
                    np.nan,
                )
                turbine_powers_rose[
                    self.fmodel_unexpanded.wind_data.non_zero_freq_mask, :
                ] = turbine_powers
                turbine_powers = turbine_powers_rose.reshape(
                    len(self.fmodel_unexpanded.wind_data.wind_directions),
                    len(self.fmodel_unexpanded.wind_data.wind_speeds),
                    len(self.fmodel_unexpanded.wind_data.turbulence_intensities),
                    self.fmodel_unexpanded.core.farm.n_turbines,
                )

        return turbine_powers

    def _get_farm_power(
        self,
        turbine_weights=None,
        use_turbulence_correction=False,
    ):
        """
        Report wind plant power from instance of floris with uncertainty.

        Args:
            turbine_weights (NDArrayFloat | list[float] | None, optional):
                weighing terms that allow the user to emphasize power at
                particular turbines and/or completely ignore the power
                from other turbines. This is useful when, for example, you are
                modeling multiple wind farms in a single floris object. If you
                only want to calculate the power production for one of those
                farms and include the wake effects of the neighboring farms,
                you can set the turbine_weights for the neighboring farms'
                turbines to 0.0. The array of turbine powers from floris
                is multiplied with this array in the calculation of the
                objective function. If None, this  is an array with all values
                1.0 and with shape equal to (n_findex, n_turbines).
                Defaults to None.
            use_turbulence_correction: (bool, optional): When True uses a
                turbulence parameter to adjust power output calculations.
                Defaults to False. Not currently implemented.

        Returns:
            float: Sum of wind turbine powers in W.
        """
        # TODO: Turbulence correction used in the power calculation, but may not be in
        # the model yet
        # TODO: Turbines need a switch for using turbulence correction
        # TODO: Uncomment out the following two lines once the above are resolved
        # for turbine in self.core.farm.turbines:
        #     turbine.use_turbulence_correction = use_turbulence_correction
        if use_turbulence_correction:
            raise NotImplementedError(
                "Turbulence correction is not yet implemented in the power calculation."
            )

        if turbine_weights is None:
            # Default to equal weighing of all turbines when turbine_weights is None
            turbine_weights = np.ones(
                (
                    self.n_unexpanded,
                    self.fmodel_unexpanded.core.farm.n_turbines,
                )
            )
        elif len(np.shape(turbine_weights)) == 1:
            # Deal with situation when 1D array is provided
            turbine_weights = np.tile(
                turbine_weights,
                (self.n_unexpanded, 1),
            )

        # Calculate all turbine powers and apply weights
        turbine_powers = self._get_turbine_powers()
        turbine_powers = np.multiply(turbine_weights, turbine_powers)

        return np.sum(turbine_powers, axis=1)

    def get_farm_power(
        self,
        turbine_weights=None,
        use_turbulence_correction=False,
    ):
        """
        Report wind plant power from instance of floris. Optionally includes
        uncertainty in wind direction and yaw position when determining power.
        Uncertainty is included by computing the mean wind farm power for a
        distribution of wind direction and yaw position deviations from the
        original wind direction and yaw angles.

        Args:
            turbine_weights (NDArrayFloat | list[float] | None, optional):
                weighing terms that allow the user to emphasize power at
                particular turbines and/or completely ignore the power
                from other turbines. This is useful when, for example, you are
                modeling multiple wind farms in a single floris object. If you
                only want to calculate the power production for one of those
                farms and include the wake effects of the neighboring farms,
                you can set the turbine_weights for the neighboring farms'
                turbines to 0.0. The array of turbine powers from floris
                is multiplied with this array in the calculation of the
                objective function. If None, this  is an array with all values
                1.0 and with shape equal to (n_findex, n_turbines).
                Defaults to None.
            use_turbulence_correction: (bool, optional): When True uses a
                turbulence parameter to adjust power output calculations.
                Defaults to False. Not currently implemented.

        Returns:
            float: Sum of wind turbine powers in W.
        """
        farm_power = self._get_farm_power(turbine_weights, use_turbulence_correction)

        if self.fmodel_unexpanded.wind_data is not None:
            if type(self.fmodel_unexpanded.wind_data) is WindRose:
                farm_power_rose = np.full(len(self.fmodel_unexpanded.wind_data.wd_flat), np.nan)
                farm_power_rose[
                    self.fmodel_unexpanded.wind_data.non_zero_freq_mask
                ] = farm_power
                farm_power = farm_power_rose.reshape(
                    len(self.fmodel_unexpanded.wind_data.wind_directions),
                    len(self.fmodel_unexpanded.wind_data.wind_speeds),
                )
            elif type(self.fmodel_unexpanded.wind_data) is WindTIRose:
                farm_power_rose = np.full(len(self.fmodel_unexpanded.wind_data.wd_flat), np.nan)
                farm_power_rose[
                    self.fmodel_unexpanded.wind_data.non_zero_freq_mask
                ] = farm_power
                farm_power = farm_power_rose.reshape(
                    len(self.fmodel_unexpanded.wind_data.wind_directions),
                    len(self.fmodel_unexpanded.wind_data.wind_speeds),
                    len(self.fmodel_unexpanded.wind_data.turbulence_intensities),
                )

        return farm_power

    def get_expected_farm_power(
        self,
        freq=None,
        turbine_weights=None,
    ) -> float:
        """
        Compute the expected (mean) power of the wind farm.

        Args:
            freq (NDArrayFloat): NumPy array with shape (n_findex)
                with the frequencies of each wind direction and
                wind speed combination. These frequencies should typically sum
                up to 1.0 and are used to weigh the wind farm power for every
                condition in calculating the wind farm's AEP. Defaults to None.
                If None and a WindData object was supplied, the WindData object's
                frequencies will be used. Otherwise, uniform frequencies are assumed
                (i.e., a simple mean over the findices is computed).
            turbine_weights (NDArrayFloat | list[float] | None, optional):
                weighing terms that allow the user to emphasize power at
                particular turbines and/or completely ignore the power
                from other turbines. This is useful when, for example, you are
                modeling multiple wind farms in a single floris object. If you
                only want to calculate the power production for one of those
                farms and include the wake effects of the neighboring farms,
                you can set the turbine_weights for the neighboring farms'
                turbines to 0.0. The array of turbine powers from floris
                is multiplied with this array in the calculation of the
                objective function. If None, this  is an array with all values
                1.0 and with shape equal to (n_findex,
                n_turbines). Defaults to None.
        """

        farm_power = self._get_farm_power(turbine_weights=turbine_weights)

        if freq is None:
            if self.fmodel_unexpanded.wind_data is None:
                freq = np.array([1.0 / self.core.flow_field.n_findex])
            else:
                freq = self.fmodel_unexpanded.wind_data.unpack_freq()

        return np.nansum(np.multiply(freq, farm_power))

    def get_farm_AEP(
        self,
        freq=None,
        turbine_weights=None,
        hours_per_year=8760,
    ) -> float:
        """
        Estimate annual energy production (AEP) for distributions of wind speed, wind
        direction, frequency of occurrence, and yaw offset.

        Args:
            freq (NDArrayFloat): NumPy array with shape (n_findex)
                with the frequencies of each wind direction and
                wind speed combination. These frequencies should typically sum
                up to 1.0 and are used to weigh the wind farm power for every
                condition in calculating the wind farm's AEP. Defaults to None.
                If None and a WindData object was supplied, the WindData object's
                frequencies will be used. Otherwise, uniform frequencies are assumed.
            turbine_weights (NDArrayFloat | list[float] | None, optional):
                weighing terms that allow the user to emphasize power at
                particular turbines and/or completely ignore the power
                from other turbines. This is useful when, for example, you are
                modeling multiple wind farms in a single floris object. If you
                only want to calculate the power production for one of those
                farms and include the wake effects of the neighboring farms,
                you can set the turbine_weights for the neighboring farms'
                turbines to 0.0. The array of turbine powers from floris
                is multiplied with this array in the calculation of the
                objective function. If None, this  is an array with all values
                1.0 and with shape equal to (n_findex,
                n_turbines). Defaults to None.
            hours_per_year (float, optional): Number of hours in a year. Defaults to 365 * 24.

        Returns:
            float:
                The Annual Energy Production (AEP) for the wind farm in
                watt-hours.
        """
        if (
            freq is None
            and not isinstance(self.fmodel_unexpanded.wind_data, WindRose)
            and not isinstance(self.fmodel_unexpanded.wind_data, WindTIRose)
        ):
            self.logger.warning(
                "Computing AEP with uniform frequencies. Results results may not reflect annual "
                "operation."
            )

        return (
            self.get_expected_farm_power(freq=freq, turbine_weights=turbine_weights)
            * hours_per_year
        )

    def _get_rounded_inputs(
        self,
        input_array,
        wd_resolution=1.0,  # Degree
        ws_resolution=1.0,  # m/s
        ti_resolution=0.025,
        yaw_resolution=1.0,  # Degree
        power_setpoint_resolution=100,  # kW
    ):
        """
        Round the input array  specified resolutions.

        Parameters:
            input_array (numpy.ndarray): An array of shape (n, 5)  with columns
                                        for wind direction (wd), wind speed (ws),
                                        turbulence intensity (tu),
                                        yaw angle (yaw), and power setpoint.
            wd_resolution (float): Resolution for rounding wind direction in degrees.
                Default is 1.0 degree.
            ws_resolution (float): Resolution for rounding wind speed in m/s. Default is 1.0 m/s.
            ti_resolution (float): Resolution for rounding turbulence intensity. Default is 0.1.
            yaw_resolution (float): Resolution for rounding yaw angle in degrees.
                Default is 1.0 degree.
            power_setpoint_resolution (int): Resolution for rounding power setpoint in kW.
                Default is 100 kW.

        Returns:
            numpy.ndarray: A rounded array of wind turbine parameters with
                    the same shape as input_array,
                    where each parameter is rounded to the specified resolution.
        """

        # input_array is a nx5 numpy array whose columns are wd, ws, tu, yaw, power_setpoint
        # round each column by the respective resolution
        rounded_input_array = np.copy(input_array)
        rounded_input_array[:, 0] = (
            np.round(rounded_input_array[:, 0] / wd_resolution) * wd_resolution
        )
        rounded_input_array[:, 1] = (
            np.round(rounded_input_array[:, 1] / ws_resolution) * ws_resolution
        )
        rounded_input_array[:, 2] = (
            np.round(rounded_input_array[:, 2] / ti_resolution) * ti_resolution
        )
        rounded_input_array[:, 3 : 3 + self.fmodel_unexpanded.core.farm.n_turbines] = (
            np.round(
                rounded_input_array[:, 3 : 3 + self.fmodel_unexpanded.core.farm.n_turbines]
                / yaw_resolution
            )
            * yaw_resolution
        )
        rounded_input_array[:, 3 + self.fmodel_unexpanded.core.farm.n_turbines :] = (
            np.round(
                rounded_input_array[:, 3 + self.fmodel_unexpanded.core.farm.n_turbines :]
                / power_setpoint_resolution
            )
            * power_setpoint_resolution
        )

        return rounded_input_array

    def _expand_wind_directions(
        self, input_array, wd_sample_points, fix_yaw_to_nominal_direction=False, n_turbines=None
    ):
        """
        Expand wind direction data.

        Args:
            input_array (numpy.ndarray): 2D numpy array of shape (m, n)
            representing wind direction data,
                where m is the number of data points and n is the number of features.
                The first column
                represents wind direction.
            wd_sample_points (list): List of integers representing
            wind direction sample points.
            fix_yaw_to_nominal_direction (bool): Fix the yaw angle to the nominal
                direction?   Defaults to False
            n_turbines (int): The number of turbines in the wind farm.  Must be supplied
                if fix_yaw_to_nominal_direction is True.

        Returns:
            numpy.ndarray: Expanded wind direction data as a 2D numpy array
                of shape (m * p, n), where
                p is the number of sample points.

        Raises:
            ValueError: If wd_sample_points does not have an odd length or
                if the middle element is not 0.

        This function takes wind direction data and expands it
        by perturbing the wind direction column
        based on a list of sample points. It vertically stacks
        copies of the input array with the wind
        direction column perturbed by each sample point, ensuring
        the resultant values are within the range
        of 0 to 360.
        """

        # Check if wd_sample_points is odd-length and the middle element is 0
        if len(wd_sample_points) % 2 != 1:
            raise ValueError("wd_sample_points must have an odd length.")
        if wd_sample_points[len(wd_sample_points) // 2] != 0:
            raise ValueError("The middle element of wd_sample_points must be 0.")

        # If fix_yaw_to_nominal_direction is True, n_turbines must be supplied
        if fix_yaw_to_nominal_direction and n_turbines is None:
            raise ValueError("The number of turbines in the wind farm must be supplied")

        num_samples = len(wd_sample_points)
        num_rows = input_array.shape[0]

        # Create an array to hold the expanded data
        output_array = np.zeros((num_rows * num_samples, input_array.shape[1]))

        # Repeat each row of input_array for each sample point
        for i in range(num_samples):
            start_idx = i * num_rows
            end_idx = start_idx + num_rows
            output_array[start_idx:end_idx, :] = input_array.copy()

            # Perturb the wd column by the current sample point
            output_array[start_idx:end_idx, 0] = (
                output_array[start_idx:end_idx, 0] + wd_sample_points[i]
            ) % 360

            # If fix_yaw_to_nominal_direction is True, set the yaw angle to relative
            # to the nominal wind direction
            if fix_yaw_to_nominal_direction:
                # Wrap between -180 and 180
                output_array[start_idx:end_idx, 3 : 3 + n_turbines] = wrap_180(
                    output_array[start_idx:end_idx, 3 : 3 + n_turbines] + wd_sample_points[i]
                )

        return output_array

    def _get_unique_inputs(self, input_array):
        """
        Finds unique rows in the input numpy array and constructs a mapping array
        to reconstruct the input array from the unique rows.

        Args:
            input_array (numpy.ndarray): Input array of shape (m, n).

        Returns:
            tuple: A tuple containing:
                numpy.ndarray: An array of unique rows found in the input_array, of shape (r, n),
                            where r <= m.
                numpy.ndarray: A 1D array of indices mapping each row of the input_array
                            to the corresponding row in the unique_inputs array.
                            It represents how to reconstruct the input_array from the unique rows.
        """

        unique_inputs, indices, map_to_expanded_inputs = np.unique(
            input_array, axis=0, return_index=True, return_inverse=True
        )

        return unique_inputs, map_to_expanded_inputs

    def _get_weights(self, wd_std, wd_sample_points):
        """Generates weights based on a Gaussian distribution sampled at specific x-locations.

        Args:
            wd_std (float): The standard deviation of the Gaussian distribution.
            wd_sample_points (array-like): The x-locations where the Gaussian function is sampled.

        Returns:
            numpy.ndarray: An array of weights, generated using a Gaussian distribution with mean 0
                and standard deviation wd_std, sampled at the specified x-locations.
                The weights are normalized so that they sum to 1.

        """

        # Calculate the Gaussian function values at sample points
        gaussian_values = np.exp(-(np.array(wd_sample_points) ** 2) / (2 * wd_std**2))

        # Normalize the Gaussian values to get the weights
        weights = gaussian_values / np.sum(gaussian_values)

        return weights

    def copy(self):
        """Create an independent copy of the current UncertainFlorisModel object"""
        return UncertainFlorisModel(
            self.fmodel_unexpanded.core.as_dict(),
            wd_resolution=self.wd_resolution,
            ws_resolution=self.ws_resolution,
            ti_resolution=self.ti_resolution,
            yaw_resolution=self.yaw_resolution,
            power_setpoint_resolution=self.power_setpoint_resolution,
            wd_std=self.wd_std,
            wd_sample_points=self.wd_sample_points,
            fix_yaw_to_nominal_direction=self.fix_yaw_to_nominal_direction,
            verbose=self.verbose,
        )

    @property
    def layout_x(self):
        """
        Wind turbine coordinate information.

        Returns:
            np.array: Wind turbine x-coordinate.
        """
        return self.fmodel_unexpanded.core.farm.layout_x

    @property
    def layout_y(self):
        """
        Wind turbine coordinate information.

        Returns:
            np.array: Wind turbine y-coordinate.
        """
        return self.fmodel_unexpanded.core.farm.layout_y

    @property
    def core(self):
        """
        Returns the core of the unexpanded model.

        Returns:
            Floris: The core of the unexpanded model.
        """
        return self.fmodel_unexpanded.core


def map_turbine_powers_uncertain(
    unique_turbine_powers,
    map_to_expanded_inputs,
    weights,
    n_unexpanded,
    n_sample_points,
    n_turbines,
):
    """Calculates the power at each turbine in the wind farm based on uncertainty weights.

    This function calculates the power at each turbine in the wind farm, considering
    the underlying turbine powers and applying a weighted sum to handle uncertainty.

    Args:
        unique_turbine_powers (NDArrayFloat): An array of unique turbine powers from the
            underlying FlorisModel
        map_to_expanded_inputs (NDArrayFloat): An array of indices mapping the unique powers to
            the expanded powers
        weights (NDArrayFloat): An array of weights for each wind direction sample point
        n_unexpanded (int): The number of unexpanded conditions
        n_sample_points (int): The number of wind direction sample points
        n_turbines (int): The number of turbines in the wind farm

    Returns:
        NDArrayFloat: An array containing the powers at each turbine for each findex.

    """

    # Expand back to the expanded value
    expanded_turbine_powers = unique_turbine_powers[map_to_expanded_inputs]

    # Reshape the weights array to make it compatible with broadcasting
    weights_reshaped = weights[:, np.newaxis]

    # Reshape expanded_turbine_powers into blocks
    blocks = np.reshape(
        expanded_turbine_powers,
        (n_unexpanded, n_sample_points, n_turbines),
        order="F",
    )

    # Multiply each block by the corresponding weight
    weighted_blocks = blocks * weights_reshaped

    # Sum the blocks along the second axis
    result = np.sum(weighted_blocks, axis=1)

    return result<|MERGE_RESOLUTION|>--- conflicted
+++ resolved
@@ -75,34 +75,6 @@
         fix_yaw_to_nominal_direction=False,
         verbose=False,
     ):
-<<<<<<< HEAD
-        """
-        Instantiate the UncertainFlorisModel.
-
-        Args:
-            configuration (:py:obj:`dict`): The Floris configuration dictionary or YAML file.
-                The configuration should have the following inputs specified.
-                    - **flow_field**: See `floris.simulation.flow_field.FlowField` for more details.
-                    - **farm**: See `floris.simulation.farm.Farm` for more details.
-                    - **turbine**: See `floris.simulation.turbine.Turbine` for more details.
-                    - **wake**: See `floris.simulation.wake.WakeManager` for more details.
-                    - **logging**: See `floris.simulation.core.Core` for more details.
-            wd_resolution (float, optional): The resolution of wind direction for generating
-                gaussian blends, in degrees.  Defaults to 1.0.
-            ws_resolution (float, optional): The resolution of wind speed, in m/s. Defaults to 1.0.
-            ti_resolution (float, optional): The resolution of turbulence intensity.
-                Defaults to 0.01.
-            yaw_resolution (float, optional): The resolution of yaw angle, in degrees.
-                Defaults to 1.0.
-            power_setpoint_resolution (int, optional): The resolution of power setpoints, in kW.
-                Defaults to 100.
-            wd_std (float, optional): The standard deviation of wind direction. Defaults to 3.0.
-            wd_sample_points (list[float], optional): The sample points for wind direction.
-                If not provided, defaults to [-2 * wd_std, -1 * wd_std, 0, wd_std, 2 * wd_std].
-            verbose (bool, optional): Verbosity flag for printing messages. Defaults to False.
-        """
-=======
->>>>>>> 724f452a
         # Save these inputs
         self.wd_resolution = wd_resolution
         self.ws_resolution = ws_resolution
@@ -132,23 +104,6 @@
         # Instantiate the expanded FlorisModel
         # self.core_interface = FlorisModel(configuration)
 
-<<<<<<< HEAD
-    def copy(self):
-        """Create an independent copy of the current UncertainFlorisModel object"""
-        return UncertainFlorisModel(
-            self.fmodel_unexpanded.core.as_dict(),
-            wd_resolution=self.wd_resolution,
-            ws_resolution=self.ws_resolution,
-            ti_resolution=self.ti_resolution,
-            yaw_resolution=self.yaw_resolution,
-            power_setpoint_resolution=self.power_setpoint_resolution,
-            wd_std=self.wd_std,
-            wd_sample_points=self.wd_sample_points,
-            verbose=self.verbose,
-        )
-
-=======
->>>>>>> 724f452a
     def set(
         self,
         **kwargs,
