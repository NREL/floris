--- conflicted
+++ resolved
@@ -1773,9 +1773,6 @@
 
         self.assign_ti_using_wd_ws_function(iref_func)
 
-<<<<<<< HEAD
-    def to_WindRose(self, wd_step=2.0, ws_step=1.0, wd_edges=None, ws_edges=None, bin_weights=None):
-=======
     def assign_value_using_wd_ws_function(self, func, normalize=False):
         """
         Use the passed in function to assign new values to the value table.
@@ -1847,7 +1844,6 @@
     def to_WindRose(
         self, wd_step=2.0, ws_step=1.0, wd_edges=None, ws_edges=None, bin_weights=None
     ):
->>>>>>> b4d9d1ed
         """
         Converts the TimeSeries data to a WindRose.
 
