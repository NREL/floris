from __future__ import annotations

from abc import abstractmethod

import matplotlib.cm as cm
import matplotlib.pyplot as plt
import numpy as np
import pandas as pd
from pandas.api.types import CategoricalDtype

from floris.type_dec import NDArrayFloat


class WindDataBase:
    """
    Super class that WindRose and TimeSeries inherit from, enforcing the implementation of
    unpack() on the child classes and providing the general functions unpack_for_reinitialize() and
    unpack_freq().
    """

    @abstractmethod
    def unpack(self):
        """
        Placeholder for child classes of WindDataBase, which each need to implement the unpack()
        method.
        """
        raise NotImplementedError("unpack() not implemented on {0}".format(self.__class__.__name__))

    def unpack_for_reinitialize(self):
        """
        Return only the variables need for FlorisModel.reinitialize
        """
        (
            wind_directions_unpack,
            wind_speeds_unpack,
            ti_table_unpack,
            _,
            _,
            heterogeneous_inflow_config,
        ) = self.unpack()

        return (
            wind_directions_unpack,
            wind_speeds_unpack,
            ti_table_unpack,
            heterogeneous_inflow_config,
        )

    def unpack_freq(self):
        """Unpack frequency weighting"""

        return self.unpack()[3]

<<<<<<< HEAD
    def check_heterogeneous_inflow_config_by_wd(self, heterogeneous_inflow_config_by_wd):
=======
    def unpack_value(self):
        """Unpack values of power generated"""

        return self.unpack()[4]

    def check_heterogenous_inflow_config_by_wd(self, heterogenous_inflow_config_by_wd):
>>>>>>> 27fe153c
        """
        Check that the heterogeneous_inflow_config_by_wd dictionary is properly formatted

        Args:
            heterogeneous_inflow_config_by_wd (dict): A dictionary containing the following keys:
                * 'speed_multipliers': A 2D NumPy array (size num_wd x num_points)
                     of speed multipliers.
                * 'wind_directions': A 1D NumPy array (size num_wd) of wind directions (degrees).
                * 'x': A 1D NumPy array (size num_points) of x-coordinates (meters).
                * 'y': A 1D NumPy array (size num_points) of y-coordinates (meters).
        """
        if heterogeneous_inflow_config_by_wd is not None:
            if not isinstance(heterogeneous_inflow_config_by_wd, dict):
                raise TypeError("heterogeneous_inflow_config_by_wd must be a dictionary")
            if "speed_multipliers" not in heterogeneous_inflow_config_by_wd:
                raise ValueError(
                    "heterogeneous_inflow_config_by_wd must contain a key 'speed_multipliers'"
                )
            if "wind_directions" not in heterogeneous_inflow_config_by_wd:
                raise ValueError(
                    "heterogeneous_inflow_config_by_wd must contain a key 'wind_directions'"
                )
            if "x" not in heterogeneous_inflow_config_by_wd:
                raise ValueError("heterogeneous_inflow_config_by_wd must contain a key 'x'")
            if "y" not in heterogeneous_inflow_config_by_wd:
                raise ValueError("heterogeneous_inflow_config_by_wd must contain a key 'y'")

    def check_heterogeneous_inflow_config(self, heterogeneous_inflow_config):
        """
        Check that the heterogeneous_inflow_config dictionary is properly formatted

        Args:
            heterogeneous_inflow_config (dict): A dictionary containing the following keys:
                * 'speed_multipliers': A 2D NumPy array (size n_findex x num_points)
                      of speed multipliers.
                * 'x': A 1D NumPy array (size num_points) of x-coordinates (meters).
                * 'y': A 1D NumPy array (size num_points) of y-coordinates (meters).
        """
        if heterogeneous_inflow_config is not None:
            if not isinstance(heterogeneous_inflow_config, dict):
                raise TypeError("heterogeneous_inflow_config_by_wd must be a dictionary")
            if "speed_multipliers" not in heterogeneous_inflow_config:
                raise ValueError(
                    "heterogeneous_inflow_config must contain a key 'speed_multipliers'"
                )
            if "x" not in heterogeneous_inflow_config:
                raise ValueError("heterogeneous_inflow_config must contain a key 'x'")
            if "y" not in heterogeneous_inflow_config:
                raise ValueError("heterogeneous_inflow_config must contain a key 'y'")

    def get_speed_multipliers_by_wd(self, heterogeneous_inflow_config_by_wd, wind_directions):
        """
        Processes heterogeneous inflow configuration data to generate a speed multiplier array
        aligned with the wind directions. Accounts for the cyclical nature of wind directions.
        Args:
            heterogeneous_inflow_config_by_wd (dict): A dictionary containing the following keys:
                * 'speed_multipliers': A 2D NumPy array (size num_wd x num_points)
                     of speed multipliers.
                * 'wind_directions': A 1D NumPy array (size num_wd) of wind directions (degrees).
                * 'x': A 1D NumPy array (size num_points) of x-coordinates (meters).
                * 'y': A 1D NumPy array (size num_points) of y-coordinates (meters).

            wind_directions (np.array): Wind directions to map onto
        Returns:
                numpy.ndarray: A 2D NumPy array (size n_findex x n) of speed multipliers
                            Each row corresponds to a wind direction,
                            with speed multipliers selected
                            based on the closest matching wind direction in 'het_wd'.
        """

        # Extract data from the configuration dictionary
        speed_multipliers = np.array(heterogeneous_inflow_config_by_wd["speed_multipliers"])
        het_wd = np.array(heterogeneous_inflow_config_by_wd["wind_directions"])

        # Confirm 0th dimension of speed_multipliers == len(het_wd)
        if len(het_wd) != speed_multipliers.shape[0]:
            raise ValueError(
                "The legnth of het_wd must equal the number of rows speed_multipliers"
                "Within the heterogeneous_inflow_config_by_wd dictionary"
            )

        # Calculate closest wind direction indices (accounting for angles)
        angle_diffs = np.abs(wind_directions[:, None] - het_wd)
        min_angle_diffs = np.minimum(angle_diffs, 360 - angle_diffs)
        closest_wd_indices = np.argmin(min_angle_diffs, axis=1)

        # Construct the output array using the calculated indices
        return speed_multipliers[closest_wd_indices]

    def get_heterogeneous_inflow_config(self, heterogeneous_inflow_config_by_wd, wind_directions):
        # If heterogeneous_inflow_config_by_wd is None, return None
        if heterogeneous_inflow_config_by_wd is None:
            return None

        # If heterogeneous_inflow_config_by_wd is not None, then process it
        # Build the n-findex version of the het map
        speed_multipliers = self.get_speed_multipliers_by_wd(
            heterogeneous_inflow_config_by_wd, wind_directions
        )
        # Return heterogeneous_inflow_config
        return {
            "speed_multipliers": speed_multipliers,
            "x": heterogeneous_inflow_config_by_wd["x"],
            "y": heterogeneous_inflow_config_by_wd["y"],
        }


class WindRose(WindDataBase):
    """
    The WindRose class is used to drive FLORIS and optimization operations in
    which the inflow is characterized by the frequency of binned wind speed and
    wind direction values.  Turbulence intensities are defined as a function of
    wind direction and wind speed.

    Args:
        wind_directions: NumPy array of wind directions (NDArrayFloat).
        wind_speeds: NumPy array of wind speeds (NDArrayFloat).
        ti_table: Turbulence intensity table for binned wind direction, wind
            speed values (float, NDArrayFloat).  Can be an array with dimensions
            (n_wind_directions, n_wind_speeds) or a single float value.  If a
            single float value is provided, the turbulence intensity is assumed
            to be constant across all wind directions and wind speeds.
        freq_table: Frequency table for binned wind direction, wind speed
            values (NDArrayFloat, optional).   Must have dimension
            (n_wind_directions, n_wind_speeds).  Defaults to None in which case
            uniform frequency of all bins is assumed.
        value_table: Value table for binned wind direction, wind
            speed values (NDArrayFloat, optional).  Must have dimension
            (n_wind_directions, n_wind_speeds).  Defaults to None in which case
            uniform values are assumed.  Value can be used to weight power in
            each bin to compute the total value of the energy produced
        compute_zero_freq_occurrence: Flag indicating whether to compute zero
            frequency occurrences (bool, optional).  Defaults to False.
        heterogeneous_inflow_config_by_wd (dict, optional): A dictionary containing the following
            keys. Defaults to None.
            * 'speed_multipliers': A 2D NumPy array (size num_wd x num_points)
                    of speed multipliers.
            * 'wind_directions': A 1D NumPy array (size num_wd) of wind directions (degrees).
            * 'x': A 1D NumPy array (size num_points) of x-coordinates (meters).
            * 'y': A 1D NumPy array (size num_points) of y-coordinates (meters).

    """

    def __init__(
        self,
        wind_directions: NDArrayFloat,
        wind_speeds: NDArrayFloat,
        ti_table: float | NDArrayFloat,
        freq_table: NDArrayFloat | None = None,
        value_table: NDArrayFloat | None = None,
        compute_zero_freq_occurrence: bool = False,
        heterogeneous_inflow_config_by_wd: dict | None = None,
    ):
        if not isinstance(wind_directions, np.ndarray):
            raise TypeError("wind_directions must be a NumPy array")

        if not isinstance(wind_speeds, np.ndarray):
            raise TypeError("wind_speeds must be a NumPy array")

        # Save the wind speeds and directions
        self.wind_directions = wind_directions
        self.wind_speeds = wind_speeds

        # Check if ti_table is a single float value
        if isinstance(ti_table, float):
            self.ti_table = np.full((len(wind_directions), len(wind_speeds)), ti_table)

        # Otherwise confirm the dimensions and then save it
        else:
            if not ti_table.shape[0] == len(wind_directions):
                raise ValueError("ti_table first dimension must equal len(wind_directions)")
            if not ti_table.shape[1] == len(wind_speeds):
                raise ValueError("ti_table second dimension must equal len(wind_speeds)")
            self.ti_table = ti_table

        # If freq_table is not None, confirm it has correct dimension,
        # otherwise initialize to uniform probability
        if freq_table is not None:
            if not freq_table.shape[0] == len(wind_directions):
                raise ValueError("freq_table first dimension must equal len(wind_directions)")
            if not freq_table.shape[1] == len(wind_speeds):
                raise ValueError("freq_table second dimension must equal len(wind_speeds)")
            self.freq_table = freq_table
        else:
            self.freq_table = np.ones((len(wind_directions), len(wind_speeds)))

        # Normalize freq table
        self.freq_table = self.freq_table / np.sum(self.freq_table)

        # If value_table is not None, confirm it has correct dimension,
        # otherwise initialize to all ones
        if value_table is not None:
            if not value_table.shape[0] == len(wind_directions):
                raise ValueError("value_table first dimension must equal len(wind_directions)")
            if not value_table.shape[1] == len(wind_speeds):
                raise ValueError("value_table second dimension must equal len(wind_speeds)")
        self.value_table = value_table

        # Save whether zero occurrence cases should be computed
        # First check if the ti_table contains any nan values (which would occur for example
        # if generated by the TimeSeries to WindRose conversion for wind speeds and directions
        # that were not present in the original time series)  In this case, raise an error
        if compute_zero_freq_occurrence:
            if np.isnan(self.ti_table).any():
                raise ValueError(
                    "ti_table contains nan values.  (This is likely the result of "
                    " unsed wind speeds and directions in the original time series.)"
                    "  Cannot compute zero frequency occurrences."
                )
        self.compute_zero_freq_occurrence = compute_zero_freq_occurrence

        # Check that heterogeneous_inflow_config_by_wd is a dictionary with keys:
        # speed_multipliers, wind_directions, x and y
        self.check_heterogeneous_inflow_config_by_wd(heterogeneous_inflow_config_by_wd)

        # Then save
        self.heterogeneous_inflow_config_by_wd = heterogeneous_inflow_config_by_wd

        # Build the gridded and flatten versions
        self._build_gridded_and_flattened_version()

    def _build_gridded_and_flattened_version(self):
        """
        Given the wind direction and speed array, build the gridded versions
        covering all combinations, and then flatten versions which put all
        combinations into 1D array
        """
        # Gridded wind speed and direction
        self.wd_grid, self.ws_grid = np.meshgrid(
            self.wind_directions, self.wind_speeds, indexing="ij"
        )

        # Flat wind speed and direction
        self.wd_flat = self.wd_grid.flatten()
        self.ws_flat = self.ws_grid.flatten()

        # Flat frequency table
        self.freq_table_flat = self.freq_table.flatten()

        # Flat TI table
        self.ti_table_flat = self.ti_table.flatten()

        # value table
        if self.value_table is not None:
            self.value_table_flat = self.value_table.flatten()
        else:
            self.value_table_flat = None

        # Set mask to non-zero frequency cases depending on compute_zero_freq_occurrence
        if self.compute_zero_freq_occurrence:
            # If computing zero freq occurrences, then this is all True
            self.non_zero_freq_mask = [True for i in range(len(self.freq_table_flat))]
        else:
            self.non_zero_freq_mask = self.freq_table_flat > 0.0

        # N_findex should only be the calculated cases
        self.n_findex = np.sum(self.non_zero_freq_mask)

    def unpack(self):
        """
        Unpack the flattened versions of the matrices and return the values
        accounting for the non_zero_freq_mask
        """

        # The unpacked versions start as the flat version of each
        wind_directions_unpack = self.wd_flat.copy()
        wind_speeds_unpack = self.ws_flat.copy()
        freq_table_unpack = self.freq_table_flat.copy()
        ti_table_unpack = self.ti_table_flat.copy()

        # Now mask thes values according to self.non_zero_freq_mask
        wind_directions_unpack = wind_directions_unpack[self.non_zero_freq_mask]
        wind_speeds_unpack = wind_speeds_unpack[self.non_zero_freq_mask]
        freq_table_unpack = freq_table_unpack[self.non_zero_freq_mask]
        ti_table_unpack = ti_table_unpack[self.non_zero_freq_mask]

        # Now get unpacked value table
        if self.value_table_flat is not None:
            value_table_unpack = self.value_table_flat[self.non_zero_freq_mask].copy()
        else:
            value_table_unpack = None

        # If heterogeneous_inflow_config_by_wd is not None, then update
        # heterogeneous_inflow_config to match wind_directions_unpack
        if self.heterogeneous_inflow_config_by_wd is not None:
            heterogeneous_inflow_config = self.get_heterogeneous_inflow_config(
                self.heterogeneous_inflow_config_by_wd, wind_directions_unpack
            )
        else:
            heterogeneous_inflow_config = None

        return (
            wind_directions_unpack,
            wind_speeds_unpack,
            ti_table_unpack,
            freq_table_unpack,
            value_table_unpack,
            heterogeneous_inflow_config,
        )

    def resample_wind_rose(self, wd_step=None, ws_step=None):
        """
        Resamples the wind rose by by wd_step and/or ws_step

        Args:
            wd_step: Step size for wind direction resampling (float, optional).
            ws_step: Step size for wind speed resampling (float, optional).

        Returns:
            WindRose: Resampled wind rose based on the provided or default step sizes.

        Notes:
            - Returns a resampled version of the wind rose using new `ws_step` and `wd_step`.
            - Uses the bin weights feature in TimeSeries to resample the wind rose.
            - If `ws_step` or `wd_step` is not specified, it uses the current values.
        """
        if ws_step is None:
            if len(self.wind_speeds) >= 2:
                ws_step = self.wind_speeds[1] - self.wind_speeds[0]
            else:  # wind rose will have only a single wind speed, and we assume a ws_step of 1
                ws_step = 1.0
        if wd_step is None:
            if len(self.wind_directions) >= 2:
                wd_step = self.wind_directions[1] - self.wind_directions[0]
            else:  # wind rose will have only a single wind direction, and we assume a wd_step of 1
                wd_step = 1.0

        # Pass the flat versions of each quantity to build a TimeSeries model
        time_series = TimeSeries(
            self.wd_flat,
            self.ws_flat,
            self.ti_table_flat,
            self.value_table_flat,
            self.heterogeneous_inflow_config_by_wd,
        )

        # Now build a new wind rose using the new steps
        return time_series.to_WindRose(
            wd_step=wd_step, ws_step=ws_step, bin_weights=self.freq_table_flat
        )

    def plot_wind_rose(
        self,
        ax=None,
        color_map="viridis_r",
        wd_step=15.0,
        ws_step=5.0,
        legend_kwargs={},
    ):
        """
        This method creates a wind rose plot showing the frequency of occurrence
        of the specified wind direction and wind speed bins. If no axis is
        provided, a new one is created.

        **Note**: Based on code provided by Patrick Murphy from the University
        of Colorado Boulder.

        Args:
            ax (:py:class:`matplotlib.pyplot.axes`, optional): The figure axes
                on which the wind rose is plotted. Defaults to None.
            color_map (str, optional): Colormap to use. Defaults to 'viridis_r'.
            wd_step: Step size for wind direction  (float, optional).
            ws_step: Step size for wind speed  (float, optional).
            legend_kwargs (dict, optional): Keyword arguments to be passed to
                ax.legend().

        Returns:
            :py:class:`matplotlib.pyplot.axes`: A figure axes object containing
            the plotted wind rose.
        """

        # Get a resampled wind_rose
        wind_rose_resample = self.resample_wind_rose(wd_step, ws_step)
        wd_bins = wind_rose_resample.wind_directions
        ws_bins = wind_rose_resample.wind_speeds
        freq_table = wind_rose_resample.freq_table

        # Set up figure
        if ax is None:
            _, ax = plt.subplots(subplot_kw={"polar": True})

        # Get a color array
        color_array = cm.get_cmap(color_map, len(ws_bins))

        for wd_idx, wd in enumerate(wd_bins):
            rects = []
            freq_table_sub = freq_table[wd_idx, :].flatten()
            for ws_idx, ws in reversed(list(enumerate(ws_bins))):
                plot_val = freq_table_sub[:ws_idx].sum()
                rects.append(
                    ax.bar(
                        np.radians(wd),
                        plot_val,
                        width=0.9 * np.radians(wd_step),
                        color=color_array(ws_idx),
                        edgecolor="k",
                    )
                )

        # Configure the plot
        ax.legend(reversed(rects), ws_bins, **legend_kwargs)
        ax.set_theta_direction(-1)
        ax.set_theta_offset(np.pi / 2.0)
        ax.set_theta_zero_location("N")
        ax.set_xticks(np.arange(0, 2 * np.pi, np.pi / 4))
        ax.set_xticklabels(["N", "NE", "E", "SE", "S", "SW", "W", "NW"])

        return ax

    def assign_ti_using_wd_ws_function(self, func):
        """
        Use the passed in function to assign new values to turbulence_intensities

        Args:
            func (function): Function which accepts wind_directions as its
                first argument and wind_speeds as second argument and returns
                turbulence_intensities
        """
        self.ti_table = func(self.wd_grid, self.ws_grid)
        self._build_gridded_and_flattened_version()

    def assign_ti_using_IEC_method(self, Iref=0.07, offset=3.8):
        """
        Define TI as a function of wind speed by specifying an Iref and offset
        value as in the normal turbulence model in the IEC 61400-1 standard

        Args:
            Iref (float): Reference turbulence level, defined as the expected
                value of TI at 15 m/s. Default = 0.07. Note this value is
                lower than the values of Iref for turbulence classes A, B, and
                C in the IEC standard (0.16, 0.14, and 0.12, respectively), but
                produces TI values more in line with those typically used in
                FLORIS. When the default Iref and offset are used, the TI at
                8 m/s is 8.6%.
            offset (float): Offset value to equation. Default = 3.8, as defined
                in the IEC standard to give the expected value of TI for
                each wind speed.
        """
        if (Iref < 0) or (Iref > 1):
            raise ValueError("Iref must be >= 0 and <=1")

        def iref_func(wind_directions, wind_speeds):
            sigma_1 = Iref * (0.75 * wind_speeds + offset)
            return sigma_1 / wind_speeds

        self.assign_ti_using_wd_ws_function(iref_func)

    def plot_ti_over_ws(
        self,
        ax=None,
        marker=".",
        ls="None",
        color="k",
    ):
        """
        Scatter plot the turbulence_intensities against wind_speeds

        Args:
            ax (:py:class:`matplotlib.pyplot.axes`, optional): The figure axes
                on which the turbulence intensity is plotted. Defaults to None.
            marker (str, optional): Scatter plot marker style. Defaults to ".".
            ls (str, optional): Scatter plot line style. Defaults to "None".
            color (str, optional): Scatter plot color. Defaults to "k".

        Returns:
            :py:class:`matplotlib.pyplot.axes`: A figure axes object containing
            the plotted turbulence intensities as a function of wind speed.
        """

        # TODO: Plot mean and std. devs. of TI in each ws bin in addition to
        # individual points

        # Set up figure
        if ax is None:
            _, ax = plt.subplots()

        ax.plot(self.ws_flat, self.ti_table_flat * 100, marker=marker, ls=ls, color=color)
        ax.set_xlabel("Wind Speed (m/s)")
        ax.set_ylabel("Turbulence Intensity (%)")
        ax.grid(True)

    def assign_value_using_wd_ws_function(self, func, normalize=False):
        """
        Use the passed in function to assign new values to the value table.

        Args:
            func (function): Function which accepts wind_directions as its
                first argument and wind_speeds as second argument and returns
                values.
            normalize (bool, optional): If True, the value array will be
                normalized by the mean value. Defaults to False.

        """
        self.value_table = func(self.wd_grid, self.ws_grid)

        if normalize:
            self.value_table /= np.sum(self.freq_table * self.value_table)

        self._build_gridded_and_flattened_version()

    def assign_value_piecewise_linear(
        self,
        value_zero_ws=1.425,
        ws_knee=4.5,
        slope_1=0.0,
        slope_2=-0.135,
        limit_to_zero=False,
        normalize=False,
    ):
        """
        Define value as a continuous piecewise linear function of wind speed
        with two line segments. The default parameters yield a value function
        that approximates the normalized mean electricity price vs. wind speed
        curve for the SPP market in the U.S. for years 2018-2020 from figure 7
        in Simley et al. "The value of wake steering wind farm flow control in
        US energy markets," Wind Energy Science, 2024.
        https://doi.org/10.5194/wes-9-219-2024. This default value function is
        constant at low wind speeds, then linearly decreases above 4.5 m/s.

        Args:
            value_zero_ws (float, optional): The value when wind speed is zero.
                Defaults to 1.425.
            ws_knee (float, optional): The wind speed separating line segments
                1 and 2. Default = 4.5 m/s.
            slope_1 (float, optional): The slope of the first line segment
                (unit of value per m/s). Defaults to zero.
            slope_2 (float, optional): The slope of the second line segment
            (unit of value per m/s). Defaults to -0.135.
            limit_to_zero (bool, optional): If True, negative values will be
                set to zero. Defaults to False.
            normalize (bool, optional): If True, the value array will be
                normalized by the mean value. Defaults to False.
        """

        def piecewise_linear_value_func(wind_directions, wind_speeds):
            value = np.zeros_like(wind_speeds)
            value[wind_speeds < ws_knee] = (
                slope_1 * wind_speeds[wind_speeds < ws_knee] + value_zero_ws
            )

            offset_2 = (slope_1 - slope_2) * ws_knee + value_zero_ws

            value[wind_speeds >= ws_knee] = slope_2 * wind_speeds[wind_speeds >= ws_knee] + offset_2

            if limit_to_zero:
                value[value < 0] = 0.0

            return value

        self.assign_value_using_wd_ws_function(piecewise_linear_value_func, normalize)

    def plot_value_over_ws(
        self,
        ax=None,
        marker=".",
        ls="None",
        color="k",
    ):
        """
        Scatter plot the value of the energy generated against wind speed.

        Args:
            ax (:py:class:`matplotlib.pyplot.axes`, optional): The figure axes
                on which the value is plotted. Defaults to None.
            marker (str, optional): Scatter plot marker style. Defaults to ".".
            ls (str, optional): Scatter plot line style. Defaults to "None".
            color (str, optional): Scatter plot color. Defaults to "k".

        Returns:
            :py:class:`matplotlib.pyplot.axes`: A figure axes object containing
            the plotted value as a function of wind speed.
        """

        # TODO: Plot mean and std. devs. of value in each ws bin in addition to
        # individual points

        # Set up figure
        if ax is None:
            _, ax = plt.subplots()

        ax.plot(self.ws_flat, self.value_table_flat, marker=marker, ls=ls, color=color)
        ax.set_xlabel("Wind Speed (m/s)")
        ax.set_ylabel("Value")
        ax.grid(True)

    @staticmethod
    def read_csv_long(file_path: str,
                       ws_col: str = 'wind_speeds',
                       wd_col: str = 'wind_directions',
                       ti_col_or_value: str | float = 'turbulence_intensities',
                       freq_col: str | None = None,
                       sep: str = ",",
                       ) -> WindRose:
        """
        Read a long-formatted CSV file into the wind rose object. By long, what is meant
        is that the wind speed, wind direction combination is given for each row in the
        CSV file. The wind speed, wind direction, are
        given in separate columns, and the frequency of occurrence of each combination
        is given in a separate column. The frequency column is optional, and if not
        provided, uniform frequency of all bins is assumed.

        The value of ti_col_or_value can be either a string or a float. If it is a string,
        it is assumed to be the name of the column in the CSV file that contains the
        turbulence intensity values. If it is a float, it is assumed to be a constant
        turbulence intensity value for all wind speed and direction combinations.

        Args:
            file_path (str): Path to the CSV file.
            ws_col (str): Name of the column in the CSV file that contains the wind speed
                values. Defaults to 'wind_speeds'.
            wd_col (str): Name of the column in the CSV file that contains the wind direction
                values. Defaults to 'wind_directions'.
            ti_col_or_value (str or float): Name of the column in the CSV file that contains
                the turbulence intensity values, or a constant turbulence intensity value.
            freq_col (str): Name of the column in the CSV file that contains the frequency
                values. Defaults to None in which case constant frequency assumed.
            sep (str): Delimiter to use. Defaults to ','.

        Returns:
            WindRose: Wind rose object created from the CSV file.
        """

        # Read in the CSV file
        df = pd.read_csv(file_path, sep=sep)

        # Check that ti_col_or_value is a string or a float
        if not isinstance(ti_col_or_value, (str, float)):
            raise TypeError("ti_col_or_value must be a string or a float")

        # Check that the required columns are present
        if ws_col not in df.columns:
            raise ValueError(f"Column {ws_col} not found in CSV file")
        if wd_col not in df.columns:
            raise ValueError(f"Column {wd_col} not found in CSV file")
        if ti_col_or_value not in df.columns and isinstance(ti_col_or_value, str):
            raise ValueError(f"Column {ti_col_or_value} not found in CSV file")
        if freq_col not in df.columns and freq_col is not None:
            raise ValueError(f"Column {freq_col} not found in CSV file")

        # Get the wind speed, wind direction, and turbulence intensity values
        wind_directions = df[wd_col].values
        wind_speeds = df[ws_col].values
        if isinstance(ti_col_or_value, str):
            turbulence_intensities = df[ti_col_or_value].values
        else:
            turbulence_intensities = ti_col_or_value * np.ones(len(wind_speeds))
        if freq_col is not None:
            freq_values = df[freq_col].values
        else:
            freq_values = np.ones(len(wind_speeds))

        # Normalize freq_values
        freq_values = freq_values / np.sum(freq_values)

        # Get the unique values of wind directions and wind speeds
        unique_wd = np.unique(wind_directions)
        unique_ws = np.unique(wind_speeds)

        # Get the step side for wind direction and wind speed
        wd_step = unique_wd[1] - unique_wd[0]
        ws_step = unique_ws[1] - unique_ws[0]

        # Now use TimeSeries to create a wind rose
        time_series = TimeSeries(wind_directions, wind_speeds, turbulence_intensities)

        # Now build a new wind rose using the new steps
        return time_series.to_WindRose(
            wd_step=wd_step, ws_step=ws_step, bin_weights=freq_values
        )

class WindTIRose(WindDataBase):
    """
    WindTIRose is similar to the WindRose class, but contains turbulence
    intensity as an additional wind rose dimension instead of being defined
    as a function of wind direction and wind speed. The class is used to drive
    FLORIS and optimization operations in which the inflow is characterized by
    the frequency of binned wind speed, wind direction, and turbulence intensity
    values.

    Args:
        wind_directions: NumPy array of wind directions (NDArrayFloat).
        wind_speeds: NumPy array of wind speeds (NDArrayFloat).
        turbulence_intensities: NumPy array of turbulence intensities (NDArrayFloat).
        freq_table: Frequency table for binned wind direction, wind speed, and
            turbulence intensity values (NDArrayFloat, optional). Must have
            dimension (n_wind_directions, n_wind_speeds, n_turbulence_intensities).
            Defaults to None in which case uniform frequency of all bins is
            assumed.
        value_table: Value table for binned wind direction, wind
            speed, and turbulence intensity values (NDArrayFloat, optional).
            Must have dimension (n_wind_directions, n_wind_speeds,
            n_turbulence_intensities). Defaults to None in which case uniform
            values are assumed. Value can be used to weight power in each bin
            to compute the total value of the energy produced.
        compute_zero_freq_occurrence: Flag indicating whether to compute zero
            frequency occurrences (bool, optional).  Defaults to False.
        heterogeneous_inflow_config_by_wd (dict, optional): A dictionary containing the following
            keys. Defaults to None.
            * 'speed_multipliers': A 2D NumPy array (size num_wd x num_points)
                    of speed multipliers.
            * 'wind_directions': A 1D NumPy array (size num_wd) of wind directions (degrees).
            * 'x': A 1D NumPy array (size num_points) of x-coordinates (meters).
            * 'y': A 1D NumPy array (size num_points) of y-coordinates (meters).

    """

    def __init__(
        self,
        wind_directions: NDArrayFloat,
        wind_speeds: NDArrayFloat,
        turbulence_intensities: NDArrayFloat,
        freq_table: NDArrayFloat | None = None,
        value_table: NDArrayFloat | None = None,
        compute_zero_freq_occurrence: bool = False,
        heterogeneous_inflow_config_by_wd: dict | None = None,
    ):
        if not isinstance(wind_directions, np.ndarray):
            raise TypeError("wind_directions must be a NumPy array")

        if not isinstance(wind_speeds, np.ndarray):
            raise TypeError("wind_speeds must be a NumPy array")

        if not isinstance(turbulence_intensities, np.ndarray):
            raise TypeError("turbulence_intensities must be a NumPy array")

        # Save the wind speeds and directions
        self.wind_directions = wind_directions
        self.wind_speeds = wind_speeds
        self.turbulence_intensities = turbulence_intensities

        # If freq_table is not None, confirm it has correct dimension,
        # otherwise initialize to uniform probability
        if freq_table is not None:
            if not freq_table.shape[0] == len(wind_directions):
                raise ValueError("freq_table first dimension must equal len(wind_directions)")
            if not freq_table.shape[1] == len(wind_speeds):
                raise ValueError("freq_table second dimension must equal len(wind_speeds)")
            if not freq_table.shape[2] == len(turbulence_intensities):
                raise ValueError(
                    "freq_table third dimension must equal len(turbulence_intensities)"
                )
            self.freq_table = freq_table
        else:
            self.freq_table = np.ones(
                (len(wind_directions), len(wind_speeds), len(turbulence_intensities))
            )

        # Normalize freq table
        self.freq_table = self.freq_table / np.sum(self.freq_table)

        # If value_table is not None, confirm it has correct dimension,
        # otherwise initialize to all ones
        if value_table is not None:
            if not value_table.shape[0] == len(wind_directions):
                raise ValueError("value_table first dimension must equal len(wind_directions)")
            if not value_table.shape[1] == len(wind_speeds):
                raise ValueError("value_table second dimension must equal len(wind_speeds)")
            if not value_table.shape[2] == len(turbulence_intensities):
                raise ValueError(
                    "value_table third dimension must equal len(turbulence_intensities)"
                )
        self.value_table = value_table

        # Check that heterogeneous_inflow_config_by_wd is a dictionary with keys:
        # speed_multipliers, wind_directions, x and y
        self.check_heterogeneous_inflow_config_by_wd(heterogeneous_inflow_config_by_wd)

        # Then save
        self.heterogeneous_inflow_config_by_wd = heterogeneous_inflow_config_by_wd

        # Save whether zero occurrence cases should be computed
        self.compute_zero_freq_occurrence = compute_zero_freq_occurrence

        # Build the gridded and flatten versions
        self._build_gridded_and_flattened_version()

    def _build_gridded_and_flattened_version(self):
        """
        Given the wind direction, wind speed, and turbulence intensity array,
        build the gridded versions covering all combinations, and then flatten
        versions which put all combinations into 1D array
        """
        # Gridded wind speed and direction
        self.wd_grid, self.ws_grid, self.ti_grid = np.meshgrid(
            self.wind_directions, self.wind_speeds, self.turbulence_intensities, indexing="ij"
        )

        # Flat wind direction, wind speed, and turbulence intensity
        self.wd_flat = self.wd_grid.flatten()
        self.ws_flat = self.ws_grid.flatten()
        self.ti_flat = self.ti_grid.flatten()

        # Flat frequency table
        self.freq_table_flat = self.freq_table.flatten()

        # value table
        if self.value_table is not None:
            self.value_table_flat = self.value_table.flatten()
        else:
            self.value_table_flat = None

        # Set mask to non-zero frequency cases depending on compute_zero_freq_occurrence
        if self.compute_zero_freq_occurrence:
            # If computing zero freq occurrences, then this is all True
            self.non_zero_freq_mask = [True for i in range(len(self.freq_table_flat))]
        else:
            self.non_zero_freq_mask = self.freq_table_flat > 0.0

        # N_findex should only be the calculated cases
        self.n_findex = np.sum(self.non_zero_freq_mask)

    def unpack(self):
        """
        Unpack the flattened versions of the matrices and return the values
        accounting for the non_zero_freq_mask
        """

        # The unpacked versions start as the flat version of each
        wind_directions_unpack = self.wd_flat.copy()
        wind_speeds_unpack = self.ws_flat.copy()
        turbulence_intensities_unpack = self.ti_flat.copy()
        freq_table_unpack = self.freq_table_flat.copy()

        # Now mask thes values according to self.non_zero_freq_mask
        wind_directions_unpack = wind_directions_unpack[self.non_zero_freq_mask]
        wind_speeds_unpack = wind_speeds_unpack[self.non_zero_freq_mask]
        turbulence_intensities_unpack = turbulence_intensities_unpack[self.non_zero_freq_mask]
        freq_table_unpack = freq_table_unpack[self.non_zero_freq_mask]

        # Now get unpacked value table
        if self.value_table_flat is not None:
            value_table_unpack = self.value_table_flat[self.non_zero_freq_mask].copy()
        else:
            value_table_unpack = None

        # If heterogeneous_inflow_config_by_wd is not None, then update
        # heterogeneous_inflow_config to match wind_directions_unpack
        if self.heterogeneous_inflow_config_by_wd is not None:
            heterogeneous_inflow_config = self.get_heterogeneous_inflow_config(
                self.heterogeneous_inflow_config_by_wd, wind_directions_unpack
            )
        else:
            heterogeneous_inflow_config = None

        return (
            wind_directions_unpack,
            wind_speeds_unpack,
            turbulence_intensities_unpack,
            freq_table_unpack,
            value_table_unpack,
            heterogeneous_inflow_config,
        )

    def resample_wind_rose(self, wd_step=None, ws_step=None, ti_step=None):
        """
        Resamples the wind rose by by wd_step, ws_step, and/or ti_step

        Args:
            wd_step: Step size for wind direction resampling (float, optional).
            ws_step: Step size for wind speed resampling (float, optional).
            ti_step: Step size for turbulence intensity resampling (float, optional).

        Returns:
            WindRose: Resampled wind rose based on the provided or default step sizes.

        Notes:
            - Returns a resampled version of the wind rose using new `ws_step`,
                `wd_step`, and `ti_step`.
            - Uses the bin weights feature in TimeSeries to resample the wind rose.
            - If `ws_step`, `wd_step`, or `ti_step` are not specified, it uses
                the current values.
        """
        if ws_step is None:
            if len(self.wind_speeds) >= 2:
                ws_step = self.wind_speeds[1] - self.wind_speeds[0]
            else:  # wind rose will have only a single wind speed, and we assume a ws_step of 1
                ws_step = 1.0
        if wd_step is None:
            if len(self.wind_directions) >= 2:
                wd_step = self.wind_directions[1] - self.wind_directions[0]
            else:  # wind rose will have only a single wind direction, and we assume a wd_step of 1
                wd_step = 1.0
        if ti_step is None:
            if len(self.turbulence_intensities) >= 2:
                ti_step = self.turbulence_intensities[1] - self.turbulence_intensities[0]
            else:  # wind rose will have only a single TI, and we assume a ti_step of 1
                ti_step = 1.0

        # Pass the flat versions of each quantity to build a TimeSeries model
        time_series = TimeSeries(
            self.wd_flat,
            self.ws_flat,
            self.ti_flat,
            self.value_table_flat,
            self.heterogeneous_inflow_config_by_wd,
        )

        # Now build a new wind rose using the new steps
        return time_series.to_WindTIRose(
            wd_step=wd_step, ws_step=ws_step, ti_step=ti_step, bin_weights=self.freq_table_flat
        )

    def plot_wind_rose(
        self,
        ax=None,
        wind_rose_var="ws",
        color_map="viridis_r",
        wd_step=15.0,
        wind_rose_var_step=None,
        legend_kwargs={},
    ):
        """
        This method creates a wind rose plot showing the frequency of occurrence
        of either the specified wind direction and wind speed bins or wind
        direction and turbulence intensity bins. If no axis is provided, a new
        one is created.

        **Note**: Based on code provided by Patrick Murphy from the University
        of Colorado Boulder.

        Args:
            ax (:py:class:`matplotlib.pyplot.axes`, optional): The figure axes
                on which the wind rose is plotted. Defaults to None.
            wind_rose_var (str, optional): The variable to display in the wind
                rose plot in addition to wind direction. If
                wind_rose_var = "ws", wind speed frequencies will be plotted.
                If wind_rose_var = "ti", turbulence intensity frequencies will
                be plotted. Defaults to "ws".
            color_map (str, optional): Colormap to use. Defaults to 'viridis_r'.
            wd_step (float, optional): Step size for wind direction. Defaults
                to 15 degrees.
            wind_rose_var_step (float, optional): Step size for other wind rose
                variable. Defaults to None. If unspecified, a value of 5 m/s
                will beused if wind_rose_var = "ws", and a value of 4% will be
                used if wind_rose_var = "ti".
            legend_kwargs (dict, optional): Keyword arguments to be passed to
                ax.legend().

        Returns:
            :py:class:`matplotlib.pyplot.axes`: A figure axes object containing
            the plotted wind rose.
        """

        if wind_rose_var not in {"ws", "ti"}:
            raise ValueError(
                'wind_rose_var must be either "ws" or "ti" for wind speed or turbulence intensity.'
            )

        # Get a resampled wind_rose
        if wind_rose_var == "ws":
            if wind_rose_var_step is None:
                wind_rose_var_step = 5.0
            wind_rose_resample = self.resample_wind_rose(wd_step, ws_step=wind_rose_var_step)
            var_bins = wind_rose_resample.wind_speeds
            freq_table = wind_rose_resample.freq_table.sum(2)  # sum along TI dimension
        else:  # wind_rose_var == "ti"
            if wind_rose_var_step is None:
                wind_rose_var_step = 0.04
            wind_rose_resample = self.resample_wind_rose(wd_step, ti_step=wind_rose_var_step)
            var_bins = wind_rose_resample.turbulence_intensities
            freq_table = wind_rose_resample.freq_table.sum(1)  # sum along wind speed dimension

        wd_bins = wind_rose_resample.wind_directions

        # Set up figure
        if ax is None:
            _, ax = plt.subplots(subplot_kw={"polar": True})

        # Get a color array
        color_array = cm.get_cmap(color_map, len(var_bins))

        for wd_idx, wd in enumerate(wd_bins):
            rects = []
            freq_table_sub = freq_table[wd_idx, :].flatten()
            for var_idx, ws in reversed(list(enumerate(var_bins))):
                plot_val = freq_table_sub[:var_idx].sum()
                rects.append(
                    ax.bar(
                        np.radians(wd),
                        plot_val,
                        width=0.9 * np.radians(wd_step),
                        color=color_array(var_idx),
                        edgecolor="k",
                    )
                )

        # Configure the plot
        ax.legend(reversed(rects), var_bins, **legend_kwargs)
        ax.set_theta_direction(-1)
        ax.set_theta_offset(np.pi / 2.0)
        ax.set_theta_zero_location("N")
        ax.set_xticks(np.arange(0, 2 * np.pi, np.pi / 4))
        ax.set_xticklabels(["N", "NE", "E", "SE", "S", "SW", "W", "NW"])

        return ax

    def plot_ti_over_ws(
        self,
        ax=None,
        marker=".",
        ls="-",
        color="k",
    ):
        """
        Plot the mean turbulence intensity against wind speed.

        Args:
            ax (:py:class:`matplotlib.pyplot.axes`, optional): The figure axes
                on which the mean turbulence intensity is plotted. Defaults to None.
            marker (str, optional): Scatter plot marker style. Defaults to ".".
            ls (str, optional): Scatter plot line style. Defaults to "None".
            color (str, optional): Scatter plot color. Defaults to "k".

        Returns:
            :py:class:`matplotlib.pyplot.axes`: A figure axes object containing
            the plotted mean turbulence intensities as a function of wind speed.
        """

        # TODO: Plot individual points and std. devs. of TI in addition to mean
        # values

        # Set up figure
        if ax is None:
            _, ax = plt.subplots()

        # get mean TI for each wind speed by averaging along wind direction and
        # TI dimensions
        mean_ti_values = (self.ti_grid * self.freq_table).sum((0, 2)) / self.freq_table.sum((0, 2))

        ax.plot(self.wind_speeds, mean_ti_values * 100, marker=marker, ls=ls, color=color)
        ax.set_xlabel("Wind Speed (m/s)")
        ax.set_ylabel("Mean Turbulence Intensity (%)")
        ax.grid(True)

    def assign_value_using_wd_ws_ti_function(self, func, normalize=False):
        """
        Use the passed in function to assign new values to the value table.

        Args:
            func (function): Function which accepts wind_directions as its
                first argument, wind_speeds as its second argument, and
                turbulence_intensities as its third argument and returns
                values.
            normalize (bool, optional): If True, the value array will be
                normalized by the mean value. Defaults to False.

        """
        self.value_table = func(self.wd_grid, self.ws_grid, self.ti_grid)

        if normalize:
            self.value_table /= np.sum(self.freq_table * self.value_table)

        self._build_gridded_and_flattened_version()

    def assign_value_piecewise_linear(
        self,
        value_zero_ws=1.425,
        ws_knee=4.5,
        slope_1=0.0,
        slope_2=-0.135,
        limit_to_zero=False,
        normalize=False,
    ):
        """
        Define value as a continuous piecewise linear function of wind speed
        with two line segments. The default parameters yield a value function
        that approximates the normalized mean electricity price vs. wind speed
        curve for the SPP market in the U.S. for years 2018-2020 from figure 7
        in Simley et al. "The value of wake steering wind farm flow control in
        US energy markets," Wind Energy Science, 2024.
        https://doi.org/10.5194/wes-9-219-2024. This default value function is
        constant at low wind speeds, then linearly decreases above 4.5 m/s.

        Args:
            value_zero_ws (float, optional): The value when wind speed is zero.
                Defaults to 1.425.
            ws_knee (float, optional): The wind speed separating line segments
                1 and 2. Default = 4.5 m/s.
            slope_1 (float, optional): The slope of the first line segment
                (unit of value per m/s). Defaults to zero.
            slope_2 (float, optional): The slope of the second line segment
            (unit of value per m/s). Defaults to -0.135.
            limit_to_zero (bool, optional): If True, negative values will be
                set to zero. Defaults to False.
            normalize (bool, optional): If True, the value array will be
                normalized by the mean value. Defaults to False.
        """

        def piecewise_linear_value_func(wind_directions, wind_speeds, turbulence_intensities):
            value = np.zeros_like(wind_speeds)
            value[wind_speeds < ws_knee] = (
                slope_1 * wind_speeds[wind_speeds < ws_knee] + value_zero_ws
            )

            offset_2 = (slope_1 - slope_2) * ws_knee + value_zero_ws

            value[wind_speeds >= ws_knee] = slope_2 * wind_speeds[wind_speeds >= ws_knee] + offset_2

            if limit_to_zero:
                value[value < 0] = 0.0

            return value

        self.assign_value_using_wd_ws_ti_function(piecewise_linear_value_func, normalize)

    def plot_value_over_ws(
        self,
        ax=None,
        marker=".",
        ls="None",
        color="k",
    ):
        """
        Scatter plot the value of the energy generated against wind speed.

        Args:
            ax (:py:class:`matplotlib.pyplot.axes`, optional): The figure axes
                on which the value is plotted. Defaults to None.
            marker (str, optional): Scatter plot marker style. Defaults to ".".
            ls (str, optional): Scatter plot line style. Defaults to "None".
            color (str, optional): Scatter plot color. Defaults to "k".

        Returns:
            :py:class:`matplotlib.pyplot.axes`: A figure axes object containing
            the plotted value as a function of wind speed.
        """

        # TODO: Plot mean and std. devs. of value in each ws bin in addition to
        # individual points

        # Set up figure
        if ax is None:
            _, ax = plt.subplots()

        ax.plot(self.ws_flat, self.value_table_flat, marker=marker, ls=ls, color=color)
        ax.set_xlabel("Wind Speed (m/s)")
        ax.set_ylabel("Value")
        ax.grid(True)

    @staticmethod
    def read_csv_long(file_path: str,
                       ws_col: str = 'wind_speeds',
                       wd_col: str = 'wind_directions',
                       ti_col: str = 'turbulence_intensities',
                       freq_col: str | None = None,
                       sep: str = ",",
                       ) -> WindTIRose:
        """
        Read a long-formatted CSV file into the WindTIRose object. By long, what is meant
        is that the wind speed, wind direction  and turbulence intensities
        combination is given for each row in the
        CSV file. The wind speed, wind direction, and turbulence intensity are
        given in separate columns, and the frequency of occurrence of each combination
        is given in a separate column. The frequency column is optional, and if not
        provided, uniform frequency of all bins is assumed.

        Args:
            file_path (str): Path to the CSV file.
            ws_col (str): Name of the column in the CSV file that contains the wind speed
                values. Defaults to 'wind_speeds'.
            wd_col (str): Name of the column in the CSV file that contains the wind direction
                values. Defaults to 'wind_directions'.
            ti_col (str): Name of the column in the CSV file that contains
                the turbulence intensity values.
            freq_col (str): Name of the column in the CSV file that contains the frequency
                values. Defaults to None in which case constant frequency assumed.
            sep (str): Delimiter to use. Defaults to ','.

        Returns:
            WindRose: Wind rose object created from the CSV file.
        """

        # Read in the CSV file
        df = pd.read_csv(file_path, sep=sep)


        # Check that the required columns are present
        if ws_col not in df.columns:
            raise ValueError(f"Column {ws_col} not found in CSV file")
        if wd_col not in df.columns:
            raise ValueError(f"Column {wd_col} not found in CSV file")
        if ti_col not in df.columns:
            raise ValueError(f"Column {ti_col} not found in CSV file")
        if freq_col not in df.columns and freq_col is not None:
            raise ValueError(f"Column {freq_col} not found in CSV file")

        # Get the wind speed, wind direction, and turbulence intensity values
        wind_directions = df[wd_col].values
        wind_speeds = df[ws_col].values
        turbulence_intensities = df[ti_col].values
        if freq_col is not None:
            freq_values = df[freq_col].values
        else:
            freq_values = np.ones(len(wind_speeds))

        # Normalize freq_values
        freq_values = freq_values / np.sum(freq_values)

        # Get the unique values of wind directions and wind speeds
        unique_wd = np.unique(wind_directions)
        unique_ws = np.unique(wind_speeds)
        unique_ti = np.unique(turbulence_intensities)

        # Get the step side for wind direction and wind speed
        wd_step = unique_wd[1] - unique_wd[0]
        ws_step = unique_ws[1] - unique_ws[0]
        ti_step = unique_ti[1] - unique_ti[0]

        # Now use TimeSeries to create a wind rose
        time_series = TimeSeries(wind_directions, wind_speeds, turbulence_intensities)

        # Now build a new wind rose using the new steps
        return time_series.to_WindTIRose(
            wd_step=wd_step, ws_step=ws_step, ti_step=ti_step,bin_weights=freq_values
        )


class TimeSeries(WindDataBase):
    """
    The TimeSeries class is used to drive FLORIS and optimization operations in
    which the inflow is by a sequence of wind direction, wind speed and
    turbulence intensity values.  Each input of wind direction, wind speed, and
    turbulence intensity can be assigned as an array of values or a single value.
    At least one of wind_directions, wind_speeds, or turbulence_intensities must
    be an array.  If arrays are provided, they must be the same length as the
    other arrays or the single values.  If single values are provided, then an
    array of the same length as the other arrays will be created with the single
    value.

    Args:
        wind_directions (float, NDArrayFloat): Wind direction. Can be a single
            value or an array of values.
        wind_speeds (float, NDArrayFloat): Wind speed. Can be a single value or
            an array of values.
        turbulence_intensities (float, NDArrayFloat): Turbulence intensity. Can be
            a single value or an array of values.
        values (NDArrayFloat, optional): Values associated with each wind
            direction, wind speed, and turbulence intensity. Defaults to None.
        heterogeneous_inflow_config_by_wd (dict, optional): A dictionary containing the following
            keys. Defaults to None.
            * 'speed_multipliers': A 2D NumPy array (size num_wd x num_points)
                    of speed multipliers.
            * 'wind_directions': A 1D NumPy array (size num_wd) of wind directions (degrees).
            * 'x': A 1D NumPy array (size num_points) of x-coordinates (meters).
            * 'y': A 1D NumPy array (size num_points) of y-coordinates (meters).
        heterogeneous_inflow_config (dict, optional): A dictionary containing the following keys.
            Defaults to None.
            * 'speed_multipliers': A 2D NumPy array (size n_findex x num_points)
                    of speed multipliers.
            * 'x': A 1D NumPy array (size num_points) of x-coordinates (meters).
            * 'y': A 1D NumPy array (size num_points) of y-coordinates (meters).
    """

    def __init__(
        self,
        wind_directions: float | NDArrayFloat,
        wind_speeds: float | NDArrayFloat,
        turbulence_intensities: float | NDArrayFloat,
        values: NDArrayFloat | None = None,
        heterogeneous_inflow_config_by_wd: dict | None = None,
        heterogeneous_inflow_config: dict | None = None,
    ):
        # At least one of wind_directions, wind_speeds, or turbulence_intensities must be an array
        if (
            not isinstance(wind_directions, np.ndarray)
            and not isinstance(wind_speeds, np.ndarray)
            and not isinstance(turbulence_intensities, np.ndarray)
        ):
            raise TypeError(
                "At least one of wind_directions, wind_speeds, or "
                " turbulence_intensities must be a NumPy array"
            )

        # For each of wind_directions, wind_speeds, and turbulence_intensities provided as
        # an array, confirm they are the same length
        if isinstance(wind_directions, np.ndarray) and isinstance(wind_speeds, np.ndarray):
            if len(wind_directions) != len(wind_speeds):
                raise ValueError(
                    "wind_directions and wind_speeds must be the same length if provided as arrays"
                )

        if isinstance(wind_directions, np.ndarray) and isinstance(
            turbulence_intensities, np.ndarray
        ):
            if len(wind_directions) != len(turbulence_intensities):
                raise ValueError(
                    "wind_directions and turbulence_intensities must be "
                    "the same length if provided as arrays"
                )

        if isinstance(wind_speeds, np.ndarray) and isinstance(turbulence_intensities, np.ndarray):
            if len(wind_speeds) != len(turbulence_intensities):
                raise ValueError(
                    "wind_speeds and turbulence_intensities must be the "
                    "same length if provided as arrays"
                )

        # For each of wind_directions, wind_speeds, and turbulence_intensities
        # provided as a single value, set them
        # to be the same length as those passed in as arrays
        if isinstance(wind_directions, float):
            if isinstance(wind_speeds, np.ndarray):
                wind_directions = np.full(len(wind_speeds), wind_directions)
            elif isinstance(turbulence_intensities, np.ndarray):
                wind_directions = np.full(len(turbulence_intensities), wind_directions)

        if isinstance(wind_speeds, float):
            if isinstance(wind_directions, np.ndarray):
                wind_speeds = np.full(len(wind_directions), wind_speeds)
            elif isinstance(turbulence_intensities, np.ndarray):
                wind_speeds = np.full(len(turbulence_intensities), wind_speeds)

        if isinstance(turbulence_intensities, float):
            if isinstance(wind_directions, np.ndarray):
                turbulence_intensities = np.full(len(wind_directions), turbulence_intensities)
            elif isinstance(wind_speeds, np.ndarray):
                turbulence_intensities = np.full(len(wind_speeds), turbulence_intensities)

        # If values is not None, must be same length as wind_directions/wind_speeds/
        if values is not None:
            if len(wind_directions) != len(values):
                raise ValueError("wind_directions and values must be the same length")

        self.wind_directions = wind_directions
        self.wind_speeds = wind_speeds
        self.turbulence_intensities = turbulence_intensities
        self.values = values

        # Only one of heterogeneous_inflow_config_by_wd and
        # heterogeneous_inflow_config can be not None
        if (
            heterogeneous_inflow_config_by_wd is not None
            and heterogeneous_inflow_config is not None
        ):
            raise ValueError(
                "Only one of heterogeneous_inflow_config_by_wd and heterogeneous_inflow_config "
                "can be not None"
            )

        # if heterogeneous_inflow_config is not None, then the speed_multipliers
        # must be the same length as wind_directions
        # in the 0th dimension
        if heterogeneous_inflow_config is not None:
            if len(heterogeneous_inflow_config["speed_multipliers"]) != len(wind_directions):
                raise ValueError("speed_multipliers must be the same length as wind_directions")

        # Check that heterogeneous_inflow_config_by_wd is a dictionary with keys:
        # speed_multipliers, wind_directions, x and y
        self.check_heterogeneous_inflow_config_by_wd(heterogeneous_inflow_config_by_wd)
        self.check_heterogeneous_inflow_config(heterogeneous_inflow_config)

        # Then save
        self.heterogeneous_inflow_config_by_wd = heterogeneous_inflow_config_by_wd
        self.heterogeneous_inflow_config = heterogeneous_inflow_config

        # Record findex
        self.n_findex = len(self.wind_directions)

    def unpack(self):
        """
        Unpack the time series data in a manner consistent with wind rose unpack
        """

        # to match wind_rose, make a uniform frequency
        uniform_frequency = np.ones_like(self.wind_directions)
        uniform_frequency = uniform_frequency / uniform_frequency.sum()

        # If heterogeneous_inflow_config_by_wd is not None, then update
        # heterogeneous_inflow_config to match wind_directions_unpack
        if self.heterogeneous_inflow_config_by_wd is not None:
            heterogeneous_inflow_config = self.get_heterogeneous_inflow_config(
                self.heterogeneous_inflow_config_by_wd, self.wind_directions
            )
        else:
            heterogeneous_inflow_config = self.heterogeneous_inflow_config

        return (
            self.wind_directions,
            self.wind_speeds,
            self.turbulence_intensities,
            uniform_frequency,
            self.values,
            heterogeneous_inflow_config,
        )

    def _wrap_wind_directions_near_360(self, wind_directions, wd_step):
        """
        Wraps the wind directions using `wd_step` to produce a wrapped version
        where values between [360 - wd_step/2.0, 360] get mapped to negative numbers
        for binning.

        Args:
            wind_directions (NDArrayFloat): NumPy array of wind directions.
            wd_step (float): Step size for wind direction.

        Returns:
            NDArrayFloat: Wrapped version of wind directions.

        """
        wind_directions_wrapped = wind_directions.copy()
        mask = wind_directions_wrapped >= 360 - wd_step / 2.0
        wind_directions_wrapped[mask] = wind_directions_wrapped[mask] - 360.0
        return wind_directions_wrapped

    def assign_ti_using_wd_ws_function(self, func):
        """
        Use the passed in function to new assign values to turbulence_intensities

        Args:
            func (function): Function which accepts wind_directions as its
                first argument and wind_speeds as second argument and returns
                turbulence_intensities
        """
        self.turbulence_intensities = func(self.wind_directions, self.wind_speeds)

    def assign_ti_using_IEC_method(self, Iref=0.07, offset=3.8):
        """
        Define TI as a function of wind speed by specifying an Iref and offset
        value as in the normal turbulence model in the IEC 61400-1 standard

        Args:
            Iref (float): Reference turbulence level, defined as the expected
                value of TI at 15 m/s. Default = 0.07. Note this value is
                lower than the values of Iref for turbulence classes A, B, and
                C in the IEC standard (0.16, 0.14, and 0.12, respectively), but
                produces TI values more in line with those typically used in
                FLORIS. When the default Iref and offset are used, the TI at
                8 m/s is 8.6%.
            offset (float): Offset value to equation. Default = 3.8, as defined
                in the IEC standard to give the expected value of TI for
                each wind speed.
        """
        if (Iref < 0) or (Iref > 1):
            raise ValueError("Iref must be >= 0 and <=1")

        def iref_func(wind_directions, wind_speeds):
            sigma_1 = Iref * (0.75 * wind_speeds + offset)
            return sigma_1 / wind_speeds

        self.assign_ti_using_wd_ws_function(iref_func)

    def assign_value_using_wd_ws_function(self, func, normalize=False):
        """
        Use the passed in function to assign new values to the value table.

        Args:
            func (function): Function which accepts wind_directions as its
                first argument and wind_speeds as second argument and returns
                values.
            normalize (bool, optional): If True, the value array will be
                normalized by the mean value. Defaults to False.

        """
        self.values = func(self.wind_directions, self.wind_speeds)

        if normalize:
            self.values /= np.mean(self.values)

    def assign_value_piecewise_linear(
        self,
        value_zero_ws=1.425,
        ws_knee=4.5,
        slope_1=0.0,
        slope_2=-0.135,
        limit_to_zero=False,
        normalize=False,
    ):
        """
        Define value as a continuous piecewise linear function of wind speed
        with two line segments. The default parameters yield a value function
        that approximates the normalized mean electricity price vs. wind speed
        curve for the SPP market in the U.S. for years 2018-2020 from figure 7
        in Simley et al. "The value of wake steering wind farm flow control in
        US energy markets," Wind Energy Science, 2024.
        https://doi.org/10.5194/wes-9-219-2024. This default value function is
        constant at low wind speeds, then linearly decreases above 4.5 m/s.

        Args:
            value_zero_ws (float, optional): The value when wind speed is zero.
                Defaults to 1.425.
            ws_knee (float, optional): The wind speed separating line segments
                1 and 2. Default = 4.5 m/s.
            slope_1 (float, optional): The slope of the first line segment
                (unit of value per m/s). Defaults to zero.
            slope_2 (float, optional): The slope of the second line segment
            (unit of value per m/s). Defaults to -0.135.
            limit_to_zero (bool, optional): If True, negative values will be
                set to zero. Defaults to False.
            normalize (bool, optional): If True, the value array will be
                normalized by the mean value. Defaults to False.
        """

        def piecewise_linear_value_func(wind_directions, wind_speeds):
            value = np.zeros_like(wind_speeds)
            value[wind_speeds < ws_knee] = (
                slope_1 * wind_speeds[wind_speeds < ws_knee] + value_zero_ws
            )

            offset_2 = (slope_1 - slope_2) * ws_knee + value_zero_ws

            value[wind_speeds >= ws_knee] = slope_2 * wind_speeds[wind_speeds >= ws_knee] + offset_2

            if limit_to_zero:
                value[value < 0] = 0.0

            return value

        self.assign_value_using_wd_ws_function(piecewise_linear_value_func, normalize)

    def to_WindRose(
        self, wd_step=2.0, ws_step=1.0, wd_edges=None, ws_edges=None, bin_weights=None
    ):
        """
        Converts the TimeSeries data to a WindRose.

        Args:
            wd_step (float, optional): Step size for wind direction (default is 2.0).
            ws_step (float, optional): Step size for wind speed (default is 1.0).
            wd_edges (NDArrayFloat, optional): Custom wind direction edges. Defaults to None.
            ws_edges (NDArrayFloat, optional): Custom wind speed edges. Defaults to None.
            bin_weights (NDArrayFloat, optional): Bin weights for resampling.  Note these
                are primarily used by the resample resample_wind_rose function.
                Defaults to None.

        Returns:
            WindRose: A WindRose object based on the TimeSeries data.

        Notes:
            - If `wd_edges` is defined, it uses it to produce the bin centers.
            - If `wd_edges` is not defined, it determines `wd_edges` from the step and data.
            - If `ws_edges` is defined, it uses it for wind speed edges.
            - If `ws_edges` is not defined, it determines `ws_edges` from the step and data.
        """

        # If wd_edges is defined, then use it to produce the bin centers
        if wd_edges is not None:
            wd_step = wd_edges[1] - wd_edges[0]

            # use wd_step to produce a wrapped version of wind_directions
            wind_directions_wrapped = self._wrap_wind_directions_near_360(
                self.wind_directions, wd_step
            )

        # Else, determine wd_edges from the step and data
        else:
            wd_edges = np.arange(0.0 - wd_step / 2.0, 360.0, wd_step)

            # use wd_step to produce a wrapped version of wind_directions
            wind_directions_wrapped = self._wrap_wind_directions_near_360(
                self.wind_directions, wd_step
            )

            # Only keep the range with values in it
            wd_edges = wd_edges[wd_edges + wd_step > wind_directions_wrapped.min()]
            wd_edges = wd_edges[wd_edges - wd_step <= wind_directions_wrapped.max()]

        # Define the centers from the edges
        wd_centers = wd_edges[:-1] + wd_step / 2.0

        # Repeat for wind speeds
        if ws_edges is not None:
            ws_step = ws_edges[1] - ws_edges[0]

        else:
            ws_edges = np.arange(0.0 - ws_step / 2.0, 50.0, ws_step)

            # Only keep the range with values in it
            ws_edges = ws_edges[ws_edges + ws_step > self.wind_speeds.min()]
            ws_edges = ws_edges[ws_edges - ws_step <= self.wind_speeds.max()]

        # Define the centers from the edges
        ws_centers = ws_edges[:-1] + ws_step / 2.0

        # Now use pandas to get the tables need for wind rose
        df = pd.DataFrame(
            {
                "wd": wind_directions_wrapped,
                "ws": self.wind_speeds,
                "freq_val": np.ones(len(wind_directions_wrapped)),
            }
        )

        # If bin_weights are passed in, apply these to the frequency
        # this is mostly used when resampling the wind rose
        if bin_weights is not None:
            df = df.assign(freq_val=df["freq_val"] * bin_weights)

        # Add turbulence intensities to dataframe
        df = df.assign(turbulence_intensities=self.turbulence_intensities)

        # If values is not none, add to dataframe
        if self.values is not None:
            df = df.assign(values=self.values)

        # Bin wind speed and wind direction and then group things up
        df = (
            df.assign(
                wd_bin=pd.cut(
                    df.wd, bins=wd_edges, labels=wd_centers, right=False, include_lowest=True
                )
            )
            .assign(
                ws_bin=pd.cut(
                    df.ws, bins=ws_edges, labels=ws_centers, right=False, include_lowest=True
                )
            )
            .drop(["wd", "ws"], axis=1)
        )

        # Convert wd_bin and ws_bin to categoricals to ensure all combinations
        # are considered and then group
        wd_cat = CategoricalDtype(categories=wd_centers, ordered=True)
        ws_cat = CategoricalDtype(categories=ws_centers, ordered=True)

        df = (
            df.assign(wd_bin=df["wd_bin"].astype(wd_cat))
            .assign(ws_bin=df["ws_bin"].astype(ws_cat))
            .groupby(["wd_bin", "ws_bin"], observed=False)
            .agg(["sum", "mean"])
        )
        # Flatten and combine levels using an underscore
        df.columns = ["_".join(col) for col in df.columns]

        # Collect the frequency table and reshape
        freq_table = df["freq_val_sum"].values.copy()
        freq_table = freq_table / freq_table.sum()
        freq_table = freq_table.reshape((len(wd_centers), len(ws_centers)))

        # Compute the TI table
        ti_table = df["turbulence_intensities_mean"].values.copy()
        ti_table = ti_table.reshape((len(wd_centers), len(ws_centers)))

        # If values is not none, compute the table
        if self.values is not None:
            value_table = df["values_mean"].values.copy()
            value_table = value_table.reshape((len(wd_centers), len(ws_centers)))
        else:
            value_table = None

        # Return a WindRose
        return WindRose(
            wd_centers,
            ws_centers,
            ti_table,
            freq_table,
            value_table,
            self.heterogeneous_inflow_config_by_wd,
        )

    def to_WindTIRose(
        self,
        wd_step=2.0,
        ws_step=1.0,
        ti_step=0.02,
        wd_edges=None,
        ws_edges=None,
        ti_edges=None,
        bin_weights=None,
    ):
        """
        Converts the TimeSeries data to a WindTIRose.

        Args:
            wd_step (float, optional): Step size for wind direction (default is 2.0).
            ws_step (float, optional): Step size for wind speed (default is 1.0).
            ti_step (float, optional): Step size for turbulence intensity (default is 0.02).
            wd_edges (NDArrayFloat, optional): Custom wind direction edges. Defaults to None.
            ws_edges (NDArrayFloat, optional): Custom wind speed edges. Defaults to None.
            ti_edges (NDArrayFloat, optional): Custom turbulence intensity
                edges. Defaults to None.
            bin_weights (NDArrayFloat, optional): Bin weights for resampling.  Note these
                are primarily used by the resample resample_wind_rose function.
                Defaults to None.

        Returns:
            WindRose: A WindTIRose object based on the TimeSeries data.

        Notes:
            - If `wd_edges` is defined, it uses it to produce the wind direction bin edges.
            - If `wd_edges` is not defined, it determines `wd_edges` from the step and data.
            - If `ws_edges` is defined, it uses it for wind speed edges.
            - If `ws_edges` is not defined, it determines `ws_edges` from the step and data.
            - If `ti_edges` is defined, it uses it for turbulence intensity edges.
            - If `ti_edges` is not defined, it determines `ti_edges` from the step and data.
        """

        # If wd_edges is defined, then use it to produce the bin centers
        if wd_edges is not None:
            wd_step = wd_edges[1] - wd_edges[0]

            # use wd_step to produce a wrapped version of wind_directions
            wind_directions_wrapped = self._wrap_wind_directions_near_360(
                self.wind_directions, wd_step
            )

        # Else, determine wd_edges from the step and data
        else:
            wd_edges = np.arange(0.0 - wd_step / 2.0, 360.0, wd_step)

            # use wd_step to produce a wrapped version of wind_directions
            wind_directions_wrapped = self._wrap_wind_directions_near_360(
                self.wind_directions, wd_step
            )

            # Only keep the range with values in it
            wd_edges = wd_edges[wd_edges + wd_step > wind_directions_wrapped.min()]
            wd_edges = wd_edges[wd_edges - wd_step <= wind_directions_wrapped.max()]

        # Define the centers from the edges
        wd_centers = wd_edges[:-1] + wd_step / 2.0

        # Repeat for wind speeds
        if ws_edges is not None:
            ws_step = ws_edges[1] - ws_edges[0]

        else:
            ws_edges = np.arange(0.0 - ws_step / 2.0, 50.0, ws_step)

            # Only keep the range with values in it
            ws_edges = ws_edges[ws_edges + ws_step > self.wind_speeds.min()]
            ws_edges = ws_edges[ws_edges - ws_step <= self.wind_speeds.max()]

        # Define the centers from the edges
        ws_centers = ws_edges[:-1] + ws_step / 2.0

        # Repeat for turbulence intensities
        if ti_edges is not None:
            ti_step = ti_edges[1] - ti_edges[0]

        else:
            ti_edges = np.arange(0.0 - ti_step / 2.0, 1.0, ti_step)

            # Only keep the range with values in it
            ti_edges = ti_edges[ti_edges + ti_step > self.turbulence_intensities.min()]
            ti_edges = ti_edges[ti_edges - ti_step <= self.turbulence_intensities.max()]

        # Define the centers from the edges
        ti_centers = ti_edges[:-1] + ti_step / 2.0

        # Now use pandas to get the tables need for wind rose
        df = pd.DataFrame(
            {
                "wd": wind_directions_wrapped,
                "ws": self.wind_speeds,
                "ti": self.turbulence_intensities,
                "freq_val": np.ones(len(wind_directions_wrapped)),
            }
        )

        # If bin_weights are passed in, apply these to the frequency
        # this is mostly used when resampling the wind rose
        if bin_weights is not None:
            df = df.assign(freq_val=df["freq_val"] * bin_weights)

        # If values is not none, add to dataframe
        if self.values is not None:
            df = df.assign(values=self.values)

        # Bin wind speed, wind direction, and turbulence intensity and then group things up
        df = (
            df.assign(
                wd_bin=pd.cut(
                    df.wd, bins=wd_edges, labels=wd_centers, right=False, include_lowest=True
                )
            )
            .assign(
                ws_bin=pd.cut(
                    df.ws, bins=ws_edges, labels=ws_centers, right=False, include_lowest=True
                )
            )
            .assign(
                ti_bin=pd.cut(
                    df.ti, bins=ti_edges, labels=ti_centers, right=False, include_lowest=True
                )
            )
            .drop(["wd", "ws", "ti"], axis=1)
        )

        # Convert wd_bin, ws_bin, and ti_bin to categoricals to ensure all
        # combinations are considered and then group
        wd_cat = CategoricalDtype(categories=wd_centers, ordered=True)
        ws_cat = CategoricalDtype(categories=ws_centers, ordered=True)
        ti_cat = CategoricalDtype(categories=ti_centers, ordered=True)

        df = (
            df.assign(wd_bin=df["wd_bin"].astype(wd_cat))
            .assign(ws_bin=df["ws_bin"].astype(ws_cat))
            .assign(ti_bin=df["ti_bin"].astype(ti_cat))
            .groupby(["wd_bin", "ws_bin", "ti_bin"], observed=False)
            .agg(["sum", "mean"])
        )
        # Flatten and combine levels using an underscore
        df.columns = ["_".join(col) for col in df.columns]

        # Collect the frequency table and reshape
        freq_table = df["freq_val_sum"].values.copy()
        freq_table = freq_table / freq_table.sum()
        freq_table = freq_table.reshape((len(wd_centers), len(ws_centers), len(ti_centers)))

        # If values is not none, compute the table
        if self.values is not None:
            value_table = df["values_mean"].values.copy()
            value_table = value_table.reshape((len(wd_centers), len(ws_centers), len(ti_centers)))
        else:
            value_table = None

        # Return a WindTIRose
        return WindTIRose(
            wd_centers,
            ws_centers,
            ti_centers,
            freq_table,
            value_table,
            self.heterogeneous_inflow_config_by_wd,
        )<|MERGE_RESOLUTION|>--- conflicted
+++ resolved
@@ -51,16 +51,12 @@
 
         return self.unpack()[3]
 
-<<<<<<< HEAD
-    def check_heterogeneous_inflow_config_by_wd(self, heterogeneous_inflow_config_by_wd):
-=======
     def unpack_value(self):
         """Unpack values of power generated"""
 
         return self.unpack()[4]
 
-    def check_heterogenous_inflow_config_by_wd(self, heterogenous_inflow_config_by_wd):
->>>>>>> 27fe153c
+    def check_heterogeneous_inflow_config_by_wd(self, heterogeneous_inflow_config_by_wd):
         """
         Check that the heterogeneous_inflow_config_by_wd dictionary is properly formatted
 
