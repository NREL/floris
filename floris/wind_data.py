from __future__ import annotations

import copy
import inspect
from abc import abstractmethod
from pathlib import Path
from typing import List

import matplotlib.pyplot as plt
import numpy as np
import pandas as pd
from pandas.api.types import CategoricalDtype
from scipy.interpolate import (
    LinearNDInterpolator,
    NearestNDInterpolator,
    RegularGridInterpolator,
)

from floris.heterogeneous_map import HeterogeneousMap
from floris.type_dec import NDArrayFloat


# from floris import WindResourceGrid


class WindDataBase:
    """
    Super class that WindRose and TimeSeries inherit from, enforcing the implementation of
    unpack() on the child classes and providing the general functions unpack_for_reinitialize() and
    unpack_freq().
    """

    @abstractmethod
    def unpack(self):
        """
        Placeholder for child classes of WindDataBase, which each need to implement the unpack()
        method.
        """
        raise NotImplementedError("unpack() not implemented on {0}".format(self.__class__.__name__))

    def unpack_for_reinitialize(self):
        """
        Return only the variables need for FlorisModel.reinitialize
        """
        (
            wind_directions_unpack,
            wind_speeds_unpack,
            ti_table_unpack,
            _,
            _,
            heterogeneous_inflow_config,
        ) = self.unpack()

        return (
            wind_directions_unpack,
            wind_speeds_unpack,
            ti_table_unpack,
            heterogeneous_inflow_config,
        )

    def unpack_freq(self):
        """Unpack frequency weighting"""

        return self.unpack()[3]

    def unpack_value(self):
        """Unpack values of power generated"""

        return self.unpack()[4]

    def check_heterogeneous_inflow_config(self, heterogeneous_inflow_config):
        """
        Check that the heterogeneous_inflow_config dictionary is properly formatted

        Args:
            heterogeneous_inflow_config (dict): A dictionary containing the following keys:
                * 'speed_multipliers': A 2D NumPy array (size n_findex x num_points)
                      of speed multipliers.
                * 'x': A 1D NumPy array (size num_points) of x-coordinates (meters).
                * 'y': A 1D NumPy array (size num_points) of y-coordinates (meters).
        """
        if heterogeneous_inflow_config is not None:
            if not isinstance(heterogeneous_inflow_config, dict):
                raise TypeError("heterogeneous_inflow_config_by_wd must be a dictionary")
            if "speed_multipliers" not in heterogeneous_inflow_config:
                raise ValueError(
                    "heterogeneous_inflow_config must contain a key 'speed_multipliers'"
                )
            if "x" not in heterogeneous_inflow_config:
                raise ValueError("heterogeneous_inflow_config must contain a key 'x'")
            if "y" not in heterogeneous_inflow_config:
                raise ValueError("heterogeneous_inflow_config must contain a key 'y'")

    def set_layout(self, layout_x=None, layout_y=None):
        """
        Default implementation the explicitly does nothing.  Only WindData objects that depend
        on layout need to implement this method.

        Included so that FlorisModel can call this method on the WindData object when the layout
        is updated.

        Args:
            layout_x (list, optional): List of x-coordinates of the turbines. Defaults to None.
            layout_y (list, optional): List of y-coordinates of the turbines. Defaults to None.
        """
        # No operation performed
        return None


class WindRose(WindDataBase):
    """
    The WindRose class is used to drive FLORIS and optimization operations in
    which the inflow is characterized by the frequency of binned wind speed and
    wind direction values.  Turbulence intensities are defined as a function of
    wind direction and wind speed.

    Args:
        wind_directions: NumPy array of wind directions (NDArrayFloat).
        wind_speeds: NumPy array of wind speeds (NDArrayFloat).
        ti_table: Turbulence intensity table for binned wind direction, wind
            speed values (float, NDArrayFloat).  Can be an array with dimensions
            (n_wind_directions, n_wind_speeds) or a single float value.  If a
            single float value is provided, the turbulence intensity is assumed
            to be constant across all wind directions and wind speeds.
        freq_table: Frequency table for binned wind direction, wind speed
            values (NDArrayFloat, optional).   Must have dimension
            (n_wind_directions, n_wind_speeds).  Defaults to None in which case
            uniform frequency of all bins is assumed.
        value_table: Value table for binned wind direction, wind
            speed values (NDArrayFloat, optional).  Must have dimension
            (n_wind_directions, n_wind_speeds).  Defaults to None in which case
            uniform values are assumed.  Value can be used to weight power in
            each bin to compute the total value of the energy produced
        compute_zero_freq_occurrence: Flag indicating whether to compute zero
            frequency occurrences (bool, optional).  Defaults to False.
        heterogeneous_map (HeterogeneousMap, optional): A HeterogeneousMap object to define
            background heterogeneous inflow condition as a function
            of wind direction and wind speed.  Alternatively, a dictionary can be
            passed in to define a HeterogeneousMap object.  Defaults to None.
        heterogeneous_inflow_config_by_wd (dict, optional): A dictionary containing the following
            which can be used to define a heterogeneous_map object (note this parameter is kept
            for backwards compatibility and is not recommended for use):
            * 'x': A 1D NumPy array (size num_points) of x-coordinates (meters).
            * 'y': A 1D NumPy array (size num_points) of y-coordinates (meters).
            * 'speed_multipliers': A 2D NumPy array (size num_wd (or num_ws) x num_points)
                of speed multipliers.  If neither wind_directions nor wind_speeds are
                defined, then this should be a single row array
            * 'wind_directions': A 1D NumPy array (size num_wd) of wind directions (degrees).
                Optional.
            * 'wind_speeds': A 1D NumPy array (size num_ws) of wind speeds (m/s). Optional.
            Defaults to None.

    """

    def __init__(
        self,
        wind_directions: NDArrayFloat,
        wind_speeds: NDArrayFloat,
        ti_table: float | NDArrayFloat,
        freq_table: NDArrayFloat | None = None,
        value_table: NDArrayFloat | None = None,
        compute_zero_freq_occurrence: bool = False,
        heterogeneous_map: HeterogeneousMap | dict | None = None,
        heterogeneous_inflow_config_by_wd: dict | None = None,
    ):
        if not isinstance(wind_directions, np.ndarray):
            raise TypeError("wind_directions must be a NumPy array")

        if not isinstance(wind_speeds, np.ndarray):
            raise TypeError("wind_speeds must be a NumPy array")

        # Save the wind speeds and directions
        self.wind_directions = wind_directions
        self.wind_speeds = wind_speeds

        # Check ti_table is a float or a NumPy array
        if not isinstance(ti_table, (float, np.ndarray)):
            raise TypeError("ti_table must be a float or a NumPy array")

        # Check if ti_table is a single float value
        if isinstance(ti_table, float):
            self.ti_table = np.full((len(wind_directions), len(wind_speeds)), ti_table)

        # Otherwise confirm the dimensions and then save it
        else:
            if not ti_table.shape[0] == len(wind_directions):
                raise ValueError("ti_table first dimension must equal len(wind_directions)")
            if not ti_table.shape[1] == len(wind_speeds):
                raise ValueError("ti_table second dimension must equal len(wind_speeds)")
            self.ti_table = ti_table

        # If freq_table is not None, confirm it has correct dimension,
        # otherwise initialize to uniform probability
        if freq_table is not None:
            if not freq_table.shape[0] == len(wind_directions):
                raise ValueError("freq_table first dimension must equal len(wind_directions)")
            if not freq_table.shape[1] == len(wind_speeds):
                raise ValueError("freq_table second dimension must equal len(wind_speeds)")
            self.freq_table = freq_table
        else:
            self.freq_table = np.ones((len(wind_directions), len(wind_speeds)))

        # Normalize freq table
        self.freq_table = self.freq_table / np.sum(self.freq_table)

        # If value_table is not None, confirm it has correct dimension,
        # otherwise initialize to all ones
        if value_table is not None:
            if not value_table.shape[0] == len(wind_directions):
                raise ValueError("value_table first dimension must equal len(wind_directions)")
            if not value_table.shape[1] == len(wind_speeds):
                raise ValueError("value_table second dimension must equal len(wind_speeds)")
        self.value_table = value_table

        # Save whether zero occurrence cases should be computed
        # First check if the ti_table contains any nan values (which would occur for example
        # if generated by the TimeSeries to WindRose conversion for wind speeds and directions
        # that were not present in the original time series)  In this case, raise an error
        if compute_zero_freq_occurrence:
            if np.isnan(self.ti_table).any():
                raise ValueError(
                    "ti_table contains nan values.  (This is likely the result of "
                    " unsed wind speeds and directions in the original time series.)"
                    "  Cannot compute zero frequency occurrences."
                )
        self.compute_zero_freq_occurrence = compute_zero_freq_occurrence

        # Check that heterogeneous_map and heterogeneous_inflow_config_by_wd are not both defined
        if heterogeneous_map is not None and heterogeneous_inflow_config_by_wd is not None:
            raise ValueError(
                "Only one of heterogeneous_map and heterogeneous_inflow_config_by_wd can be"
                + " defined."
            )

        # If heterogeneous_inflow_config_by_wd is not None, then create a HeterogeneousMap object
        # using the dictionary
        if heterogeneous_inflow_config_by_wd is not None:
            # TODO: In future, add deprectation warning for this parameter here

            self.heterogeneous_map = HeterogeneousMap(**heterogeneous_inflow_config_by_wd)

        # Else if heterogeneous_map is not None
        elif heterogeneous_map is not None:
            # If heterogeneous_map is a dictionary, then create a HeterogeneousMap object
            if isinstance(heterogeneous_map, dict):
                self.heterogeneous_map = HeterogeneousMap(**heterogeneous_map)

            # Else if heterogeneous_map is a HeterogeneousMap object, then save it
            elif isinstance(heterogeneous_map, HeterogeneousMap):
                self.heterogeneous_map = heterogeneous_map

            # Else raise an error
            else:
                raise ValueError(
                    "heterogeneous_map must be a HeterogeneousMap object or a dictionary."
                )

        # Else if neither heterogeneous_map nor heterogeneous_inflow_config_by_wd are defined,
        # then set heterogeneous_map to None
        else:
            self.heterogeneous_map = None

        # Build the gridded and flatten versions
        self._build_gridded_and_flattened_version()

    def _build_gridded_and_flattened_version(self):
        """
        Given the wind direction and speed array, build the gridded versions
        covering all combinations, and then flatten versions which put all
        combinations into 1D array
        """
        # Gridded wind speed and direction
        self.wd_grid, self.ws_grid = np.meshgrid(
            self.wind_directions, self.wind_speeds, indexing="ij"
        )

        # Flat wind speed and direction
        self.wd_flat = self.wd_grid.flatten()
        self.ws_flat = self.ws_grid.flatten()

        # Flat frequency table
        self.freq_table_flat = self.freq_table.flatten()

        # Flat TI table
        self.ti_table_flat = self.ti_table.flatten()

        # value table
        if self.value_table is not None:
            self.value_table_flat = self.value_table.flatten()
        else:
            self.value_table_flat = None

        # Set mask to non-zero frequency cases depending on compute_zero_freq_occurrence
        if self.compute_zero_freq_occurrence:
            # If computing zero freq occurrences, then this is all True
            self.non_zero_freq_mask = [True for i in range(len(self.freq_table_flat))]
        else:
            self.non_zero_freq_mask = self.freq_table_flat > 0.0

        # N_findex should only be the calculated cases
        self.n_findex = np.sum(self.non_zero_freq_mask)

    def unpack(self):
        """
        Unpack the flattened versions of the matrices and return the values
        accounting for the non_zero_freq_mask
        """

        # The unpacked versions start as the flat version of each
        wind_directions_unpack = self.wd_flat.copy()
        wind_speeds_unpack = self.ws_flat.copy()
        freq_table_unpack = self.freq_table_flat.copy()
        ti_table_unpack = self.ti_table_flat.copy()

        # Now mask thes values according to self.non_zero_freq_mask
        wind_directions_unpack = wind_directions_unpack[self.non_zero_freq_mask]
        wind_speeds_unpack = wind_speeds_unpack[self.non_zero_freq_mask]
        freq_table_unpack = freq_table_unpack[self.non_zero_freq_mask]
        ti_table_unpack = ti_table_unpack[self.non_zero_freq_mask]

        # Now get unpacked value table
        if self.value_table_flat is not None:
            value_table_unpack = self.value_table_flat[self.non_zero_freq_mask].copy()
        else:
            value_table_unpack = None

        # If heterogeneous_map is not None, then get the heterogeneous_inflow_config
        if self.heterogeneous_map is not None:
            heterogeneous_inflow_config = self.heterogeneous_map.get_heterogeneous_inflow_config(
                wind_directions=wind_directions_unpack, wind_speeds=wind_speeds_unpack
            )
        else:
            heterogeneous_inflow_config = None

        return (
            wind_directions_unpack,
            wind_speeds_unpack,
            ti_table_unpack,
            freq_table_unpack,
            value_table_unpack,
            heterogeneous_inflow_config,
        )

    def subset_wind_speeds(self, wind_speeds: List[float] | np.array) -> WindRose:
        """
        Subset the wind rose to only include the specified wind speeds.

        Args:
            wind_speeds (np.array): Wind speeds to keep in the wind rose.

        Returns:
            WindRose: Wind rose with only the specified wind speeds.
        """

        # Check the all wind speeds are in the wind rose
        if not np.all(np.isin(wind_speeds, self.wind_speeds)):
            raise ValueError("All wind speeds must be in the wind rose")

        # Find the indices of the wind speeds to keep
        ws_indices = np.where(np.isin(self.wind_speeds, wind_speeds))[0]

        # Create a new wind rose with only the specified wind speeds
        return WindRose(
            self.wind_directions,
            self.wind_speeds[ws_indices],
            self.ti_table[:, ws_indices],
            self.freq_table[:, ws_indices],
            self.value_table[:, ws_indices] if self.value_table is not None else None,
            self.compute_zero_freq_occurrence,
            self.heterogeneous_map,
        )

    def aggregate(self, wd_step=None, ws_step=None, inplace=False):
        """
        Wrapper for downsample method for backwards compatibility
        """

        return self.downsample(wd_step, ws_step, inplace)

    def downsample(self, wd_step=None, ws_step=None, inplace=False):
        """
        Aggregates the wind rose into fewer wind direction and wind speed bins.
        It is necessary the wd_step and ws_step passed in are at least as
        large as the current wind direction and wind speed steps.  If they are
        not, the function will raise an error.

        The function will return a new WindRose object with the aggregated
        wind direction and wind speed bins.  If inplace is set to True, the
        current WindRose object will be updated with the aggregated bins.

        Args:
            wd_step: Step size for wind direction resampling (float, optional).
                If None, the current step size will be used. Defaults to None.
            ws_step: Step size for wind speed resampling (float, optional). If
                None, the current step size will be used. Defaults to None.
            inplace: Flag indicating whether to update the current WindRose
                object when True or return a new WindRose object when False
                (bool, optional). Defaults to False.

        Returns:
            WindRose: Aggregated wind rose based on the provided or default step
                sizes. Only returned if inplace = False.

        Notes:
            - Returns a aggregated version of the wind rose using new `ws_step` and `wd_step`.
            - Uses the bin weights feature in TimeSeries to aggregated the wind rose.
            - If `ws_step` or `wd_step` is not specified, it uses the current values.
        """

        # If ws_step is passed in, confirm is it at least as large as the current step
        if ws_step is not None:
            if len(self.wind_speeds) >= 2:
                current_ws_step = self.wind_speeds[1] - self.wind_speeds[0]
                if ws_step < current_ws_step:
                    raise ValueError(
                        "ws_step provided must be at least as large as the current ws_step "
                        f"({current_ws_step} m/s)"
                    )

        # If wd_step is passed in, confirm is it at least as large as the current step
        if wd_step is not None:
            if len(self.wind_directions) >= 2:
                current_wd_step = self.wind_directions[1] - self.wind_directions[0]
                if wd_step < current_wd_step:
                    raise ValueError(
                        "wd_step provided must be at least as large as the current wd_step "
                        f"({current_wd_step} degrees)"
                    )

        # If either ws_step or wd_step is None, set it to the current step
        if ws_step is None:
            if len(self.wind_speeds) >= 2:
                ws_step = self.wind_speeds[1] - self.wind_speeds[0]
            else:  # wind rose will have only a single wind speed, and we assume a ws_step of 1
                ws_step = 1.0
        if wd_step is None:
            if len(self.wind_directions) >= 2:
                wd_step = self.wind_directions[1] - self.wind_directions[0]
            else:  # wind rose will have only a single wind direction, and we assume a wd_step of 1
                wd_step = 1.0

        # Pass the flat versions of each quantity to build a TimeSeries model
        time_series = TimeSeries(
            self.wd_flat,
            self.ws_flat,
            self.ti_table_flat,
            self.value_table_flat,
            self.heterogeneous_map,
        )

        # Now build a new wind rose using the new steps
        aggregated_wind_rose = time_series.to_WindRose(
            wd_step=wd_step, ws_step=ws_step, bin_weights=self.freq_table_flat
        )
        if inplace:
            self.__init__(
                aggregated_wind_rose.wind_directions,
                aggregated_wind_rose.wind_speeds,
                aggregated_wind_rose.ti_table,
                aggregated_wind_rose.freq_table,
                aggregated_wind_rose.value_table,
                aggregated_wind_rose.compute_zero_freq_occurrence,
                aggregated_wind_rose.heterogeneous_map,
            )
        else:
            return aggregated_wind_rose

    def resample_by_interpolation(self, wd_step=None, ws_step=None, method="linear", inplace=False):
        """
        Wrapper to upsample method for backwards compatibility
        """

        return self.upsample(wd_step, ws_step, method, inplace)

    def upsample(self, wd_step=None, ws_step=None, method="linear", inplace=False):
        """

        Resample the wind rose using interpolation for upsampling.  The method can be either
        'linear' or 'nearest'.  If inplace is set to True, the current WindRose
        object will be updated with the resampled bins.

        Args:
            wd_step: Step size for wind direction resampling (float, optional).
                If None, the current step size will be used. Defaults to None.
            ws_step: Step size for wind speed resampling (float, optional).
                If None, the current step size will be used. Defaults to None.
            method: Interpolation method to use (str, optional).  Can be either
                'linear' or 'nearest'. Defaults to "linear".
            inplace: Flag indicating whether to update the current WindRose
                object when True or return a new WindRose object when False
                (bool, optional). Defaults to False.

        Returns:
            WindRose: Resampled wind rose based on the provided or default step
                sizes. Only returned if inplace = False.

        """
        if method == "linear":
            interpolator = LinearNDInterpolator
        elif method == "nearest":
            interpolator = NearestNDInterpolator
        else:
            raise ValueError(
                f"Unknown interpolation method: '{method}'. "
                "Available methods are 'linear' and 'nearest'"
            )

        # First establish the current ws_step and wd_step
        if len(self.wind_speeds) >= 2:
            ws_step_current = self.wind_speeds[1] - self.wind_speeds[0]
        else:  # wind rose will have only a single wind speed, and we assume a ws_step of 1
            ws_step_current = 1.0

        if len(self.wind_directions) >= 2:
            wd_step_current = self.wind_directions[1] - self.wind_directions[0]
        else:  # wind rose will have only a single wind direction, and we assume a wd_step of 1
            wd_step_current = 1.0

        # If either ws_step or wd_step is None, set it to the current step
        if ws_step is None:
            ws_step = ws_step_current
        if wd_step is None:
            wd_step = wd_step_current

<<<<<<< HEAD
        # Set up the new wind directions
        wd_range_min_current = np.min(self.wind_directions) - wd_step_current / 2.0
        wd_range_max_current = np.max(self.wind_directions) + wd_step_current / 2.0

        if wd_range_max_current > 360:
            # TODO: This could probably be more clear
=======
        # Identify the covered range of wind directions
        wd_range_min_current = np.min(self.wind_directions) - wd_step_current / 2.0
        wd_range_max_current = np.max(self.wind_directions) + wd_step_current / 2.0

        # Look for unlikely case where for example wind directions are 8, 28, ... 358
        if wd_range_max_current > 360:
>>>>>>> d6d8dab7
            raise ValueError(
                "Cannot upsample wind rose for case when wind directions are defined"
                " such that 0 degrees is included by bins to the left of 0 degrees. "
            )

<<<<<<< HEAD
=======
        # Identify the new minimum wind direction
>>>>>>> d6d8dab7
        wd_min_new = wd_range_min_current + wd_step / 2.0
        wd_max_new = wd_range_max_current - wd_step / 2.0

        new_wind_directions = np.arange(wd_min_new, wd_max_new + wd_step / 2.0, wd_step)

        # Set up the new wind speeds
        ws_range_min_current = np.min(self.wind_speeds) - ws_step_current / 2.0
        ws_range_max_current = np.max(self.wind_speeds) + ws_step_current / 2.0
        ws_min_new = ws_range_min_current + ws_step / 2.0
        ws_max_new = ws_range_max_current - ws_step / 2.0

        # Force the new ws_min to 0 if negative
        if ws_min_new < 0:
            ws_min_new = 0.0

        new_wind_speeds = np.arange(ws_min_new, ws_max_new + ws_step / 2.0, ws_step)

        # Set up for interpolation
        wind_direction_column = self.wind_directions.copy()
        wind_speed_column = self.wind_speeds.copy()
        ti_matrix = self.ti_table.copy()
        freq_matrix = self.freq_table.copy()
        if self.value_table is not None:
            value_matrix = self.value_table.copy()
        else:
            value_matrix = None

        # Make sure everything sorted by wind direction and wind speed
<<<<<<< HEAD
=======
        # This should be the case but it's possible user can pass in unsorted data
>>>>>>> d6d8dab7
        sort_indices_wd = np.argsort(wind_direction_column)
        wind_direction_column = wind_direction_column[sort_indices_wd]
        sort_indices_ws = np.argsort(wind_speed_column)
        wind_speed_column = wind_speed_column[sort_indices_ws]
        ti_matrix = ti_matrix[sort_indices_wd, :]
        ti_matrix = ti_matrix[:, sort_indices_ws]
        freq_matrix = freq_matrix[sort_indices_wd, :]
        freq_matrix = freq_matrix[:, sort_indices_ws]
        if self.value_table is not None:
            value_matrix = value_matrix[sort_indices_wd, :]
            value_matrix = value_matrix[:, sort_indices_ws]

        # Pad out the wind directions and wind speeds to the min and max ranges
        # Add the min range to the wind direction column
        wind_direction_column = np.append(wd_range_min_current, wind_direction_column)
        ti_matrix = ti_matrix = np.vstack((ti_matrix[0, :], ti_matrix))
        freq_matrix = np.vstack((freq_matrix[0, :], freq_matrix))
        if self.value_table is not None:
            value_matrix = np.vstack((value_matrix[0, :], value_matrix))

        # Add the max range to the wind direction column
        wind_direction_column = np.append(wind_direction_column, wd_range_max_current)
        ti_matrix = np.vstack((ti_matrix, ti_matrix[-1, :]))
        freq_matrix = np.vstack((freq_matrix, freq_matrix[-1, :]))
        if self.value_table is not None:
            value_matrix = np.vstack((value_matrix, value_matrix[-1, :]))

        # Pad out the wind speeds
        wind_speed_column = np.append(ws_range_min_current, wind_speed_column)
<<<<<<< HEAD
        ti_matrix = np.hstack((ti_matrix[:, 0].reshape((-1,1)), ti_matrix))
        freq_matrix = np.hstack((freq_matrix[:, 0].reshape((-1,1)), freq_matrix))
        if self.value_table is not None:
            value_matrix = np.hstack((value_matrix[:, 0].reshape((-1,1)), value_matrix))

        wind_speed_column = np.append(wind_speed_column, ws_range_max_current)
        ti_matrix = np.hstack((ti_matrix, ti_matrix[:, -1].reshape((-1,1))))
        freq_matrix = np.hstack((freq_matrix, freq_matrix[:, -1].reshape((-1,1))))
        if self.value_table is not None:
            value_matrix = np.hstack((value_matrix, value_matrix[:, -1].reshape((-1,1))))
=======
        ti_matrix = np.hstack((ti_matrix[:, 0].reshape((-1, 1)), ti_matrix))
        freq_matrix = np.hstack((freq_matrix[:, 0].reshape((-1, 1)), freq_matrix))
        if self.value_table is not None:
            value_matrix = np.hstack((value_matrix[:, 0].reshape((-1, 1)), value_matrix))

        wind_speed_column = np.append(wind_speed_column, ws_range_max_current)
        ti_matrix = np.hstack((ti_matrix, ti_matrix[:, -1].reshape((-1, 1))))
        freq_matrix = np.hstack((freq_matrix, freq_matrix[:, -1].reshape((-1, 1))))
        if self.value_table is not None:
            value_matrix = np.hstack((value_matrix, value_matrix[:, -1].reshape((-1, 1))))
>>>>>>> d6d8dab7

        # If wd_range_min_current is less than 0, then pad the wind_direction column with
        # that value + 360 and expand the matrices accordingly (this avoids interpolation errors)
        if wd_range_min_current < 0:
            # Pad wind direction column with min_wd + 360
            wind_direction_column = np.append(
                wind_direction_column, np.min(self.wind_directions) + 360.0
<<<<<<< HEAD
            )

            # Pat the remaining with the appropriate value
            ti_matrix = ti_matrix = np.vstack((ti_matrix, ti_matrix[0, :]))
            freq_matrix = np.vstack((freq_matrix, freq_matrix[0, :]))
            if self.value_table is not None:
                value_matrix = np.vstack((value_matrix, value_matrix[0, :]))

        # If the wind_direction columns has length 1, then pad the wind_direction column with
        # that value + and - 1 and expand the matrices accordingly
        # (this avoids interpolation errors)
        if len(wind_direction_column) == 1:
            wind_direction_column = np.array(
                [
                    wind_direction_column[0] - 1,
                    wind_direction_column[0],
                    wind_direction_column[0] + 1,
                ]
            )
            ti_matrix = np.vstack((ti_matrix, ti_matrix[0, :], ti_matrix[0, :]))
            freq_matrix = np.vstack((freq_matrix, freq_matrix[0, :], freq_matrix[0, :]))
            if self.value_table is not None:
                value_matrix = np.vstack((value_matrix, value_matrix[0, :], value_matrix[0, :]))

        # If the wind_speed column has length 1, then pad the wind_speed column with
        # that value + and - 1
        # and expand the matrices accordingly (this avoids interpolation errors)
        if len(wind_speed_column) == 1:
            wind_speed_column = np.array(
                [wind_speed_column[0] - 1, wind_speed_column[0], wind_speed_column[0] + 1]
            )
            ti_matrix = np.hstack((ti_matrix, ti_matrix[:, 0][:, None], ti_matrix[:, 0][:, None]))
            freq_matrix = np.hstack(
                (freq_matrix, freq_matrix[:, 0][:, None], freq_matrix[:, 0][:, None])
=======
>>>>>>> d6d8dab7
            )

            # Pad the remaining with the appropriate value
            ti_matrix = ti_matrix = np.vstack((ti_matrix, ti_matrix[0, :]))
            freq_matrix = np.vstack((freq_matrix, freq_matrix[0, :]))
            if self.value_table is not None:
                value_matrix = np.vstack((value_matrix, value_matrix[0, :]))

        # Grid wind directions and wind speeds to match the ti_matrix and freq_matrix when flattened
        wd_grid, ws_grid = np.meshgrid(wind_direction_column, wind_speed_column, indexing="ij")

        # Form wd_grid and ws_grid to a 2-column matrix
        wd_ws_mat = np.array([wd_grid.flatten(), ws_grid.flatten()]).T

        # Build the interpolator from wd_grid, ws_grid, to ti_matrix, freq_matrix and value_matrix
        ti_interpolator = interpolator(wd_ws_mat, ti_matrix.flatten())
        freq_interpolator = interpolator(wd_ws_mat, freq_matrix.flatten())
        if self.value_table is not None:
            value_interpolator = interpolator(wd_ws_mat, value_matrix.flatten())

        # Grid the new wind directions and wind speeds
        new_wd_grid, new_ws_grid = np.meshgrid(new_wind_directions, new_wind_speeds, indexing="ij")
        new_wd_ws_mat = np.array([new_wd_grid.flatten(), new_ws_grid.flatten()]).T

        # Create the new ti_matrix and freq_matrix
        new_ti_matrix = ti_interpolator(new_wd_ws_mat).reshape(
            (len(new_wind_directions), len(new_wind_speeds))
        )
        new_freq_matrix = freq_interpolator(new_wd_ws_mat).reshape(
            (len(new_wind_directions), len(new_wind_speeds))
        )

        if self.value_table is not None:
            new_value_matrix = value_interpolator(new_wd_ws_mat).reshape(
                (len(new_wind_directions), len(new_wind_speeds))
            )
        else:
            new_value_matrix = None

        # Wrap new_wind_directions to 0-360
        new_wind_directions = new_wind_directions % 360

        # Finally sort new_wind_directions, and re-order new_ti_matrix, new_freq_matrix
        # and new_value_matrix accordingly
        sort_indices = np.argsort(new_wind_directions)
        new_wind_directions = new_wind_directions[sort_indices]
        new_ti_matrix = new_ti_matrix[sort_indices, :]
        new_freq_matrix = new_freq_matrix[sort_indices, :]
        if self.value_table is not None:
            new_value_matrix = new_value_matrix[sort_indices, :]

        # Create the resampled wind rose
        resampled_wind_rose = WindRose(
            new_wind_directions,
            new_wind_speeds,
            new_ti_matrix,
            new_freq_matrix,
            new_value_matrix,
            self.compute_zero_freq_occurrence,
            self.heterogeneous_map,
        )

        if inplace:
            self.__init__(
                resampled_wind_rose.wind_directions,
                resampled_wind_rose.wind_speeds,
                resampled_wind_rose.ti_table,
                resampled_wind_rose.freq_table,
                resampled_wind_rose.value_table,
                resampled_wind_rose.compute_zero_freq_occurrence,
                resampled_wind_rose.heterogeneous_map,
            )
        else:
            return resampled_wind_rose

    def plot(
        self,
        ax=None,
        color_map="viridis_r",
        wd_step=None,
        ws_step=None,
        legend_kwargs={"title": "Wind speed [m/s]"},
    ):
        """
        This method creates a wind rose plot showing the frequency of occurrence
        of the specified wind direction and wind speed bins. If no axis is
        provided, a new one is created.

        **Note**: Based on code provided by Patrick Murphy from the University
        of Colorado Boulder.

        Args:
            ax (:py:class:`matplotlib.pyplot.axes`, optional): The figure axes
                on which the wind rose is plotted. Defaults to None.
            color_map (str, optional): Colormap to use. Defaults to 'viridis_r'.
            wd_step: Step size for wind direction (float, optional). If None,
                the current step size will be used. Defaults to None.
            ws_step: Step size for wind speed (float, optional).
                the current step size will be used. Defaults to None.
            legend_kwargs (dict, optional): Keyword arguments to be passed to
                ax.legend(). Defaults to {"title": "Wind speed [m/s]"}.

        Returns:
            :py:class:`matplotlib.pyplot.axes`: A figure axes object containing
            the plotted wind rose.
        """

        # Get a aggregated (downsampled) wind_rose
        wind_rose_aggregate = self.downsample(wd_step, ws_step, inplace=False)
        wd_bins = wind_rose_aggregate.wind_directions
        ws_bins = wind_rose_aggregate.wind_speeds
        freq_table = wind_rose_aggregate.freq_table

        # Set up figure
        if ax is None:
            _, ax = plt.subplots(subplot_kw={"polar": True})

        # Get the wd_step
        if wd_step is None:
            if len(wd_bins) >= 2:
                wd_step = wd_bins[1] - wd_bins[0]
            else:
                # This admittedly an odd edge case
                wd_step = 360.0

        # Get a color array
        color_array = plt.get_cmap(color_map, len(ws_bins))

        for wd_idx, wd in enumerate(wd_bins):
            rects = []
            freq_table_sub = freq_table[wd_idx, :].flatten()
            for ws_idx, ws in reversed(list(enumerate(ws_bins))):
                plot_val = freq_table_sub[: ws_idx + 1].sum()
                rects.append(
                    ax.bar(
                        np.radians(wd),
                        plot_val,
                        width=0.9 * np.radians(wd_step),
                        color=color_array(ws_idx),
                        edgecolor="k",
                    )
                )

        # Configure the plot
        ax.legend(reversed(rects), ws_bins, **legend_kwargs)
        ax.set_theta_direction(-1)
        ax.set_theta_offset(np.pi / 2.0)
        ax.set_theta_zero_location("N")
        ax.set_xticks(np.arange(0, 2 * np.pi, np.pi / 4))
        ax.set_xticklabels(["N", "NE", "E", "SE", "S", "SW", "W", "NW"])

        return ax

    def assign_ti_using_wd_ws_function(self, func):
        """
        Use the passed in function to assign new values to turbulence_intensities

        Args:
            func (function): Function which accepts wind_directions as its
                first argument and wind_speeds as second argument and returns
                turbulence_intensities
        """
        self.ti_table = func(self.wd_grid, self.ws_grid)
        self._build_gridded_and_flattened_version()

    def assign_ti_using_IEC_method(self, Iref=0.07, offset=3.8):
        """
        Define TI as a function of wind speed by specifying an Iref and offset
        value as in the normal turbulence model in the IEC 61400-1 standard

        Args:
            Iref (float): Reference turbulence level, defined as the expected
                value of TI at 15 m/s. Default = 0.07. Note this value is
                lower than the values of Iref for turbulence classes A, B, and
                C in the IEC standard (0.16, 0.14, and 0.12, respectively), but
                produces TI values more in line with those typically used in
                FLORIS. When the default Iref and offset are used, the TI at
                8 m/s is 8.6%.
            offset (float): Offset value to equation. Default = 3.8, as defined
                in the IEC standard to give the expected value of TI for
                each wind speed.
        """
        if (Iref < 0) or (Iref > 1):
            raise ValueError("Iref must be >= 0 and <=1")

        def iref_func(wind_directions, wind_speeds):
            sigma_1 = Iref * (0.75 * wind_speeds + offset)
            return sigma_1 / wind_speeds

        self.assign_ti_using_wd_ws_function(iref_func)

    def plot_ti_over_ws(
        self,
        ax=None,
        marker=".",
        ls="None",
        color="k",
    ):
        """
        Scatter plot the turbulence_intensities against wind_speeds

        Args:
            ax (:py:class:`matplotlib.pyplot.axes`, optional): The figure axes
                on which the turbulence intensity is plotted. Defaults to None.
            marker (str, optional): Scatter plot marker style. Defaults to ".".
            ls (str, optional): Scatter plot line style. Defaults to "None".
            color (str, optional): Scatter plot color. Defaults to "k".

        Returns:
            :py:class:`matplotlib.pyplot.axes`: A figure axes object containing
            the plotted turbulence intensities as a function of wind speed.
        """

        # TODO: Plot mean and std. devs. of TI in each ws bin in addition to
        # individual points

        # Set up figure
        if ax is None:
            _, ax = plt.subplots()

        ax.plot(self.ws_flat, self.ti_table_flat * 100, marker=marker, ls=ls, color=color)
        ax.set_xlabel("Wind Speed (m/s)")
        ax.set_ylabel("Turbulence Intensity (%)")
        ax.grid(True)

    def assign_value_using_wd_ws_function(self, func, normalize=False):
        """
        Use the passed in function to assign new values to the value table.

        Args:
            func (function): Function which accepts wind_directions as its
                first argument and wind_speeds as second argument and returns
                values.
            normalize (bool, optional): If True, the value array will be
                normalized by the mean value. Defaults to False.

        """
        self.value_table = func(self.wd_grid, self.ws_grid)

        if normalize:
            self.value_table /= np.sum(self.freq_table * self.value_table)

        self._build_gridded_and_flattened_version()

    def assign_value_piecewise_linear(
        self,
        value_zero_ws=1.425,
        ws_knee=4.5,
        slope_1=0.0,
        slope_2=-0.135,
        limit_to_zero=False,
        normalize=False,
    ):
        """
        Define value as a continuous piecewise linear function of wind speed
        with two line segments. The default parameters yield a value function
        that approximates the normalized mean electricity price vs. wind speed
        curve for the SPP market in the U.S. for years 2018-2020 from figure 7
        in Simley et al. "The value of wake steering wind farm flow control in
        US energy markets," Wind Energy Science, 2024.
        https://doi.org/10.5194/wes-9-219-2024. This default value function is
        constant at low wind speeds, then linearly decreases above 4.5 m/s.

        Args:
            value_zero_ws (float, optional): The value when wind speed is zero.
                Defaults to 1.425.
            ws_knee (float, optional): The wind speed separating line segments
                1 and 2. Default = 4.5 m/s.
            slope_1 (float, optional): The slope of the first line segment
                (unit of value per m/s). Defaults to zero.
            slope_2 (float, optional): The slope of the second line segment
            (unit of value per m/s). Defaults to -0.135.
            limit_to_zero (bool, optional): If True, negative values will be
                set to zero. Defaults to False.
            normalize (bool, optional): If True, the value array will be
                normalized by the mean value. Defaults to False.
        """

        def piecewise_linear_value_func(wind_directions, wind_speeds):
            value = np.zeros_like(wind_speeds, dtype=float)
            value[wind_speeds < ws_knee] = (
                slope_1 * wind_speeds[wind_speeds < ws_knee] + value_zero_ws
            )

            offset_2 = (slope_1 - slope_2) * ws_knee + value_zero_ws

            value[wind_speeds >= ws_knee] = slope_2 * wind_speeds[wind_speeds >= ws_knee] + offset_2

            if limit_to_zero:
                value[value < 0] = 0.0

            return value

        self.assign_value_using_wd_ws_function(piecewise_linear_value_func, normalize)

    def plot_value_over_ws(
        self,
        ax=None,
        marker=".",
        ls="None",
        color="k",
    ):
        """
        Scatter plot the value of the energy generated against wind speed.

        Args:
            ax (:py:class:`matplotlib.pyplot.axes`, optional): The figure axes
                on which the value is plotted. Defaults to None.
            marker (str, optional): Scatter plot marker style. Defaults to ".".
            ls (str, optional): Scatter plot line style. Defaults to "None".
            color (str, optional): Scatter plot color. Defaults to "k".

        Returns:
            :py:class:`matplotlib.pyplot.axes`: A figure axes object containing
            the plotted value as a function of wind speed.
        """

        # TODO: Plot mean and std. devs. of value in each ws bin in addition to
        # individual points

        # Set up figure
        if ax is None:
            _, ax = plt.subplots()

        ax.plot(self.ws_flat, self.value_table_flat, marker=marker, ls=ls, color=color)
        ax.set_xlabel("Wind Speed (m/s)")
        ax.set_ylabel("Value")
        ax.grid(True)

    @staticmethod
    def read_csv_long(
        file_path: str,
        ws_col: str = "wind_speeds",
        wd_col: str = "wind_directions",
        ti_col_or_value: str | float = "turbulence_intensities",
        freq_col: str | None = None,
        sep: str = ",",
    ) -> WindRose:
        """
        Read a long-formatted CSV file into the wind rose object. By long, what is meant
        is that the wind speed, wind direction combination is given for each row in the
        CSV file. The wind speed, wind direction, are
        given in separate columns, and the frequency of occurrence of each combination
        is given in a separate column. The frequency column is optional, and if not
        provided, uniform frequency of all bins is assumed.

        The value of ti_col_or_value can be either a string or a float. If it is a string,
        it is assumed to be the name of the column in the CSV file that contains the
        turbulence intensity values. If it is a float, it is assumed to be a constant
        turbulence intensity value for all wind speed and direction combinations.

        Args:
            file_path (str): Path to the CSV file.
            ws_col (str): Name of the column in the CSV file that contains the wind speed
                values. Defaults to 'wind_speeds'.
            wd_col (str): Name of the column in the CSV file that contains the wind direction
                values. Defaults to 'wind_directions'.
            ti_col_or_value (str or float): Name of the column in the CSV file that contains
                the turbulence intensity values, or a constant turbulence intensity value.
            freq_col (str): Name of the column in the CSV file that contains the frequency
                values. Defaults to None in which case constant frequency assumed.
            sep (str): Delimiter to use. Defaults to ','.

        Returns:
            WindRose: Wind rose object created from the CSV file.
        """

        # Read in the CSV file
        try:
            df = pd.read_csv(file_path, sep=sep)
        except FileNotFoundError:
            # If the file cannot be found, then attempt the level above
            base_fn = Path(inspect.stack()[-1].filename).resolve().parent
            file_path = base_fn / file_path
            df = pd.read_csv(file_path, sep=sep)

        # Check that ti_col_or_value is a string or a float
        if not isinstance(ti_col_or_value, (str, float)):
            raise TypeError("ti_col_or_value must be a string or a float")

        # Check that the required columns are present
        if ws_col not in df.columns:
            raise ValueError(f"Column {ws_col} not found in CSV file")
        if wd_col not in df.columns:
            raise ValueError(f"Column {wd_col} not found in CSV file")
        if ti_col_or_value not in df.columns and isinstance(ti_col_or_value, str):
            raise ValueError(f"Column {ti_col_or_value} not found in CSV file")
        if freq_col not in df.columns and freq_col is not None:
            raise ValueError(f"Column {freq_col} not found in CSV file")

        # Get the wind speed, wind direction, and turbulence intensity values
        wind_directions = df[wd_col].values
        wind_speeds = df[ws_col].values
        if isinstance(ti_col_or_value, str):
            turbulence_intensities = df[ti_col_or_value].values
        else:
            turbulence_intensities = ti_col_or_value * np.ones(len(wind_speeds))
        if freq_col is not None:
            freq_values = df[freq_col].values
        else:
            freq_values = np.ones(len(wind_speeds))

        # Normalize freq_values
        freq_values = freq_values / np.sum(freq_values)

        # Get the unique values of wind directions and wind speeds
        unique_wd = np.unique(wind_directions)
        unique_ws = np.unique(wind_speeds)

        # Get the step side for wind direction and wind speed
        wd_step = unique_wd[1] - unique_wd[0]
        ws_step = unique_ws[1] - unique_ws[0]

        # Now use TimeSeries to create a wind rose
        time_series = TimeSeries(wind_directions, wind_speeds, turbulence_intensities)

        # Now build a new wind rose using the new steps
        return time_series.to_WindRose(wd_step=wd_step, ws_step=ws_step, bin_weights=freq_values)


class WindTIRose(WindDataBase):
    """
    WindTIRose is similar to the WindRose class, but contains turbulence
    intensity as an additional wind rose dimension instead of being defined
    as a function of wind direction and wind speed. The class is used to drive
    FLORIS and optimization operations in which the inflow is characterized by
    the frequency of binned wind speed, wind direction, and turbulence intensity
    values.

    Args:
        wind_directions: NumPy array of wind directions (NDArrayFloat).
        wind_speeds: NumPy array of wind speeds (NDArrayFloat).
        turbulence_intensities: NumPy array of turbulence intensities (NDArrayFloat).
        freq_table: Frequency table for binned wind direction, wind speed, and
            turbulence intensity values (NDArrayFloat, optional). Must have
            dimension (n_wind_directions, n_wind_speeds, n_turbulence_intensities).
            Defaults to None in which case uniform frequency of all bins is
            assumed.
        value_table: Value table for binned wind direction, wind
            speed, and turbulence intensity values (NDArrayFloat, optional).
            Must have dimension (n_wind_directions, n_wind_speeds,
            n_turbulence_intensities). Defaults to None in which case uniform
            values are assumed. Value can be used to weight power in each bin
            to compute the total value of the energy produced.
        compute_zero_freq_occurrence: Flag indicating whether to compute zero
            frequency occurrences (bool, optional).  Defaults to False.
        heterogeneous_map (HeterogeneousMap, optional): A HeterogeneousMap object to define
            background heterogeneous inflow condition as a function
            of wind direction and wind speed.  Alternatively, a dictionary can be
            passed in to define a HeterogeneousMap object.  Defaults to None.
        heterogeneous_inflow_config_by_wd (dict, optional): A dictionary containing the following
            which can be used to define a heterogeneous_map object (note this parameter is kept
            for backwards compatibility and is not recommended for use):
            * 'x': A 1D NumPy array (size num_points) of x-coordinates (meters).
            * 'y': A 1D NumPy array (size num_points) of y-coordinates (meters).
            * 'speed_multipliers': A 2D NumPy array (size num_wd (or num_ws) x num_points)
                of speed multipliers.  If neither wind_directions nor wind_speeds are
                defined, then this should be a single row array
            * 'wind_directions': A 1D NumPy array (size num_wd) of wind directions (degrees).
                Optional.
            * 'wind_speeds': A 1D NumPy array (size num_ws) of wind speeds (m/s). Optional.
            Defaults to None.

    """

    def __init__(
        self,
        wind_directions: NDArrayFloat,
        wind_speeds: NDArrayFloat,
        turbulence_intensities: NDArrayFloat,
        freq_table: NDArrayFloat | None = None,
        value_table: NDArrayFloat | None = None,
        compute_zero_freq_occurrence: bool = False,
        heterogeneous_map: HeterogeneousMap | dict | None = None,
        heterogeneous_inflow_config_by_wd: dict | None = None,
    ):
        if not isinstance(wind_directions, np.ndarray):
            raise TypeError("wind_directions must be a NumPy array")

        if not isinstance(wind_speeds, np.ndarray):
            raise TypeError("wind_speeds must be a NumPy array")

        if not isinstance(turbulence_intensities, np.ndarray):
            raise TypeError("turbulence_intensities must be a NumPy array")

        # Save the wind speeds and directions
        self.wind_directions = wind_directions
        self.wind_speeds = wind_speeds
        self.turbulence_intensities = turbulence_intensities

        # If freq_table is not None, confirm it has correct dimension,
        # otherwise initialize to uniform probability
        if freq_table is not None:
            if not freq_table.shape[0] == len(wind_directions):
                raise ValueError("freq_table first dimension must equal len(wind_directions)")
            if not freq_table.shape[1] == len(wind_speeds):
                raise ValueError("freq_table second dimension must equal len(wind_speeds)")
            if not freq_table.shape[2] == len(turbulence_intensities):
                raise ValueError(
                    "freq_table third dimension must equal len(turbulence_intensities)"
                )
            self.freq_table = freq_table
        else:
            self.freq_table = np.ones(
                (len(wind_directions), len(wind_speeds), len(turbulence_intensities))
            )

        # Normalize freq table
        self.freq_table = self.freq_table / np.sum(self.freq_table)

        # If value_table is not None, confirm it has correct dimension,
        # otherwise initialize to all ones
        if value_table is not None:
            if not value_table.shape[0] == len(wind_directions):
                raise ValueError("value_table first dimension must equal len(wind_directions)")
            if not value_table.shape[1] == len(wind_speeds):
                raise ValueError("value_table second dimension must equal len(wind_speeds)")
            if not value_table.shape[2] == len(turbulence_intensities):
                raise ValueError(
                    "value_table third dimension must equal len(turbulence_intensities)"
                )
        self.value_table = value_table

        # Save whether zero occurrence cases should be computed
        self.compute_zero_freq_occurrence = compute_zero_freq_occurrence

        # Check that heterogeneous_map and heterogeneous_inflow_config_by_wd are not both defined
        if heterogeneous_map is not None and heterogeneous_inflow_config_by_wd is not None:
            raise ValueError(
                "Only one of heterogeneous_map and heterogeneous_inflow_config_by_wd can be"
                + " defined."
            )

        # If heterogeneous_inflow_config_by_wd is not None, then create a HeterogeneousMap object
        # using the dictionary
        if heterogeneous_inflow_config_by_wd is not None:
            # TODO: In future, add deprectation warning for this parameter here

            self.heterogeneous_map = HeterogeneousMap(**heterogeneous_inflow_config_by_wd)

        # Else if heterogeneous_map is not None
        elif heterogeneous_map is not None:
            # If heterogeneous_map is a dictionary, then create a HeterogeneousMap object
            if isinstance(heterogeneous_map, dict):
                self.heterogeneous_map = HeterogeneousMap(**heterogeneous_map)

            # Else if heterogeneous_map is a HeterogeneousMap object, then save it
            elif isinstance(heterogeneous_map, HeterogeneousMap):
                self.heterogeneous_map = heterogeneous_map

            # Else raise an error
            else:
                raise ValueError(
                    "heterogeneous_map must be a HeterogeneousMap object or a dictionary."
                )

        # Else if neither heterogeneous_map nor heterogeneous_inflow_config_by_wd are defined,
        # then set heterogeneous_map to None
        else:
            self.heterogeneous_map = None

        # Build the gridded and flatten versions
        self._build_gridded_and_flattened_version()

    def _build_gridded_and_flattened_version(self):
        """
        Given the wind direction, wind speed, and turbulence intensity array,
        build the gridded versions covering all combinations, and then flatten
        versions which put all combinations into 1D array
        """
        # Gridded wind speed and direction
        self.wd_grid, self.ws_grid, self.ti_grid = np.meshgrid(
            self.wind_directions, self.wind_speeds, self.turbulence_intensities, indexing="ij"
        )

        # Flat wind direction, wind speed, and turbulence intensity
        self.wd_flat = self.wd_grid.flatten()
        self.ws_flat = self.ws_grid.flatten()
        self.ti_flat = self.ti_grid.flatten()

        # Flat frequency table
        self.freq_table_flat = self.freq_table.flatten()

        # value table
        if self.value_table is not None:
            self.value_table_flat = self.value_table.flatten()
        else:
            self.value_table_flat = None

        # Set mask to non-zero frequency cases depending on compute_zero_freq_occurrence
        if self.compute_zero_freq_occurrence:
            # If computing zero freq occurrences, then this is all True
            self.non_zero_freq_mask = [True for i in range(len(self.freq_table_flat))]
        else:
            self.non_zero_freq_mask = self.freq_table_flat > 0.0

        # N_findex should only be the calculated cases
        self.n_findex = np.sum(self.non_zero_freq_mask)

    def unpack(self):
        """
        Unpack the flattened versions of the matrices and return the values
        accounting for the non_zero_freq_mask
        """

        # The unpacked versions start as the flat version of each
        wind_directions_unpack = self.wd_flat.copy()
        wind_speeds_unpack = self.ws_flat.copy()
        turbulence_intensities_unpack = self.ti_flat.copy()
        freq_table_unpack = self.freq_table_flat.copy()

        # Now mask thes values according to self.non_zero_freq_mask
        wind_directions_unpack = wind_directions_unpack[self.non_zero_freq_mask]
        wind_speeds_unpack = wind_speeds_unpack[self.non_zero_freq_mask]
        turbulence_intensities_unpack = turbulence_intensities_unpack[self.non_zero_freq_mask]
        freq_table_unpack = freq_table_unpack[self.non_zero_freq_mask]

        # Now get unpacked value table
        if self.value_table_flat is not None:
            value_table_unpack = self.value_table_flat[self.non_zero_freq_mask].copy()
        else:
            value_table_unpack = None

        # If heterogeneous_map is not None, then get the heterogeneous_inflow_config
        if self.heterogeneous_map is not None:
            heterogeneous_inflow_config = self.heterogeneous_map.get_heterogeneous_inflow_config(
                wind_directions=wind_directions_unpack, wind_speeds=wind_speeds_unpack
            )
        else:
            heterogeneous_inflow_config = None

        return (
            wind_directions_unpack,
            wind_speeds_unpack,
            turbulence_intensities_unpack,
            freq_table_unpack,
            value_table_unpack,
            heterogeneous_inflow_config,
        )

    def aggregate(self, wd_step=None, ws_step=None, ti_step=None, inplace=False):
        """
        Wrapper for downsample method for backwards compatibility
        """

        return self.downsample(wd_step, ws_step, ti_step, inplace)

    def downsample(self, wd_step=None, ws_step=None, ti_step=None, inplace=False):
        """
        Aggregates the wind TI rose into fewer wind direction, wind speed and TI bins.
        It is necessary the wd_step and ws_step ti_step passed in are at least as
        large as the current wind direction and wind speed steps.  If they are
        not, the function will raise an error.

        The function will return a new WindTIRose object with the aggregated
        wind direction, wind speed and TI bins.  If inplace is set to True, the
        current WindTIRose object will be updated with the aggregated bins.

        Args:
            wd_step: Step size for wind direction resampling (float, optional).
            ws_step: Step size for wind speed resampling (float, optional).
            ti_step: Step size for turbulence intensity resampling (float, optional).
            inplace: Flag indicating whether to update the current WindTIRose.
                Defaults to False.

        Returns:
            WindTIRose: Aggregated wind TI rose based on the provided or default step sizes.

        Notes:
            - Returns an aggregated version of the wind TI rose using new `ws_step`,
                `wd_step`, and `ti_step`.
            - Uses the bin weights feature in TimeSeries to aggregate the wind rose.
            - If `ws_step`, `wd_step`, or `ti_step` are not specified, it uses
                the current values.
        """

        # If ws_step is passed in, confirm is it at least as large as the current step
        if ws_step is not None:
            if len(self.wind_speeds) >= 2:
                current_ws_step = self.wind_speeds[1] - self.wind_speeds[0]
                if ws_step < current_ws_step:
                    raise ValueError(
                        "ws_step provided must be at least as large as the current ws_step "
                        f"({current_ws_step} m/s)"
                    )

        # If wd_step is passed in, confirm is it at least as large as the current step
        if wd_step is not None:
            if len(self.wind_directions) >= 2:
                current_wd_step = self.wind_directions[1] - self.wind_directions[0]
                if wd_step < current_wd_step:
                    raise ValueError(
                        "wd_step provided must be at least as large as the current wd_step "
                        f"({current_wd_step} degrees)"
                    )

        # If ti_step is passed in, confirm is it at least as large as the current step
        if ti_step is not None:
            if len(self.turbulence_intensities) >= 2:
                current_ti_step = self.turbulence_intensities[1] - self.turbulence_intensities[0]
                if ti_step < current_ti_step:
                    raise ValueError(
                        "ti_step provided must be at least as large as the current ti_step "
                        f"({current_ti_step})"
                    )

        # If ws_step, wd_step or ti_step is none, set it to the current step
        if ws_step is None:
            if len(self.wind_speeds) >= 2:
                ws_step = self.wind_speeds[1] - self.wind_speeds[0]
            else:  # wind rose will have only a single wind speed, and we assume a ws_step of 1
                ws_step = 1.0
        if wd_step is None:
            if len(self.wind_directions) >= 2:
                wd_step = self.wind_directions[1] - self.wind_directions[0]
            else:  # wind rose will have only a single wind direction, and we assume a wd_step of 1
                wd_step = 1.0
        if ti_step is None:
            if len(self.turbulence_intensities) >= 2:
                ti_step = self.turbulence_intensities[1] - self.turbulence_intensities[0]
            else:  # wind rose will have only a single TI, and we assume a ti_step of 1
                ti_step = 1.0

        # Pass the flat versions of each quantity to build a TimeSeries model
        time_series = TimeSeries(
            self.wd_flat,
            self.ws_flat,
            self.ti_flat,
            self.value_table_flat,
            self.heterogeneous_map,
        )

        # Now build a new wind rose using the new steps
        aggregated_wind_rose = time_series.to_WindTIRose(
            wd_step=wd_step, ws_step=ws_step, ti_step=ti_step, bin_weights=self.freq_table_flat
        )

        if inplace:
            self.__init__(
                aggregated_wind_rose.wind_directions,
                aggregated_wind_rose.wind_speeds,
                aggregated_wind_rose.turbulence_intensities,
                aggregated_wind_rose.freq_table,
                aggregated_wind_rose.value_table,
                aggregated_wind_rose.compute_zero_freq_occurrence,
                aggregated_wind_rose.heterogeneous_map,
            )
        else:
            return aggregated_wind_rose

    def resample_by_interpolation(self, wd_step=None, ws_step=None, method="linear", inplace=False):
        """
        Wrapper to upsample method for backwards compatibility
        """

        return self.upsample(wd_step, ws_step, method, inplace)

    def upsample(self, wd_step=None, ws_step=None, ti_step=None, method="linear", inplace=False):
        """

        Resample the wind TI rose using interpolation.  The method can be either
        'linear' or 'nearest'.  If inplace is set to True, the current WindTIRose
        object will be updated with the resampled bins.

        Args:
            wd_step: Step size for wind direction resampling (float, optional).
                If None, the current step size will be used. Defaults to None.
            ws_step: Step size for wind speed resampling (float, optional).
                If None, the current step size will be used. Defaults to None.
            ti_step: Step size for turbulence intensity resampling (float, optional).
                If None, the current step size will be used. Defaults to None.
            method: Interpolation method to use (str, optional).  Can be either
                'linear' or 'nearest'. Defaults to "linear".
            inplace: Flag indicating whether to update the current WindRose
                object when True or return a new WindRose object when False
                (bool, optional). Defaults to False.

        Returns:
            WindRose: Resampled wind rose based on the provided or default step
                sizes. Only returned if inplace = False.

        """
        if method == "linear":
            interpolator = LinearNDInterpolator
        elif method == "nearest":
            interpolator = NearestNDInterpolator
        else:
            raise ValueError(
                f"Unknown interpolation method: '{method}'. "
                "Available methods are 'linear' and 'nearest'"
            )

        # First establish the current ws_step and wd_step and ti_step
        if len(self.wind_speeds) >= 2:
            ws_step_current = self.wind_speeds[1] - self.wind_speeds[0]
        else:  # wind rose will have only a single wind speed, and we assume a ws_step of 1
            ws_step_current = 1.0

        if len(self.wind_directions) >= 2:
            wd_step_current = self.wind_directions[1] - self.wind_directions[0]
        else:  # wind rose will have only a single wind direction, and we assume a wd_step of 1
            wd_step_current = 1.0

        if len(self.turbulence_intensities) >= 2:
            ti_step_current = self.turbulence_intensities[1] - self.turbulence_intensities[0]
        else:  # wind rose will have only a single turbulence intensity,
            # and we assume a ti_step of 1
            ti_step_current = 1.0

        # If either ws_step or wd_step or ti_step is None, set it to the current step
        if ws_step is None:
            ws_step = ws_step_current
        if wd_step is None:
            wd_step = wd_step_current
        if ti_step is None:
            ti_step = ti_step_current

        # Identify the covered range of wind directions
        wd_range_min_current = np.min(self.wind_directions) - wd_step_current / 2.0
        wd_range_max_current = np.max(self.wind_directions) + wd_step_current / 2.0

        # Look for unlikely case where for example wind directions are 8, 28, ... 358
        if wd_range_max_current > 360:
            raise ValueError(
                "Cannot upsample wind rose for case when wind directions are defined"
                " such that 0 degrees is included by bins to the left of 0 degrees. "
            )

        # Identify the new minimum wind direction
        wd_min_new = wd_range_min_current + wd_step / 2.0
        wd_max_new = wd_range_max_current - wd_step / 2.0

        new_wind_directions = np.arange(wd_min_new, wd_max_new + wd_step / 2.0, wd_step)

        # Set up the new wind speeds
        ws_range_min_current = np.min(self.wind_speeds) - ws_step_current / 2.0
        ws_range_max_current = np.max(self.wind_speeds) + ws_step_current / 2.0
        ws_min_new = ws_range_min_current + ws_step / 2.0
        ws_max_new = ws_range_max_current - ws_step / 2.0

        # Force the new ws_min to 0 if negative
        if ws_min_new < 0:
            ws_min_new = 0.0

        new_wind_speeds = np.arange(ws_min_new, ws_max_new + ws_step / 2.0, ws_step)

        # Set up the new turbulence intensities
        ti_range_min_current = np.min(self.turbulence_intensities) - ti_step_current / 2.0
        ti_range_max_current = np.max(self.turbulence_intensities) + ti_step_current / 2.0
        ti_min_new = ti_range_min_current + ti_step / 2.0
        ti_max_new = ti_range_max_current - ti_step / 2.0

        # Force the new ti_min to 0 if negative
        if ti_min_new < 0:
            ti_min_new = 0.0

        new_turbulence_intensities = np.arange(ti_min_new, ti_max_new + ti_step / 2.0, ti_step)

        # Set up for interpolation
        wind_direction_column = self.wind_directions.copy()
        wind_speed_column = self.wind_speeds.copy()
        turbulence_intensity_column = self.turbulence_intensities.copy()
        freq_matrix = self.freq_table.copy()
        if self.value_table is not None:
            value_matrix = self.value_table.copy()
        else:
            value_matrix = None

        # Make sure everything sorted by wind direction and wind speed
        # and turbulence intensities
        # This should be the case but it's possible user can pass in unsorted data
        sort_indices_wd = np.argsort(wind_direction_column)
        wind_direction_column = wind_direction_column[sort_indices_wd]
        sort_indices_ws = np.argsort(wind_speed_column)
        wind_speed_column = wind_speed_column[sort_indices_ws]
        sort_indices_ti = np.argsort(turbulence_intensity_column)
        turbulence_intensity_column = turbulence_intensity_column[sort_indices_ti]
        freq_matrix = freq_matrix[sort_indices_wd, :, :]
        freq_matrix = freq_matrix[:, sort_indices_ws, :]
        freq_matrix = freq_matrix[:, :, sort_indices_ti]
        if self.value_table is not None:
            value_matrix = value_matrix[sort_indices_wd, :, :]
            value_matrix = value_matrix[:, sort_indices_ws, :]
            value_matrix = value_matrix[:, :, sort_indices_ti]

        # Pad out the wind directions and wind speeds to the min and max ranges
        # Add the min range to the wind direction column
        wind_direction_column = np.append(wd_range_min_current, wind_direction_column)
        freq_matrix = np.concatenate((freq_matrix[0, :, :][None, :, :], freq_matrix), axis=0)
        if self.value_table is not None:
            value_matrix = np.concatenate((value_matrix[0, :, :][None, :, :], value_matrix), axis=0)

        # Add the max range to the wind direction column
        wind_direction_column = np.append(wind_direction_column, wd_range_max_current)
        freq_matrix = np.concatenate((freq_matrix, freq_matrix[-1, :, :][None, :, :]), axis=0)
        if self.value_table is not None:
            value_matrix = np.concatenate(
                (value_matrix, value_matrix[-1, :, :][None, :, :]), axis=0
            )

        # Pad out the wind speeds
        wind_speed_column = np.append(ws_range_min_current, wind_speed_column)
        freq_matrix = np.concatenate((freq_matrix[:, 0, :][:, None, :], freq_matrix), axis=1)
        if self.value_table is not None:
            value_matrix = np.concatenate((value_matrix[:, 0, :][:, None, :], value_matrix), axis=1)

        wind_speed_column = np.append(wind_speed_column, ws_range_max_current)
        freq_matrix = np.concatenate((freq_matrix, freq_matrix[:, -1, :][:, None, :]), axis=1)
        if self.value_table is not None:
            value_matrix = np.concatenate(
                (value_matrix, value_matrix[:, -1, :][:, None, :]), axis=1
            )

        # Pad out the turbulence intensities
        turbulence_intensity_column = np.append(ti_range_min_current, turbulence_intensity_column)
        freq_matrix = np.concatenate((freq_matrix[:, :, 0][:, :, None], freq_matrix), axis=2)
        if self.value_table is not None:
            value_matrix = np.concatenate((value_matrix[:, :, 0][:, :, None], value_matrix), axis=2)

        turbulence_intensity_column = np.append(turbulence_intensity_column, ti_range_max_current)
        freq_matrix = np.concatenate((freq_matrix, freq_matrix[:, :, -1][:, :, None]), axis=2)
        if self.value_table is not None:
            value_matrix = np.concatenate(
                (value_matrix, value_matrix[:, :, -1][:, :, None]), axis=2
            )

        # If wd_range_min_current is less than 0, then pad the wind_direction column with
        # that value + 360 and expand the matrices accordingly (this avoids interpolation errors)
        if wd_range_min_current < 0:
            # Pad wind direction column with min_wd + 360
            wind_direction_column = np.append(
                wind_direction_column, np.min(self.wind_directions) + 360.0
            )

            # Pad the remaining with the appropriate value
            freq_matrix = np.concatenate((freq_matrix, freq_matrix[0, :, :][None, :, :]), axis=0)
            if self.value_table is not None:
                value_matrix = np.concatenate(
                    (value_matrix, value_matrix[0, :, :][None, :, :]), axis=0
                )

        # Grid wind directions and wind speeds to match the ti_matrix and freq_matrix when flattened
        wd_grid, ws_grid, ti_grid = np.meshgrid(
            wind_direction_column, wind_speed_column, turbulence_intensity_column, indexing="ij"
        )

        # Form wd_grid and ws_grid to a 2-column matrix
        wd_ws_ti_mat = np.array([wd_grid.flatten(), ws_grid.flatten(), ti_grid.flatten()]).T

        # Build the interpolator from wd_grid, ws_grid, to ti_matrix, freq_matrix and value_matrix
        freq_interpolator = interpolator(wd_ws_ti_mat, freq_matrix.flatten())
        if self.value_table is not None:
            value_interpolator = interpolator(wd_ws_ti_mat, value_matrix.flatten())

        # Grid the new wind directions and wind speeds
        new_wd_grid, new_ws_grid, new_ti_grid = np.meshgrid(
            new_wind_directions, new_wind_speeds, new_turbulence_intensities, indexing="ij"
        )
        new_wd_ws_ti_mat = np.array(
            [new_wd_grid.flatten(), new_ws_grid.flatten(), new_ti_grid.flatten()]
        ).T

        # Create the new freq_matrix and value_matrix
        new_freq_matrix = freq_interpolator(new_wd_ws_ti_mat).reshape(
            (len(new_wind_directions), len(new_wind_speeds), len(new_turbulence_intensities))
        )

        if self.value_table is not None:
            new_value_matrix = value_interpolator(new_wd_ws_ti_mat).reshape(
                (len(new_wind_directions), len(new_wind_speeds), len(new_turbulence_intensities))
            )
        else:
            new_value_matrix = None

        # Wrap new_wind_directions to 0-360
        new_wind_directions = new_wind_directions % 360

        # Finally sort new_wind_directions, and re-order new_ti_matrix, new_freq_matrix
        # and new_value_matrix accordingly
        sort_indices = np.argsort(new_wind_directions)
        new_wind_directions = new_wind_directions[sort_indices]
        new_freq_matrix = new_freq_matrix[sort_indices, :, :]
        if self.value_table is not None:
            new_value_matrix = new_value_matrix[sort_indices, :, :]

        # Create the resampled wind rose
        resampled_wind_rose = WindTIRose(
            new_wind_directions,
            new_wind_speeds,
            new_turbulence_intensities,
            new_freq_matrix,
            new_value_matrix,
            self.compute_zero_freq_occurrence,
            self.heterogeneous_map,
        )

        if inplace:
            self.__init__(
                resampled_wind_rose.wind_directions,
                resampled_wind_rose.wind_speeds,
                resampled_wind_rose.turbulence_intensities,
                resampled_wind_rose.freq_table,
                resampled_wind_rose.value_table,
                resampled_wind_rose.compute_zero_freq_occurrence,
                resampled_wind_rose.heterogeneous_map,
            )
        else:
            return resampled_wind_rose

    def plot(
        self,
        ax=None,
        wind_rose_var="ws",
        color_map="viridis_r",
        wd_step=15.0,
        wind_rose_var_step=None,
        legend_kwargs={"title": "Wind speed [m/s]"},
    ):
        """
        This method creates a wind rose plot showing the frequency of occurrence
        of either the specified wind direction and wind speed bins or wind
        direction and turbulence intensity bins. If no axis is provided, a new
        one is created.

        **Note**: Based on code provided by Patrick Murphy from the University
        of Colorado Boulder.

        Args:
            ax (:py:class:`matplotlib.pyplot.axes`, optional): The figure axes
                on which the wind rose is plotted. Defaults to None.
            wind_rose_var (str, optional): The variable to display in the wind
                rose plot in addition to wind direction. If
                wind_rose_var = "ws", wind speed frequencies will be plotted.
                If wind_rose_var = "ti", turbulence intensity frequencies will
                be plotted. Defaults to "ws".
            color_map (str, optional): Colormap to use. Defaults to 'viridis_r'.
            wd_step (float, optional): Step size for wind direction. Defaults
                to 15 degrees.
            wind_rose_var_step (float, optional): Step size for other wind rose
                variable. Defaults to None. If unspecified, a value of 5 m/s
                will be used if wind_rose_var = "ws", and a value of 4% will be
                used if wind_rose_var = "ti".
            legend_kwargs (dict, optional): Keyword arguments to be passed to
                ax.legend(). Defaults to {"title": "Wind speed [m/s]"}.

        Returns:
            :py:class:`matplotlib.pyplot.axes`: A figure axes object containing
            the plotted wind rose.
        """

        if wind_rose_var not in {"ws", "ti"}:
            raise ValueError(
                'wind_rose_var must be either "ws" or "ti" for wind speed or turbulence intensity.'
            )

        # Get a aggregated wind_rose
        if wind_rose_var == "ws":
            if wind_rose_var_step is None:
                wind_rose_var_step = 5.0
            wind_rose_aggregated = self.downsample(wd_step, ws_step=wind_rose_var_step)
            var_bins = wind_rose_aggregated.wind_speeds
            freq_table = wind_rose_aggregated.freq_table.sum(2)  # sum along TI dimension
        else:  # wind_rose_var == "ti"
            if wind_rose_var_step is None:
                wind_rose_var_step = 0.04
            wind_rose_aggregated = self.downsample(wd_step, ti_step=wind_rose_var_step)
            var_bins = wind_rose_aggregated.turbulence_intensities
            freq_table = wind_rose_aggregated.freq_table.sum(1)  # sum along wind speed dimension

        wd_bins = wind_rose_aggregated.wind_directions

        # Set up figure
        if ax is None:
            _, ax = plt.subplots(subplot_kw={"polar": True})

        # Get a color array
        color_array = plt.get_cmap(color_map, len(var_bins))

        for wd_idx, wd in enumerate(wd_bins):
            rects = []
            freq_table_sub = freq_table[wd_idx, :].flatten()
            for var_idx, ws in reversed(list(enumerate(var_bins))):
                plot_val = freq_table_sub[: var_idx + 1].sum()
                rects.append(
                    ax.bar(
                        np.radians(wd),
                        plot_val,
                        width=0.9 * np.radians(wd_step),
                        color=color_array(var_idx),
                        edgecolor="k",
                    )
                )

        # Configure the plot
        ax.legend(reversed(rects), var_bins, **legend_kwargs)
        ax.set_theta_direction(-1)
        ax.set_theta_offset(np.pi / 2.0)
        ax.set_theta_zero_location("N")
        ax.set_xticks(np.arange(0, 2 * np.pi, np.pi / 4))
        ax.set_xticklabels(["N", "NE", "E", "SE", "S", "SW", "W", "NW"])

        return ax

    def plot_ti_over_ws(
        self,
        ax=None,
        marker=".",
        ls="-",
        color="k",
    ):
        """
        Plot the mean turbulence intensity against wind speed.

        Args:
            ax (:py:class:`matplotlib.pyplot.axes`, optional): The figure axes
                on which the mean turbulence intensity is plotted. Defaults to None.
            marker (str, optional): Scatter plot marker style. Defaults to ".".
            ls (str, optional): Scatter plot line style. Defaults to "None".
            color (str, optional): Scatter plot color. Defaults to "k".

        Returns:
            :py:class:`matplotlib.pyplot.axes`: A figure axes object containing
            the plotted mean turbulence intensities as a function of wind speed.
        """

        # TODO: Plot individual points and std. devs. of TI in addition to mean
        # values

        # Set up figure
        if ax is None:
            _, ax = plt.subplots()

        # get mean TI for each wind speed by averaging along wind direction and
        # TI dimensions
        mean_ti_values = (self.ti_grid * self.freq_table).sum((0, 2)) / self.freq_table.sum((0, 2))

        ax.plot(self.wind_speeds, mean_ti_values * 100, marker=marker, ls=ls, color=color)
        ax.set_xlabel("Wind Speed (m/s)")
        ax.set_ylabel("Mean Turbulence Intensity (%)")
        ax.grid(True)

    def assign_value_using_wd_ws_ti_function(self, func, normalize=False):
        """
        Use the passed in function to assign new values to the value table.

        Args:
            func (function): Function which accepts wind_directions as its
                first argument, wind_speeds as its second argument, and
                turbulence_intensities as its third argument and returns
                values.
            normalize (bool, optional): If True, the value array will be
                normalized by the mean value. Defaults to False.

        """
        self.value_table = func(self.wd_grid, self.ws_grid, self.ti_grid)

        if normalize:
            self.value_table /= np.sum(self.freq_table * self.value_table)

        self._build_gridded_and_flattened_version()

    def assign_value_piecewise_linear(
        self,
        value_zero_ws=1.425,
        ws_knee=4.5,
        slope_1=0.0,
        slope_2=-0.135,
        limit_to_zero=False,
        normalize=False,
    ):
        """
        Define value as a continuous piecewise linear function of wind speed
        with two line segments. The default parameters yield a value function
        that approximates the normalized mean electricity price vs. wind speed
        curve for the SPP market in the U.S. for years 2018-2020 from figure 7
        in Simley et al. "The value of wake steering wind farm flow control in
        US energy markets," Wind Energy Science, 2024.
        https://doi.org/10.5194/wes-9-219-2024. This default value function is
        constant at low wind speeds, then linearly decreases above 4.5 m/s.

        Args:
            value_zero_ws (float, optional): The value when wind speed is zero.
                Defaults to 1.425.
            ws_knee (float, optional): The wind speed separating line segments
                1 and 2. Default = 4.5 m/s.
            slope_1 (float, optional): The slope of the first line segment
                (unit of value per m/s). Defaults to zero.
            slope_2 (float, optional): The slope of the second line segment
            (unit of value per m/s). Defaults to -0.135.
            limit_to_zero (bool, optional): If True, negative values will be
                set to zero. Defaults to False.
            normalize (bool, optional): If True, the value array will be
                normalized by the mean value. Defaults to False.
        """

        def piecewise_linear_value_func(wind_directions, wind_speeds, turbulence_intensities):
            value = np.zeros_like(wind_speeds, dtype=float)
            value[wind_speeds < ws_knee] = (
                slope_1 * wind_speeds[wind_speeds < ws_knee] + value_zero_ws
            )

            offset_2 = (slope_1 - slope_2) * ws_knee + value_zero_ws

            value[wind_speeds >= ws_knee] = slope_2 * wind_speeds[wind_speeds >= ws_knee] + offset_2

            if limit_to_zero:
                value[value < 0] = 0.0

            return value

        self.assign_value_using_wd_ws_ti_function(piecewise_linear_value_func, normalize)

    def plot_value_over_ws(
        self,
        ax=None,
        marker=".",
        ls="None",
        color="k",
    ):
        """
        Scatter plot the value of the energy generated against wind speed.

        Args:
            ax (:py:class:`matplotlib.pyplot.axes`, optional): The figure axes
                on which the value is plotted. Defaults to None.
            marker (str, optional): Scatter plot marker style. Defaults to ".".
            ls (str, optional): Scatter plot line style. Defaults to "None".
            color (str, optional): Scatter plot color. Defaults to "k".

        Returns:
            :py:class:`matplotlib.pyplot.axes`: A figure axes object containing
            the plotted value as a function of wind speed.
        """

        # TODO: Plot mean and std. devs. of value in each ws bin in addition to
        # individual points

        # Set up figure
        if ax is None:
            _, ax = plt.subplots()

        ax.plot(self.ws_flat, self.value_table_flat, marker=marker, ls=ls, color=color)
        ax.set_xlabel("Wind Speed (m/s)")
        ax.set_ylabel("Value")
        ax.grid(True)

    @staticmethod
    def read_csv_long(
        file_path: str,
        ws_col: str = "wind_speeds",
        wd_col: str = "wind_directions",
        ti_col: str = "turbulence_intensities",
        freq_col: str | None = None,
        sep: str = ",",
    ) -> WindTIRose:
        """
        Read a long-formatted CSV file into the WindTIRose object. By long, what is meant
        is that the wind speed, wind direction  and turbulence intensities
        combination is given for each row in the
        CSV file. The wind speed, wind direction, and turbulence intensity are
        given in separate columns, and the frequency of occurrence of each combination
        is given in a separate column. The frequency column is optional, and if not
        provided, uniform frequency of all bins is assumed.

        Args:
            file_path (str): Path to the CSV file.
            ws_col (str): Name of the column in the CSV file that contains the wind speed
                values. Defaults to 'wind_speeds'.
            wd_col (str): Name of the column in the CSV file that contains the wind direction
                values. Defaults to 'wind_directions'.
            ti_col (str): Name of the column in the CSV file that contains
                the turbulence intensity values.
            freq_col (str): Name of the column in the CSV file that contains the frequency
                values. Defaults to None in which case constant frequency assumed.
            sep (str): Delimiter to use. Defaults to ','.

        Returns:
            WindRose: Wind rose object created from the CSV file.
        """

        # Read in the CSV file
        df = pd.read_csv(file_path, sep=sep)

        # Check that the required columns are present
        if ws_col not in df.columns:
            raise ValueError(f"Column {ws_col} not found in CSV file")
        if wd_col not in df.columns:
            raise ValueError(f"Column {wd_col} not found in CSV file")
        if ti_col not in df.columns:
            raise ValueError(f"Column {ti_col} not found in CSV file")
        if freq_col not in df.columns and freq_col is not None:
            raise ValueError(f"Column {freq_col} not found in CSV file")

        # Get the wind speed, wind direction, and turbulence intensity values
        wind_directions = df[wd_col].values
        wind_speeds = df[ws_col].values
        turbulence_intensities = df[ti_col].values
        if freq_col is not None:
            freq_values = df[freq_col].values
        else:
            freq_values = np.ones(len(wind_speeds))

        # Normalize freq_values
        freq_values = freq_values / np.sum(freq_values)

        # Get the unique values of wind directions and wind speeds
        unique_wd = np.unique(wind_directions)
        unique_ws = np.unique(wind_speeds)
        unique_ti = np.unique(turbulence_intensities)

        # Get the step side for wind direction and wind speed
        wd_step = unique_wd[1] - unique_wd[0]
        ws_step = unique_ws[1] - unique_ws[0]
        ti_step = unique_ti[1] - unique_ti[0]

        # Now use TimeSeries to create a wind rose
        time_series = TimeSeries(wind_directions, wind_speeds, turbulence_intensities)

        # Now build a new wind rose using the new steps
        return time_series.to_WindTIRose(
            wd_step=wd_step, ws_step=ws_step, ti_step=ti_step, bin_weights=freq_values
        )


class TimeSeries(WindDataBase):
    """
    The TimeSeries class is used to drive FLORIS and optimization operations in
    which the inflow is by a sequence of wind direction, wind speed and
    turbulence intensity values.  Each input of wind direction, wind speed, and
    turbulence intensity can be assigned as an array of values or a single value.
    At least one of wind_directions, wind_speeds, or turbulence_intensities must
    be an array.  If arrays are provided, they must be the same length as the
    other arrays or the single values.  If single values are provided, then an
    array of the same length as the other arrays will be created with the single
    value.

    Args:
        wind_directions (float, NDArrayFloat): Wind direction. Can be a single
            value or an array of values.
        wind_speeds (float, NDArrayFloat): Wind speed. Can be a single value or
            an array of values.
        turbulence_intensities (float, NDArrayFloat): Turbulence intensity. Can be
            a single value or an array of values.
        values (NDArrayFloat, optional): Values associated with each wind
            direction, wind speed, and turbulence intensity. Defaults to None.
        heterogeneous_map (HeterogeneousMap, optional): A HeterogeneousMap object to define
            background heterogeneous inflow condition as a function
            of wind direction and wind speed.  Alternatively, a dictionary can be
            passed in to define a HeterogeneousMap object.  Defaults to None.
        heterogeneous_inflow_config_by_wd (dict, optional): A dictionary containing the following
            which can be used to define a heterogeneous_map object (note this parameter is kept
            for backwards compatibility and is not recommended for use):
            * 'x': A 1D NumPy array (size num_points) of x-coordinates (meters).
            * 'y': A 1D NumPy array (size num_points) of y-coordinates (meters).
            * 'speed_multipliers': A 2D NumPy array (size num_wd (or num_ws) x num_points)
                of speed multipliers.  If neither wind_directions nor wind_speeds are
                defined, then this should be a single row array
            * 'wind_directions': A 1D NumPy array (size num_wd) of wind directions (degrees).
                Optional.
            * 'wind_speeds': A 1D NumPy array (size num_ws) of wind speeds (m/s). Optional.
            Defaults to None.
        heterogeneous_inflow_config (dict, optional): A dictionary containing the following keys.
            Defaults to None.
            * 'speed_multipliers': A 2D NumPy array (size n_findex x num_points)
                    of speed multipliers.
            * 'x': A 1D NumPy array (size num_points) of x-coordinates (meters).
            * 'y': A 1D NumPy array (size num_points) of y-coordinates (meters).
    """

    def __init__(
        self,
        wind_directions: float | NDArrayFloat,
        wind_speeds: float | NDArrayFloat,
        turbulence_intensities: float | NDArrayFloat,
        values: NDArrayFloat | None = None,
        heterogeneous_map: HeterogeneousMap | dict | None = None,
        heterogeneous_inflow_config_by_wd: dict | None = None,
        heterogeneous_inflow_config: dict | None = None,
    ):
        # Check that wind_directions, wind_speeds, and turbulence_intensities are either numpy array
        # of floats
        if not isinstance(wind_directions, (float, np.ndarray)):
            raise TypeError("wind_directions must be a float or a NumPy array")
        if not isinstance(wind_speeds, (float, np.ndarray)):
            raise TypeError("wind_speeds must be a float or a NumPy array")
        if not isinstance(turbulence_intensities, (float, np.ndarray)):
            raise TypeError("turbulence_intensities must be a float or a NumPy array")

        # At least one of wind_directions, wind_speeds, or turbulence_intensities must be an array
        if (
            not isinstance(wind_directions, np.ndarray)
            and not isinstance(wind_speeds, np.ndarray)
            and not isinstance(turbulence_intensities, np.ndarray)
        ):
            raise TypeError(
                "At least one of wind_directions, wind_speeds, or "
                " turbulence_intensities must be a NumPy array"
            )

        # For each of wind_directions, wind_speeds, and turbulence_intensities provided as
        # an array, confirm they are the same length
        if isinstance(wind_directions, np.ndarray) and isinstance(wind_speeds, np.ndarray):
            if len(wind_directions) != len(wind_speeds):
                raise ValueError(
                    "wind_directions and wind_speeds must be the same length if provided as arrays"
                )

        if isinstance(wind_directions, np.ndarray) and isinstance(
            turbulence_intensities, np.ndarray
        ):
            if len(wind_directions) != len(turbulence_intensities):
                raise ValueError(
                    "wind_directions and turbulence_intensities must be "
                    "the same length if provided as arrays"
                )

        if isinstance(wind_speeds, np.ndarray) and isinstance(turbulence_intensities, np.ndarray):
            if len(wind_speeds) != len(turbulence_intensities):
                raise ValueError(
                    "wind_speeds and turbulence_intensities must be the "
                    "same length if provided as arrays"
                )

        # For each of wind_directions, wind_speeds, and turbulence_intensities
        # provided as a single value, set them
        # to be the same length as those passed in as arrays
        if isinstance(wind_directions, float):
            if isinstance(wind_speeds, np.ndarray):
                wind_directions = np.full(len(wind_speeds), wind_directions)
            elif isinstance(turbulence_intensities, np.ndarray):
                wind_directions = np.full(len(turbulence_intensities), wind_directions)

        if isinstance(wind_speeds, float):
            if isinstance(wind_directions, np.ndarray):
                wind_speeds = np.full(len(wind_directions), wind_speeds)
            elif isinstance(turbulence_intensities, np.ndarray):
                wind_speeds = np.full(len(turbulence_intensities), wind_speeds)

        if isinstance(turbulence_intensities, float):
            if isinstance(wind_directions, np.ndarray):
                turbulence_intensities = np.full(len(wind_directions), turbulence_intensities)
            elif isinstance(wind_speeds, np.ndarray):
                turbulence_intensities = np.full(len(wind_speeds), turbulence_intensities)

        # If values is not None, must be same length as wind_directions/wind_speeds/
        if values is not None:
            if len(wind_directions) != len(values):
                raise ValueError("wind_directions and values must be the same length")

        self.wind_directions = wind_directions
        self.wind_speeds = wind_speeds
        self.turbulence_intensities = turbulence_intensities
        self.values = values

        # Check that at most one of heterogeneous_inflow_config_by_wd,
        # heterogeneous_map and heterogeneous_inflow_config is not None
        if (
            sum(
                [
                    heterogeneous_inflow_config_by_wd is not None,
                    heterogeneous_map is not None,
                    heterogeneous_inflow_config is not None,
                ]
            )
            > 1
        ):
            raise ValueError(
                "Only one of heterogeneous_inflow_config_by_wd, "
                + "heterogeneous_map, and heterogeneous_inflow_config can be not None."
            )

        # if heterogeneous_inflow_config is not None, then the speed_multipliers
        # must be the same length as wind_directions
        # in the 0th dimension
        if heterogeneous_inflow_config is not None:
            if len(heterogeneous_inflow_config["speed_multipliers"]) != len(wind_directions):
                raise ValueError("speed_multipliers must be the same length as wind_directions")

            # Check  heterogeneous_inflow_config and save
            self.check_heterogeneous_inflow_config(heterogeneous_inflow_config)
            self.heterogeneous_inflow_config = heterogeneous_inflow_config
        else:
            self.heterogeneous_inflow_config = None

        # If heterogeneous_inflow_config_by_wd is not None, then create a HeterogeneousMap object
        # using the dictionary
        if heterogeneous_inflow_config_by_wd is not None:
            # TODO: In future, add deprectation warning for this parameter here

            self.heterogeneous_map = HeterogeneousMap(**heterogeneous_inflow_config_by_wd)

        # Else if heterogeneous_map is not None
        elif heterogeneous_map is not None:
            # If heterogeneous_map is a dictionary, then create a HeterogeneousMap object
            if isinstance(heterogeneous_map, dict):
                self.heterogeneous_map = HeterogeneousMap(**heterogeneous_map)

            # Else if heterogeneous_map is a HeterogeneousMap object, then save it
            elif isinstance(heterogeneous_map, HeterogeneousMap):
                self.heterogeneous_map = heterogeneous_map

            # Else raise an error
            else:
                raise ValueError(
                    "heterogeneous_map must be a HeterogeneousMap object or a dictionary."
                )

        # Else if neither heterogeneous_map nor heterogeneous_inflow_config_by_wd are defined,
        # then set heterogeneous_map to None
        else:
            self.heterogeneous_map = None

        # Record findex
        self.n_findex = len(self.wind_directions)

    def unpack(self):
        """
        Unpack the time series data in a manner consistent with wind rose unpack
        """

        # to match wind_rose, make a uniform frequency
        uniform_frequency = np.ones_like(self.wind_directions)
        uniform_frequency = uniform_frequency / uniform_frequency.sum()

        # If heterogeneous_map is not None, then update
        # heterogeneous_inflow_config to match wind_directions_unpack
        if self.heterogeneous_map is not None:
            heterogeneous_inflow_config = self.heterogeneous_map.get_heterogeneous_inflow_config(
                wind_directions=self.wind_directions, wind_speeds=self.wind_speeds
            )
        else:
            heterogeneous_inflow_config = self.heterogeneous_inflow_config

        return (
            self.wind_directions,
            self.wind_speeds,
            self.turbulence_intensities,
            uniform_frequency,
            self.values,
            heterogeneous_inflow_config,
        )

    def _wrap_wind_directions_near_360(self, wind_directions, wd_step):
        """
        Wraps the wind directions using `wd_step` to produce a wrapped version
        where values between [360 - wd_step/2.0, 360] get mapped to negative numbers
        for binning.

        Args:
            wind_directions (NDArrayFloat): NumPy array of wind directions.
            wd_step (float): Step size for wind direction.

        Returns:
            NDArrayFloat: Wrapped version of wind directions.

        """
        wind_directions_wrapped = wind_directions.copy()
        mask = wind_directions_wrapped >= 360 - wd_step / 2.0
        wind_directions_wrapped[mask] = wind_directions_wrapped[mask] - 360.0
        return wind_directions_wrapped

    def assign_ti_using_wd_ws_function(self, func):
        """
        Use the passed in function to new assign values to turbulence_intensities

        Args:
            func (function): Function which accepts wind_directions as its
                first argument and wind_speeds as second argument and returns
                turbulence_intensities
        """
        self.turbulence_intensities = func(self.wind_directions, self.wind_speeds)

    def assign_ti_using_IEC_method(self, Iref=0.07, offset=3.8):
        """
        Define TI as a function of wind speed by specifying an Iref and offset
        value as in the normal turbulence model in the IEC 61400-1 standard

        Args:
            Iref (float): Reference turbulence level, defined as the expected
                value of TI at 15 m/s. Default = 0.07. Note this value is
                lower than the values of Iref for turbulence classes A, B, and
                C in the IEC standard (0.16, 0.14, and 0.12, respectively), but
                produces TI values more in line with those typically used in
                FLORIS. When the default Iref and offset are used, the TI at
                8 m/s is 8.6%.
            offset (float): Offset value to equation. Default = 3.8, as defined
                in the IEC standard to give the expected value of TI for
                each wind speed.
        """
        if (Iref < 0) or (Iref > 1):
            raise ValueError("Iref must be >= 0 and <=1")

        def iref_func(wind_directions, wind_speeds):
            sigma_1 = Iref * (0.75 * wind_speeds + offset)
            return sigma_1 / wind_speeds

        self.assign_ti_using_wd_ws_function(iref_func)

    def assign_value_using_wd_ws_function(self, func, normalize=False):
        """
        Use the passed in function to assign new values to the value table.

        Args:
            func (function): Function which accepts wind_directions as its
                first argument and wind_speeds as second argument and returns
                values.
            normalize (bool, optional): If True, the value array will be
                normalized by the mean value. Defaults to False.

        """
        self.values = func(self.wind_directions, self.wind_speeds)

        if normalize:
            self.values /= np.mean(self.values)

    def assign_value_piecewise_linear(
        self,
        value_zero_ws=1.425,
        ws_knee=4.5,
        slope_1=0.0,
        slope_2=-0.135,
        limit_to_zero=False,
        normalize=False,
    ):
        """
        Define value as a continuous piecewise linear function of wind speed
        with two line segments. The default parameters yield a value function
        that approximates the normalized mean electricity price vs. wind speed
        curve for the SPP market in the U.S. for years 2018-2020 from figure 7
        in Simley et al. "The value of wake steering wind farm flow control in
        US energy markets," Wind Energy Science, 2024.
        https://doi.org/10.5194/wes-9-219-2024. This default value function is
        constant at low wind speeds, then linearly decreases above 4.5 m/s.

        Args:
            value_zero_ws (float, optional): The value when wind speed is zero.
                Defaults to 1.425.
            ws_knee (float, optional): The wind speed separating line segments
                1 and 2. Default = 4.5 m/s.
            slope_1 (float, optional): The slope of the first line segment
                (unit of value per m/s). Defaults to zero.
            slope_2 (float, optional): The slope of the second line segment
            (unit of value per m/s). Defaults to -0.135.
            limit_to_zero (bool, optional): If True, negative values will be
                set to zero. Defaults to False.
            normalize (bool, optional): If True, the value array will be
                normalized by the mean value. Defaults to False.
        """

        def piecewise_linear_value_func(wind_directions, wind_speeds):
            value = np.zeros_like(wind_speeds, dtype=float)
            value[wind_speeds < ws_knee] = (
                slope_1 * wind_speeds[wind_speeds < ws_knee] + value_zero_ws
            )

            offset_2 = (slope_1 - slope_2) * ws_knee + value_zero_ws

            value[wind_speeds >= ws_knee] = slope_2 * wind_speeds[wind_speeds >= ws_knee] + offset_2

            if limit_to_zero:
                value[value < 0] = 0.0

            return value

        self.assign_value_using_wd_ws_function(piecewise_linear_value_func, normalize)

    def to_WindRose(self, wd_step=2.0, ws_step=1.0, wd_edges=None, ws_edges=None, bin_weights=None):
        """
        Converts the TimeSeries data to a WindRose.

        Args:
            wd_step (float, optional): Step size for wind direction (default is 2.0).
            ws_step (float, optional): Step size for wind speed (default is 1.0).
            wd_edges (NDArrayFloat, optional): Custom wind direction edges. Defaults to None.
            ws_edges (NDArrayFloat, optional): Custom wind speed edges. Defaults to None.
            bin_weights (NDArrayFloat, optional): Bin weights for resampling.  Note these
                are primarily used by the downsample() method.
                Defaults to None.

        Returns:
            WindRose: A WindRose object based on the TimeSeries data.

        Notes:
            - If `wd_edges` is defined, it uses it to produce the bin centers.
            - If `wd_edges` is not defined, it determines `wd_edges` from the step and data.
            - If `ws_edges` is defined, it uses it for wind speed edges.
            - If `ws_edges` is not defined, it determines `ws_edges` from the step and data.
        """

        # If wd_edges is defined, then use it to produce the bin centers
        if wd_edges is not None:
            wd_step = wd_edges[1] - wd_edges[0]

            # use wd_step to produce a wrapped version of wind_directions
            wind_directions_wrapped = self._wrap_wind_directions_near_360(
                self.wind_directions, wd_step
            )

        # Else, determine wd_edges from the step and data
        else:
            wd_edges = np.arange(0.0 - wd_step / 2.0, 360.0, wd_step)

            # use wd_step to produce a wrapped version of wind_directions
            wind_directions_wrapped = self._wrap_wind_directions_near_360(
                self.wind_directions, wd_step
            )

            # Only keep the range with values in it
            wd_edges = wd_edges[wd_edges + wd_step > wind_directions_wrapped.min()]
            wd_edges = wd_edges[wd_edges - wd_step <= wind_directions_wrapped.max()]

        # Define the centers from the edges
        wd_centers = wd_edges[:-1] + wd_step / 2.0

        # Repeat for wind speeds
        if ws_edges is not None:
            ws_step = ws_edges[1] - ws_edges[0]

        else:
            ws_edges = np.arange(0.0 - ws_step / 2.0, 50.0, ws_step)

            # Only keep the range with values in it
            ws_edges = ws_edges[ws_edges + ws_step > self.wind_speeds.min()]
            ws_edges = ws_edges[ws_edges - ws_step <= self.wind_speeds.max()]

        # Define the centers from the edges
        ws_centers = ws_edges[:-1] + ws_step / 2.0

        # Now use pandas to get the tables need for wind rose
        df = pd.DataFrame(
            {
                "wd": wind_directions_wrapped,
                "ws": self.wind_speeds,
                "freq_val": np.ones(len(wind_directions_wrapped)),
            }
        )

        # If bin_weights are passed in, apply these to the frequency
        # this is mostly used when resampling the wind rose
        if bin_weights is not None:
            df = df.assign(freq_val=df["freq_val"] * bin_weights)

        # Add turbulence intensities to dataframe
        df = df.assign(turbulence_intensities=self.turbulence_intensities)

        # If values is not none, add to dataframe
        if self.values is not None:
            df = df.assign(values=self.values)

        # Bin wind speed and wind direction and then group things up
        df = (
            df.assign(
                wd_bin=pd.cut(
                    df.wd, bins=wd_edges, labels=wd_centers, right=False, include_lowest=True
                )
            )
            .assign(
                ws_bin=pd.cut(
                    df.ws, bins=ws_edges, labels=ws_centers, right=False, include_lowest=True
                )
            )
            .drop(["wd", "ws"], axis=1)
        )

        # Convert wd_bin and ws_bin to categoricals to ensure all combinations
        # are considered and then group
        wd_cat = CategoricalDtype(categories=wd_centers, ordered=True)
        ws_cat = CategoricalDtype(categories=ws_centers, ordered=True)

        df = (
            df.assign(wd_bin=df["wd_bin"].astype(wd_cat))
            .assign(ws_bin=df["ws_bin"].astype(ws_cat))
            .groupby(["wd_bin", "ws_bin"], observed=False)
            .agg(["sum", "mean"])
        )
        # Flatten and combine levels using an underscore
        df.columns = ["_".join(col) for col in df.columns]

        # Collect the frequency table and reshape
        freq_table = df["freq_val_sum"].values.copy()
        freq_table = freq_table / freq_table.sum()
        freq_table = freq_table.reshape((len(wd_centers), len(ws_centers)))

        # Compute the TI table
        ti_table = df["turbulence_intensities_mean"].values.copy()
        ti_table = ti_table.reshape((len(wd_centers), len(ws_centers)))

        # If values is not none, compute the table
        if self.values is not None:
            value_table = df["values_mean"].values.copy()
            value_table = value_table.reshape((len(wd_centers), len(ws_centers)))
        else:
            value_table = None

        # Return a WindRose
        return WindRose(
            wd_centers,
            ws_centers,
            ti_table,
            freq_table,
            value_table,
            self.heterogeneous_map,
        )

    def to_WindTIRose(
        self,
        wd_step=2.0,
        ws_step=1.0,
        ti_step=0.02,
        wd_edges=None,
        ws_edges=None,
        ti_edges=None,
        bin_weights=None,
    ):
        """
        Converts the TimeSeries data to a WindTIRose.

        Args:
            wd_step (float, optional): Step size for wind direction (default is 2.0).
            ws_step (float, optional): Step size for wind speed (default is 1.0).
            ti_step (float, optional): Step size for turbulence intensity (default is 0.02).
            wd_edges (NDArrayFloat, optional): Custom wind direction edges. Defaults to None.
            ws_edges (NDArrayFloat, optional): Custom wind speed edges. Defaults to None.
            ti_edges (NDArrayFloat, optional): Custom turbulence intensity
                edges. Defaults to None.
            bin_weights (NDArrayFloat, optional): Bin weights for resampling.  Note these
                are primarily used by the downsample() method.
                Defaults to None.

        Returns:
            WindRose: A WindTIRose object based on the TimeSeries data.

        Notes:
            - If `wd_edges` is defined, it uses it to produce the wind direction bin edges.
            - If `wd_edges` is not defined, it determines `wd_edges` from the step and data.
            - If `ws_edges` is defined, it uses it for wind speed edges.
            - If `ws_edges` is not defined, it determines `ws_edges` from the step and data.
            - If `ti_edges` is defined, it uses it for turbulence intensity edges.
            - If `ti_edges` is not defined, it determines `ti_edges` from the step and data.
        """

        # If wd_edges is defined, then use it to produce the bin centers
        if wd_edges is not None:
            wd_step = wd_edges[1] - wd_edges[0]

            # use wd_step to produce a wrapped version of wind_directions
            wind_directions_wrapped = self._wrap_wind_directions_near_360(
                self.wind_directions, wd_step
            )

        # Else, determine wd_edges from the step and data
        else:
            wd_edges = np.arange(0.0 - wd_step / 2.0, 360.0, wd_step)

            # use wd_step to produce a wrapped version of wind_directions
            wind_directions_wrapped = self._wrap_wind_directions_near_360(
                self.wind_directions, wd_step
            )

            # Only keep the range with values in it
            wd_edges = wd_edges[wd_edges + wd_step > wind_directions_wrapped.min()]
            wd_edges = wd_edges[wd_edges - wd_step <= wind_directions_wrapped.max()]

        # Define the centers from the edges
        wd_centers = wd_edges[:-1] + wd_step / 2.0

        # Repeat for wind speeds
        if ws_edges is not None:
            ws_step = ws_edges[1] - ws_edges[0]

        else:
            ws_edges = np.arange(0.0 - ws_step / 2.0, 50.0, ws_step)

            # Only keep the range with values in it
            ws_edges = ws_edges[ws_edges + ws_step > self.wind_speeds.min()]
            ws_edges = ws_edges[ws_edges - ws_step <= self.wind_speeds.max()]

        # Define the centers from the edges
        ws_centers = ws_edges[:-1] + ws_step / 2.0

        # Repeat for turbulence intensities
        if ti_edges is not None:
            ti_step = ti_edges[1] - ti_edges[0]

        else:
            ti_edges = np.arange(0.0 - ti_step / 2.0, 1.0, ti_step)

            # Only keep the range with values in it
            ti_edges = ti_edges[ti_edges + ti_step > self.turbulence_intensities.min()]
            ti_edges = ti_edges[ti_edges - ti_step <= self.turbulence_intensities.max()]

        # Define the centers from the edges
        ti_centers = ti_edges[:-1] + ti_step / 2.0

        # Now use pandas to get the tables need for wind rose
        df = pd.DataFrame(
            {
                "wd": wind_directions_wrapped,
                "ws": self.wind_speeds,
                "ti": self.turbulence_intensities,
                "freq_val": np.ones(len(wind_directions_wrapped)),
            }
        )

        # If bin_weights are passed in, apply these to the frequency
        # this is mostly used when resampling the wind rose
        if bin_weights is not None:
            df = df.assign(freq_val=df["freq_val"] * bin_weights)

        # If values is not none, add to dataframe
        if self.values is not None:
            df = df.assign(values=self.values)

        # Bin wind speed, wind direction, and turbulence intensity and then group things up
        df = (
            df.assign(
                wd_bin=pd.cut(
                    df.wd, bins=wd_edges, labels=wd_centers, right=False, include_lowest=True
                )
            )
            .assign(
                ws_bin=pd.cut(
                    df.ws, bins=ws_edges, labels=ws_centers, right=False, include_lowest=True
                )
            )
            .assign(
                ti_bin=pd.cut(
                    df.ti, bins=ti_edges, labels=ti_centers, right=False, include_lowest=True
                )
            )
            .drop(["wd", "ws", "ti"], axis=1)
        )

        # Convert wd_bin, ws_bin, and ti_bin to categoricals to ensure all
        # combinations are considered and then group
        wd_cat = CategoricalDtype(categories=wd_centers, ordered=True)
        ws_cat = CategoricalDtype(categories=ws_centers, ordered=True)
        ti_cat = CategoricalDtype(categories=ti_centers, ordered=True)

        df = (
            df.assign(wd_bin=df["wd_bin"].astype(wd_cat))
            .assign(ws_bin=df["ws_bin"].astype(ws_cat))
            .assign(ti_bin=df["ti_bin"].astype(ti_cat))
            .groupby(["wd_bin", "ws_bin", "ti_bin"], observed=False)
            .agg(["sum", "mean"])
        )
        # Flatten and combine levels using an underscore
        df.columns = ["_".join(col) for col in df.columns]

        # Collect the frequency table and reshape
        freq_table = df["freq_val_sum"].values.copy()
        freq_table = freq_table / freq_table.sum()
        freq_table = freq_table.reshape((len(wd_centers), len(ws_centers), len(ti_centers)))

        # If values is not none, compute the table
        if self.values is not None:
            value_table = df["values_mean"].values.copy()
            value_table = value_table.reshape((len(wd_centers), len(ws_centers), len(ti_centers)))
        else:
            value_table = None

        # Return a WindTIRose
        return WindTIRose(
            wd_centers,
            ws_centers,
            ti_centers,
            freq_table,
            value_table,
            self.heterogeneous_map,
        )


class WindRoseWRG(WindDataBase):
    """
    The WindRoseWRG class is a WindData object the represents a wind resource grid (WRG) file
    to FLORIS.  As a WindData object it can be passed to the FlorisModel.set method.  A WRG file
    represents a wind resource as a grid of points where each point has a separate wind rose define
    by the frequency of each wind direction and the Weibull parameters for each wind direction.

    WindRoseWRG objects are provided the layout of a wind farm and computes a wind rose at
    each point in the layout.  The wind rose at each point is computed by interpolating the weibull
    parameter in the WRG file to the point in the layout and using them to compute a WindRose
    object.  Each WindRose object shares wind direction and wind speed, only the frequencies differ.

    When running a FlorisModel with a WindRoseWRG object, most behaviors are the same
    except functions which compute an expected value, use separate frequencies for each
    turbine to weight the individual power bins.

    Args:
        filename (str): The name of the WRG file to read.
        wd_step (float, optional): Step size to use resampling the wind directions given by the WRG
            file. If None, wd_step and wind_directions are set by the number of
            sectors in the WRG file.   Defaults to None.
        wind_speeds (NDArrayFloat, optional): Wind speeds to use in the wind rose. Defaults to
            np.arange(0.0, 26.0, 1.0).
        ti_table (float, optional): Turbulence intensities table to use for each WindRose object.
            As in the WindRose ti_table, this can be a single value or an array of values.  If an
            array of values is provided, it must be (len(wind_directions) x len(wind_speeds)).
            Defaults to 0.06.

    """

    def __init__(
        self, filename, wd_step=None, wind_speeds=np.arange(0.0, 26.0, 1.0), ti_table=0.06
    ):
        # Read in the WRG file
        self.filename = filename
        self.read_wrg_file(filename)

        # If wd_step is None, then use the wind directions in the WRG file
        if wd_step is None:
            self.wind_directions = self._wind_directions_wrg_file
            self.wd_step = self.wind_directions[1] - self.wind_directions[0]
        else:
            self.wind_directions = np.arange(0.0, 360.0, wd_step)
            self.wd_step = wd_step

        # Initialize the layouts which will need to be specified
        self.layout_x = None
        self.layout_y = None

        # Save the wind speeds and ti_table
        self.wind_speeds = wind_speeds
        self.ti_table = ti_table

        # Initialize the flat arrays, these will depend on the specified wind speeds
        self.wd_flat = None
        self.ws_flat = None
        self.non_zero_freq_mask = None

    def read_wrg_file(self, filename):
        """
        Read the contents of a WRG file and store the data in the object.

        Args:
            filename (str): The name of the WRG file to read.

        """

        # Read the file into data
        with open(filename, "r") as f:
            data = f.readlines()

        # Read the header
        header = data[0].split()
        self.nx = int(header[0])
        self.ny = int(header[1])
        self.xmin = float(header[2])
        self.ymin = float(header[3])
        self.grid_size = float(header[4])

        # The grid of points is implied by the values above
        self.x_array = np.arange(self.nx) * self.grid_size + self.xmin
        self.y_array = np.arange(self.ny) * self.grid_size + self.ymin

        # The number of grid points (n_gid) is the product of the number of points in x and y
        self.n_gid = self.nx * self.ny

        # Finally get the number of sectors from the first line after the header
        self.n_sectors = int(data[1][70:72])

        # The wind directions are implied by the number of sectors
        self._wind_directions_wrg_file = np.arange(0.0, 360.0, 360.0 / self.n_sectors)

        # Initialize the data arrays which have the same number of
        # elements as the number of grid points
        x_gid = np.zeros(self.n_gid)
        y_gid = np.zeros(self.n_gid)
        z_gid = np.zeros(self.n_gid)
        h_gid = np.zeros(self.n_gid)

        # Initialize the data arrays which are n_gid x n_sectors
        sector_freq_gid = np.zeros((self.n_gid, self.n_sectors))
        weibull_A_gid = np.zeros((self.n_gid, self.n_sectors))
        weibull_k_gid = np.zeros((self.n_gid, self.n_sectors))

        # Loop through the data and extract the values
        for gid in range(self.n_gid):
            line = data[1 + gid]
            x_gid[gid] = float(line[10:20])
            y_gid[gid] = float(line[20:30])
            z_gid[gid] = float(line[30:38])
            h_gid[gid] = float(line[38:43])

            for sector in range(self.n_sectors):
                # The frequency of the wind in this sector is in probablility * 1000
                sector_freq_gid[gid, sector] = (
                    float(line[72 + sector * 13 : 76 + sector * 13]) / 1000.0
                )

                # The A and k parameters are in the next 10 characters, with A stored * 10
                # and k stored * 100
                weibull_A_gid[gid, sector] = float(line[76 + sector * 13 : 80 + sector * 13]) / 10.0
                weibull_k_gid[gid, sector] = (
                    float(line[80 + sector * 13 : 85 + sector * 13]) / 100.0
                )
        # Save the x_gid and y_gid form for iteration in het map
        self.x_gid = x_gid
        self.y_gid = y_gid
        self.weibull_A_gid = weibull_A_gid
        self.weibull_k_gid = weibull_k_gid

        # Save a single value of z and h for the entire grid
        self.z = z_gid[0]
        self.h = h_gid[0]

        # Index the by sector data by x and y
        self.sector_freq = np.zeros((self.nx, self.ny, self.n_sectors))
        self.weibull_A = np.zeros((self.nx, self.ny, self.n_sectors))
        self.weibull_k = np.zeros((self.nx, self.ny, self.n_sectors))

        for x_idx, x in enumerate(self.x_array):
            for y_idx, y in enumerate(self.y_array):
                # Find the indices when x_gid and y_gid are equal to x and y
                idx = np.where((x_gid == x) & (y_gid == y))[0]

                # Assign the data to the correct location
                self.sector_freq[x_idx, y_idx, :] = sector_freq_gid[idx, :]
                self.weibull_A[x_idx, y_idx, :] = weibull_A_gid[idx, :]
                self.weibull_k[x_idx, y_idx, :] = weibull_k_gid[idx, :]

        # Build the interpolant function lists
        self.interpolant_sector_freq = self._build_interpolant_function_list(
            self.x_array, self.y_array, self.n_sectors, self.sector_freq
        )
        self.interpolant_weibull_A = self._build_interpolant_function_list(
            self.x_array, self.y_array, self.n_sectors, self.weibull_A
        )
        self.interpolant_weibull_k = self._build_interpolant_function_list(
            self.x_array, self.y_array, self.n_sectors, self.weibull_k
        )

    def __str__(self) -> str:
        """
        Return a string representation of the WindRose object
        """

        return (
            f"WindResourceGrid with {self.nx} x {self.ny} grid points, "
            f"min x: {self.xmin}, min y: {self.ymin}, grid size: {self.grid_size}, "
            f"z: {self.z}, h: {self.h}, {self.n_sectors} sectors\n"
            f"Wind directions in file: {self._wind_directions_wrg_file}\n"
            f"Wind directions: {self.wind_directions}\n"
            f"Wind speeds: {self.wind_speeds}\n"
            f"ti_table: {self.ti_table}"
        )

    def _build_interpolant_function_list(self, x, y, n_sectors, data):
        """
        Build a list of interpolant functions for the data.  It is assumed that the function
        should return a list of interpolant functions, length n_sectors.

        Args:
            x (np.array): The x values of the data, length nx.
            y (np.array): The y values of the data, length ny.
            n_sectors (int): The number of sectors.
            data (np.array): The data to interpolate, shape (nx, ny, n_sectors).

        Returns:
            list: A list of interpolant functions, length n_sectors.
        """

        function_list = []

        for sector in range(n_sectors):
            function_list.append(
                RegularGridInterpolator(
                    (x, y),
                    data[:, :, sector],
                    bounds_error=False,
                    fill_value=None,
                )
            )

        return function_list

    def _interpolate_data(self, x, y, interpolant_function_list):
        """
        Interpolate the data at a given x, y location using the interpolant function list.

        Args:
            x (float): The x location to interpolate.
            y (float): The y location to interpolate.
            interpolant_function_list (list): A list of interpolant functions.

        Returns:
            list: A list of interpolated data, length n_sectors.
        """

        # Check if x and y are within the bounds of the self.x_array and self.y_array, if
        # so use the nearest method, otherwise use the linear method of interpolation
        if (
            x < self.x_array[0]
            or x > self.x_array[-1]
            or y < self.y_array[0]
            or y > self.y_array[-1]
        ):
            method = "nearest"
        else:
            method = "linear"

        result = np.zeros(self.n_sectors)
        for sector in range(self.n_sectors):
            result[sector] = interpolant_function_list[sector]((x, y), method=method)

        return result

    def _weibull_cumulative(self, x, a, k):
        """
        Calculate the Weibull cumulative distribution function.

        Args:
            x (np.array): The wind speed values.
            a (np.array): The Weibull A parameter values.
            k (np.array): The Weibull k parameter values.

        Returns:
            np.array: The cumulative distribution function values.
        """

        exponent = -((x / a) ** k)
        result = 1.0 - np.exp(exponent)

        # Where x is less than 0, the result should be 0
        result[x < 0] = 0.0

        return result

        # Original code from PJ Stanley
        # if x >= 0.0:
        #     exponent = -(x / a) ** k
        #     return 1.0 - np.exp(exponent)
        # else:
        #     return 0.0

    def _generate_wind_speed_frequencies_from_weibull(self, A, k, wind_speeds=None):
        """
        Generate the wind speed frequencies from the Weibull parameters.  Use the
        cumulative form of the function and calculate the probability of the wind speed
        in a given bin via the difference in the cumulative function at the bin edges.
        Args:

            A (np.array): The Weibull A parameter.
            k (np.array): The Weibull k parameter.
            wind_speeds (np.array): The wind speeds to calculate the frequencies for.
                If None, the frequencies are calculated for 0 to 25 m/s in 1 m/s increments.
                Default is None.

        Returns:
            np.array: The wind speed frequencies.
        """

        if wind_speeds is None:
            wind_speeds = self.wind_speeds

        # Define the wind speed edges
        ws_step = wind_speeds[1] - wind_speeds[0]
        wind_speed_edges = np.arange(
            wind_speeds[0] - ws_step / 2, wind_speeds[-1] + ws_step, ws_step
        )

        # Get the cumulative distribution function at the edges
        cdf_edges = self._weibull_cumulative(wind_speed_edges, A, k)

        # The frequency is the difference in the cumulative distribution function
        # at the edges
        freq = cdf_edges[1:] - cdf_edges[:-1]

        # Normalize the frequency
        # TODO: This is perhaps not quite right, if the user only asks
        # for wind speeds at say 8 and 10 m/s
        # then the bins would be from 7 to 11 and so fairly there is
        # distribution outside the range, but
        # I think this is on the whole right -- PF
        freq = freq / freq.sum()

        return wind_speeds, freq

    def get_wind_rose_at_point(self, x, y, wind_directions=None, wind_speeds=None, ti_table=0.06):
        """
        Get the wind rose at a given x, y location.  Interpolate the parameters to the point
        and then generate the wind rose.

        Args:
            x (float): The x location to interpolate.
            y (float): The y location to interpolate.
            wind_directions (np.array): The wind directions to calculate the frequencies for.
                If None, use self.wind_directions.  Default is None.
            wind_speeds (np.array): The wind speeds to calculate the frequencies for.
                If None, use self.wind_speeds.  Default is None.
            ti_table (float): The ti_table to use in the wind rose.
                Default is 0.06.
        """

        if wind_speeds is None:
            wind_speeds = self.wind_speeds

        # If wind directions is None, use the values stored
        if wind_directions is None:
            wind_directions = self.wind_directions
            wd_step = self.wd_step
        else:
            # Calculate wd_step for these directions
            wd_step = wind_directions[1] - wind_directions[0]

        # Get the interpolated data
        sector_freq = self._interpolate_data(x, y, self.interpolant_sector_freq)
        weibull_A = self._interpolate_data(x, y, self.interpolant_weibull_A)
        weibull_k = self._interpolate_data(x, y, self.interpolant_weibull_k)

        # Initialize the freq_table
        freq_table = np.zeros((self.n_sectors, len(wind_speeds)))

        # First fill in the rows of the table using the weibull distributions,
        # weighted by the sector freq
        for sector in range(self.n_sectors):
            wind_speeds, freq = self._generate_wind_speed_frequencies_from_weibull(
                weibull_A[sector], weibull_k[sector], wind_speeds=wind_speeds
            )
            freq_table[sector, :] = sector_freq[sector] * freq

        # Normalize the table
        freq_table = freq_table / freq_table.sum()

        # First build the wind rose using the wind directions in the wrg file
        wind_rose = WindRose(
            wind_directions=self._wind_directions_wrg_file,
            wind_speeds=wind_speeds,
            freq_table=freq_table,
            ti_table=ti_table,
            compute_zero_freq_occurrence=True,
        )

        # Now upsample or downsample the wind rose to the specified wind directions
        if wd_step == (self._wind_directions_wrg_file[1] - self._wind_directions_wrg_file[0]):
            # If the wind directions are the same, return the wind rose
            return wind_rose
        elif wd_step < (self._wind_directions_wrg_file[1] - self._wind_directions_wrg_file[0]):
            # If the wind directions are smaller, upsample
            return wind_rose.upsample(wd_step)
        else:
            # If the wind directions are larger, downsample
            return wind_rose.downsample(wd_step)

    def set_wd_step(self, wd_step):
        """
        Set the wind directions for the WindRoseWRG object.

        Args:
            wind_directions (np.array): The wind directions to use for the wind roses.
        """

        self.wind_directions = np.arange(0.0, 360.0, wd_step)
        self.wd_step = wd_step

        # Update the wind roses if the layout has been set
        if self.layout_x is not None:
            self._update_wind_roses()

    def set_wind_speeds(self, wind_speeds):
        """
        Set the wind speeds for the WindRoseWRG object.

        Args:
            wind_speeds (np.array): The wind speeds to use for the wind roses.
        """

        self.wind_speeds = wind_speeds

        # Update the wind roses if the layout has been set
        if self.layout_x is not None:
            self._update_wind_roses()

    def set_ti_table(self, ti_table):
        """
        Set the fixed turbulence intensity value for the WindRoseWRG object.

        Args:
            ti_table (float): The ti_table value to use in the wind roses.
        """

        self.ti_table = ti_table

        # Update the wind roses if the layout has been set
        if self.layout_x is not None:
            self._update_wind_roses()

    def set_layout(self, layout_x, layout_y):
        """
        Set the layout for the WindRoseWRG object.

        Args:
            layout_x (np.array): The x coordinates of the layout.
            layout_y (np.array): The y coordinates of the layout.
        """

        # Confirm that layout_x, layout_y, and wind_roses are the same length
        if len(layout_x) != len(layout_y):
            raise ValueError("layout_x and layout_y must be the same length")

        # If the current layout is the same as the new layout, return
        if self.layout_x is not None and self.layout_y is not None:
            if np.allclose(np.array(layout_x), self.layout_x) and np.allclose(
                np.array(layout_y), self.layout_y
            ):
                return

        # Save the layouts
        self.layout_x = np.array(layout_x)
        self.layout_y = np.array(layout_y)

        # Update the wind roses
        self._update_wind_roses()

    def _update_wind_roses(self):
        # Initialize the list of wind roses
        self.wind_roses = []

        # Loop through the turbines and get the wind rose at each location
        for i in range(len(self.layout_x)):
            wind_rose = self.get_wind_rose_at_point(
                self.layout_x[i],
                self.layout_y[i],
                wind_directions=self.wind_directions,
                wind_speeds=self.wind_speeds,
                ti_table=self.ti_table,
            )
            self.wind_roses.append(wind_rose)

        # Save also the wd_flat and ws_flat from the first wind rose as this could be needed
        # for unpacking and non_zero_freq_mask
        self.wd_flat = self.wind_roses[0].wd_flat
        self.ws_flat = self.wind_roses[0].ws_flat
        self.non_zero_freq_mask = self.wind_roses[0].non_zero_freq_mask

    def unpack(self):
        """
        Implement the unpack method for WindRoseByTurbine by
        calling the unpack method for each of the WindRose objects in wind_roses.
        Mose of the variables can be passed as is but freq_table_unpack are combined
        and stacked along the 1th axis

        Returns:
            Tuple: Tuple containing the unpacked wind rose data.
        """

        if self.layout_x is None:
            raise ValueError("WindRoseByTurbine must be initialized to a layout before unpacking")

        # Initialize freq_table_unpack
        freq_table_unpack = np.zeros((len(self.wd_flat), len(self.layout_x)))

        # Loop over remaining wind roses and stack freq_table_unpack
        for i, wind_rose in enumerate(self.wind_roses):
            (
                wind_directions_unpack,
                wind_speeds_unpack,
                ti_table_unpack,
                freq_table_unpack_0,
                value_table_unpack,
                heterogeneous_inflow_config,
            ) = wind_rose.unpack()
            freq_table_unpack[:, i] = freq_table_unpack_0

        return (
            wind_directions_unpack,
            wind_speeds_unpack,
            ti_table_unpack,
            freq_table_unpack,
            value_table_unpack,
            heterogeneous_inflow_config,
        )

    def plot_wind_roses(
        self,
        axarr=None,
        wd_step=None,
        ws_step=None,
    ):
        """
        Plot the wind roses for each turbine in the WindRoseByTurbine object.

        Args:
            axarr (NDArrayAxes, optional): Array of axes to plot the wind roses on.
                Defaults to None.  Must have length equal to the number of wind roses.
            wd_step (float, optional): Step size for wind direction. Defaults to None.
            ws_step (float, optional): Step size for wind speed. Defaults to None.
        """

        if self.layout_x is None:
            raise ValueError("WindRoseByTurbine must be initialized to a layout before plotting")

        # If axarr is not defined, create a new figure
        if axarr is None:
            _, axarr = plt.subplots(1, len(self.wind_roses), subplot_kw={"polar": True})

        # Test that axarr is the correct length
        if len(axarr) != len(self.wind_roses):
            raise ValueError("axarr must have the same length as the number of wind roses")

        # Plot the wind roses for each turbine
        for i, wind_rose in enumerate(self.wind_roses):
            wind_rose.plot(ax=axarr[i], wd_step=wd_step, ws_step=ws_step)
            axarr[i].set_title(f"Turbine {i}\n ({self.layout_x[i]:.1f}, {self.layout_y[i]:.1f})")

    def get_heterogeneous_wind_rose(
        self,
        fmodel,
        wind_speeds=None,
        x_loc=None,
        y_loc=None,
        representative_wind_speed=8.0,
    ):
        """
        Get the heterogeneous map at each location in the grid, with the speeds ups
        defined relative the location indicated by gid_norm_index.

        Args:
            fmodel (FlorisModel): The FlorisModel object to use to generate the power curve.
            wind_speeds (np.array): The wind speeds to calculate the frequencies for.
                Default is np.arange(0.0, 25.0, 1.0).
            gid_norm_index (int): The index of the turbine to normalize the speed ups to.
                Default is 0.
            representative_wind_speed (float): The representative wind speed to use
                in the power curve.

        Returns:
            HeterogeneousMap: The heterogeneous map object.
        """
        ############################
        # Compute the power curve for combining the wind speeds
        ############################

        if wind_speeds is None:
            wind_speeds = self.wind_speeds

        # Get a local copy
        fm = copy.deepcopy(fmodel)

        # Get the power curve for the turbine
        # TODO: Maybe the power curve could be directly extracted
        fm.set(
            layout_x=[0],
            layout_y=[0],
            wind_data=TimeSeries(
                wind_speeds=wind_speeds,
                wind_directions=270.0,
                turbulence_intensities=0.06,
            ),
        )
        fm.run()
        turbine_power = fm.get_turbine_powers().flatten()

        ############################
        # Identify the point on the original wrg grid closest to the x_loc and y_loc
        ############################

        if x_loc is None or y_loc is None:
            # Simply use the first point
            gid_reference = 0

        else:
            # Find the closest point
            gid_reference = np.argmin((self.x_gid - x_loc) ** 2 + (self.y_gid - y_loc) ** 2)

        # Assign x_loc and y_loc to this point
        x_loc = self.x_gid[gid_reference]
        y_loc = self.y_gid[gid_reference]
        print(f"Using point {gid_reference} at ({x_loc}, {y_loc}) as reference location")

        ############################
        # Get the wind rose at this point
        ############################
        wind_rose = self.get_wind_rose_at_point(
            x=x_loc,
            y=y_loc,
        )
        # wind_speeds=[representative_wind_speed],)

        # Subset to the representative wind speed
        wind_rose = wind_rose.subset_wind_speeds([representative_wind_speed])

        ############################
        # Calculate speed multipliers
        ############################

        speed_multipliers = np.zeros((self.n_sectors, self.n_gid))

        for direction_sector in range(self.n_sectors):
            for gid in range(self.n_gid):
                # self.weibull_A[x_idx, y_idx, :]
                _, freq = self._generate_wind_speed_frequencies_from_weibull(
                    self.weibull_A_gid[gid, direction_sector],
                    self.weibull_k_gid[gid, direction_sector],
                    wind_speeds=wind_speeds,
                )

                # Record the expected power
                speed_multipliers[direction_sector, gid] = np.sum(turbine_power * freq)

            # Normalize the speed ups
            speed_multipliers[direction_sector, :] = (
                speed_multipliers[direction_sector, :]
                / speed_multipliers[direction_sector, gid_reference]
            )

        # Take the cube root of the speed ups to place in the frame of wind speed ups
        speed_multipliers = np.cbrt(speed_multipliers)

        # Create the heterogeneous map
        heterogeneous_map = HeterogeneousMap(
            x=self.x_gid,
            y=self.y_gid,
            wind_directions=self._wind_directions_wrg_file,
            speed_multipliers=speed_multipliers,
        )

        # Return the wind rose with the heterogeneous map
        return WindRose(
            wind_directions=wind_rose.wind_directions,
            wind_speeds=wind_rose.wind_speeds,
            freq_table=wind_rose.freq_table,
            ti_table=wind_rose.ti_table,
            heterogeneous_map=heterogeneous_map,
        )<|MERGE_RESOLUTION|>--- conflicted
+++ resolved
@@ -522,30 +522,18 @@
         if wd_step is None:
             wd_step = wd_step_current
 
-<<<<<<< HEAD
-        # Set up the new wind directions
-        wd_range_min_current = np.min(self.wind_directions) - wd_step_current / 2.0
-        wd_range_max_current = np.max(self.wind_directions) + wd_step_current / 2.0
-
-        if wd_range_max_current > 360:
-            # TODO: This could probably be more clear
-=======
         # Identify the covered range of wind directions
         wd_range_min_current = np.min(self.wind_directions) - wd_step_current / 2.0
         wd_range_max_current = np.max(self.wind_directions) + wd_step_current / 2.0
 
         # Look for unlikely case where for example wind directions are 8, 28, ... 358
         if wd_range_max_current > 360:
->>>>>>> d6d8dab7
             raise ValueError(
                 "Cannot upsample wind rose for case when wind directions are defined"
                 " such that 0 degrees is included by bins to the left of 0 degrees. "
             )
 
-<<<<<<< HEAD
-=======
         # Identify the new minimum wind direction
->>>>>>> d6d8dab7
         wd_min_new = wd_range_min_current + wd_step / 2.0
         wd_max_new = wd_range_max_current - wd_step / 2.0
 
@@ -574,10 +562,7 @@
             value_matrix = None
 
         # Make sure everything sorted by wind direction and wind speed
-<<<<<<< HEAD
-=======
         # This should be the case but it's possible user can pass in unsorted data
->>>>>>> d6d8dab7
         sort_indices_wd = np.argsort(wind_direction_column)
         wind_direction_column = wind_direction_column[sort_indices_wd]
         sort_indices_ws = np.argsort(wind_speed_column)
@@ -607,18 +592,6 @@
 
         # Pad out the wind speeds
         wind_speed_column = np.append(ws_range_min_current, wind_speed_column)
-<<<<<<< HEAD
-        ti_matrix = np.hstack((ti_matrix[:, 0].reshape((-1,1)), ti_matrix))
-        freq_matrix = np.hstack((freq_matrix[:, 0].reshape((-1,1)), freq_matrix))
-        if self.value_table is not None:
-            value_matrix = np.hstack((value_matrix[:, 0].reshape((-1,1)), value_matrix))
-
-        wind_speed_column = np.append(wind_speed_column, ws_range_max_current)
-        ti_matrix = np.hstack((ti_matrix, ti_matrix[:, -1].reshape((-1,1))))
-        freq_matrix = np.hstack((freq_matrix, freq_matrix[:, -1].reshape((-1,1))))
-        if self.value_table is not None:
-            value_matrix = np.hstack((value_matrix, value_matrix[:, -1].reshape((-1,1))))
-=======
         ti_matrix = np.hstack((ti_matrix[:, 0].reshape((-1, 1)), ti_matrix))
         freq_matrix = np.hstack((freq_matrix[:, 0].reshape((-1, 1)), freq_matrix))
         if self.value_table is not None:
@@ -629,7 +602,6 @@
         freq_matrix = np.hstack((freq_matrix, freq_matrix[:, -1].reshape((-1, 1))))
         if self.value_table is not None:
             value_matrix = np.hstack((value_matrix, value_matrix[:, -1].reshape((-1, 1))))
->>>>>>> d6d8dab7
 
         # If wd_range_min_current is less than 0, then pad the wind_direction column with
         # that value + 360 and expand the matrices accordingly (this avoids interpolation errors)
@@ -637,43 +609,6 @@
             # Pad wind direction column with min_wd + 360
             wind_direction_column = np.append(
                 wind_direction_column, np.min(self.wind_directions) + 360.0
-<<<<<<< HEAD
-            )
-
-            # Pat the remaining with the appropriate value
-            ti_matrix = ti_matrix = np.vstack((ti_matrix, ti_matrix[0, :]))
-            freq_matrix = np.vstack((freq_matrix, freq_matrix[0, :]))
-            if self.value_table is not None:
-                value_matrix = np.vstack((value_matrix, value_matrix[0, :]))
-
-        # If the wind_direction columns has length 1, then pad the wind_direction column with
-        # that value + and - 1 and expand the matrices accordingly
-        # (this avoids interpolation errors)
-        if len(wind_direction_column) == 1:
-            wind_direction_column = np.array(
-                [
-                    wind_direction_column[0] - 1,
-                    wind_direction_column[0],
-                    wind_direction_column[0] + 1,
-                ]
-            )
-            ti_matrix = np.vstack((ti_matrix, ti_matrix[0, :], ti_matrix[0, :]))
-            freq_matrix = np.vstack((freq_matrix, freq_matrix[0, :], freq_matrix[0, :]))
-            if self.value_table is not None:
-                value_matrix = np.vstack((value_matrix, value_matrix[0, :], value_matrix[0, :]))
-
-        # If the wind_speed column has length 1, then pad the wind_speed column with
-        # that value + and - 1
-        # and expand the matrices accordingly (this avoids interpolation errors)
-        if len(wind_speed_column) == 1:
-            wind_speed_column = np.array(
-                [wind_speed_column[0] - 1, wind_speed_column[0], wind_speed_column[0] + 1]
-            )
-            ti_matrix = np.hstack((ti_matrix, ti_matrix[:, 0][:, None], ti_matrix[:, 0][:, None]))
-            freq_matrix = np.hstack(
-                (freq_matrix, freq_matrix[:, 0][:, None], freq_matrix[:, 0][:, None])
-=======
->>>>>>> d6d8dab7
             )
 
             # Pad the remaining with the appropriate value
