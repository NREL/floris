
from __future__ import annotations

import attrs
import matplotlib.path as mpltPath
import numpy as np
from attrs import define, field
from scipy.interpolate import LinearNDInterpolator
from scipy.spatial import ConvexHull
from shapely.geometry import Polygon

from floris.core import (
    BaseClass,
    Grid,
)
from floris.type_dec import (
    floris_array_converter,
    NDArrayFloat,
)


@define
class FlowField(BaseClass):
    wind_speeds: NDArrayFloat = field(converter=floris_array_converter)
    wind_directions: NDArrayFloat = field(converter=floris_array_converter)
    wind_veer: float = field(converter=float)
    wind_shear: float = field(converter=float)
    air_density: float = field(converter=float)
    turbulence_intensities: NDArrayFloat = field(converter=floris_array_converter)
    reference_wind_height: float = field(converter=float)
<<<<<<< HEAD
    time_series: bool = field(default=False)
=======
>>>>>>> 53c1de28
    heterogeneous_inflow_config: dict = field(default=None)
    multidim_conditions: dict = field(default=None)

    n_findex: int = field(init=False)
    u_initial_sorted: NDArrayFloat = field(init=False, factory=lambda: np.array([]))
    v_initial_sorted: NDArrayFloat = field(init=False, factory=lambda: np.array([]))
    w_initial_sorted: NDArrayFloat = field(init=False, factory=lambda: np.array([]))
    u_sorted: NDArrayFloat = field(init=False, factory=lambda: np.array([]))
    v_sorted: NDArrayFloat = field(init=False, factory=lambda: np.array([]))
    w_sorted: NDArrayFloat = field(init=False, factory=lambda: np.array([]))
    u: NDArrayFloat = field(init=False, factory=lambda: np.array([]))
    v: NDArrayFloat = field(init=False, factory=lambda: np.array([]))
    w: NDArrayFloat = field(init=False, factory=lambda: np.array([]))
    het_map: list = field(init=False, default=None)
    dudz_initial_sorted: NDArrayFloat = field(init=False, factory=lambda: np.array([]))

    turbulence_intensity_field: NDArrayFloat = field(init=False, factory=lambda: np.array([]))
    turbulence_intensity_field_sorted: NDArrayFloat = field(
        init=False, factory=lambda: np.array([])
    )
    turbulence_intensity_field_sorted_avg: NDArrayFloat = field(
        init=False, factory=lambda: np.array([])
    )

    @turbulence_intensities.validator
    def turbulence_intensities_validator(
        self, instance: attrs.Attribute, value: NDArrayFloat
    ) -> None:

        # Check that the array is 1-dimensional
        if value.ndim != 1:
            raise ValueError(
                "turbulence_intensities must have 1-dimension"
            )

        # Check the turbulence intensity is length n_findex
        if len(value) != self.n_findex:
            raise ValueError("turbulence_intensities must be length n_findex")



    @wind_directions.validator
    def wind_directions_validator(self, instance: attrs.Attribute, value: NDArrayFloat) -> None:
        # Check that the array is 1-dimensional
        if self.wind_directions.ndim != 1:
            raise ValueError(
                "wind_directions must have 1-dimension"
            )

        """Using the validator method to keep the `n_findex` attribute up to date."""
        self.n_findex = value.size

    @wind_speeds.validator
    def wind_speeds_validator(self, instance: attrs.Attribute, value: NDArrayFloat) -> None:

        # Check that the array is 1-dimensional
        if self.wind_speeds.ndim != 1:
            raise ValueError(
                "wind_speeds must have 1-dimension"
            )

        """Confirm wind speeds and wind directions have the same length"""
        if len(self.wind_directions) != len(self.wind_speeds):
            raise ValueError(
                f"wind_directions (length = {len(self.wind_directions)}) and "
                f"wind_speeds (length = {len(self.wind_speeds)}) must have the same length"
            )

    @heterogeneous_inflow_config.validator
    def heterogeneous_config_validator(self, instance: attrs.Attribute, value: dict | None) -> None:
        """Using the validator method to check that the heterogeneous_inflow_config dictionary has
        the correct key-value pairs.
        """
        if value is None:
            return

        # Check that the correct keys are supplied for the heterogeneous_inflow_config dict
        for k in ["speed_multipliers", "x", "y"]:
            if k not in value.keys():
                raise ValueError(
                    "heterogeneous_inflow_config must contain entries for 'speed_multipliers',"
                    f"'x', and 'y', with 'z' optional. Missing '{k}'."
                )
        if "z" not in value:
            # If only a 2D case, add "None" for the z locations
            value["z"] = None

    @het_map.validator
    def het_map_validator(self, instance: attrs.Attribute, value: list | None) -> None:
        """Using this validator to make sure that the het_map has an interpolant defined for
        each findex.
        """
        if value is None:
            return

        if self.n_findex != np.array(value).shape[0]:
            raise ValueError(
                "The het_map's first dimension not equal to the FLORIS first dimension."
            )


    def __attrs_post_init__(self) -> None:
        if self.heterogeneous_inflow_config is not None:
            self.generate_heterogeneous_wind_map()


    def initialize_velocity_field(self, grid: Grid) -> None:

        # Create an initial wind profile as a function of height. The values here will
        # be multiplied with the wind speeds to give the initial wind field.
        # Since we use grid.z, this is a vertical plane for each turbine
        # Here, the profile is of shape (# turbines, N grid points, M grid points)
        # This velocity profile is 1.0 at the reference wind height and then follows wind
        # shear as an exponent.
        # NOTE: the convention of which dimension on the TurbineGrid is vertical and horizontal is
        # determined by this line. Since the right-most dimension on grid.z is storing the values
        # for height, using it here to apply the shear law makes that dimension store the vertical
        # wind profile.
        wind_profile_plane = (grid.z_sorted / self.reference_wind_height) ** self.wind_shear
        dwind_profile_plane = (
            self.wind_shear
            * (1 / self.reference_wind_height) ** self.wind_shear
            * np.power(
                grid.z_sorted,
                (self.wind_shear - 1),
                where=grid.z_sorted != 0.0
            )
        )
        # If no heterogeneous inflow defined, then set all speeds ups to 1.0
        if self.het_map is None:
            speed_ups = 1.0

        # If heterogeneous flow data is given, the speed ups at the defined
        # grid locations are determined in either 2 or 3 dimensions.
        else:
            bounds = np.array(list(zip(
                self.heterogeneous_inflow_config['x'],
                self.heterogeneous_inflow_config['y']
            )))
            hull = ConvexHull(bounds)
            polygon = Polygon(bounds[hull.vertices])
            path = mpltPath.Path(polygon.boundary.coords)
            points = np.column_stack(
                (
                    grid.x_sorted_inertial_frame.flatten(),
                    grid.y_sorted_inertial_frame.flatten(),
                )
            )
            inside = path.contains_points(points)
            if not np.all(inside):
                self.logger.warning(
                    "The calculated flow field contains points outside of the the user-defined "
                    "heterogeneous inflow bounds. For these points, the interpolated value has "
                    "been filled with the freestream wind speed. If this is not the desired "
                    "behavior, the user will need to expand the heterogeneous inflow bounds to "
                    "fully cover the calculated flow field area."
                )

            if len(self.het_map[0].points[0]) == 2:
                speed_ups = self.calculate_speed_ups(
                    self.het_map,
                    grid.x_sorted_inertial_frame,
                    grid.y_sorted_inertial_frame
                )
            elif len(self.het_map[0].points[0]) == 3:
                speed_ups = self.calculate_speed_ups(
                    self.het_map,
                    grid.x_sorted_inertial_frame,
                    grid.y_sorted_inertial_frame,
                    grid.z_sorted
                )

        # Create the sheer-law wind profile
        # This array is of shape (# wind directions, # wind speeds, grid.template_array)
        # Since generally grid.template_array may be many different shapes, we use transposes
        # here to do broadcasting from left to right (transposed), and then transpose back.
        # The result is an array the wind speed and wind direction dimensions on the left side
        # of the shape and the grid.template array on the right
        self.u_initial_sorted = (self.wind_speeds.T * wind_profile_plane.T).T * speed_ups
        self.dudz_initial_sorted = (self.wind_speeds.T * dwind_profile_plane.T).T * speed_ups

        self.v_initial_sorted = np.zeros(
            np.shape(self.u_initial_sorted),
            dtype=self.u_initial_sorted.dtype
        )
        self.w_initial_sorted = np.zeros(
            np.shape(self.u_initial_sorted),
            dtype=self.u_initial_sorted.dtype
        )

        self.u_sorted = self.u_initial_sorted.copy()
        self.v_sorted = self.v_initial_sorted.copy()
        self.w_sorted = self.w_initial_sorted.copy()

        self.turbulence_intensity_field = self.turbulence_intensities[:, None, None, None]
        self.turbulence_intensity_field = np.repeat(
            self.turbulence_intensity_field,
            grid.n_turbines,
            axis=1
        )

        self.turbulence_intensity_field_sorted = self.turbulence_intensity_field.copy()

    def finalize(self, unsorted_indices):
        self.u = np.take_along_axis(self.u_sorted, unsorted_indices, axis=1)
        self.v = np.take_along_axis(self.v_sorted, unsorted_indices, axis=1)
        self.w = np.take_along_axis(self.w_sorted, unsorted_indices, axis=1)

        self.turbulence_intensity_field = np.mean(
            np.take_along_axis(
                self.turbulence_intensity_field_sorted,
                unsorted_indices,
                axis=1
            ),
            axis=(2,3)
        )

    def calculate_speed_ups(self, het_map, x, y, z=None):
        if z is not None:
            # Calculate the 3-dimensional speed ups; squeeze is needed as the generator
            # adds an extra dimension
            speed_ups = np.squeeze(
                [het_map[i](x[i:i+1], y[i:i+1], z[i:i+1]) for i in range( len(het_map))],
                axis=1,
            )

        else:
            # Calculate the 2-dimensional speed ups; squeeze is needed as the generator
            # adds an extra dimension
            speed_ups = np.squeeze(
                [het_map[i](x[i:i+1], y[i:i+1]) for i in range(len(het_map))],
                axis=1,
            )

        return speed_ups

    def generate_heterogeneous_wind_map(self):
        """This function creates the heterogeneous interpolant used to calculate heterogeneous
        inflows. The interpolant is for computing wind speed based on an x and y location in the
        flow field. This is computed using SciPy's LinearNDInterpolator and uses a fill value
        equal to the freestream for interpolated values outside of the user-defined heterogeneous
        map bounds.

        Args:
            heterogeneous_inflow_config (dict): The heterogeneous inflow configuration dictionary.
            The configuration should have the following inputs specified.
                - **speed_multipliers** (list): A list of speed up factors that will multiply
                    the specified freestream wind speed. This 2-dimensional array should have an
                    array of multiplicative factors defined for each wind direction.
                - **x** (list): A list of x locations at which the speed up factors are defined.
                - **y**: A list of y locations at which the speed up factors are defined.
                - **z** (optional): A list of z locations at which the speed up factors are defined.
        """
        speed_multipliers = self.heterogeneous_inflow_config['speed_multipliers']
        x = self.heterogeneous_inflow_config['x']
        y = self.heterogeneous_inflow_config['y']
        z = self.heterogeneous_inflow_config['z']

        if z is not None:
            # Compute the 3-dimensional interpolants for each wind direction
            # Linear interpolation is used for points within the user-defined area of values,
            # while the freestream wind speed is used for points outside that region
            in_region = [
                LinearNDInterpolator(list(zip(x, y, z)), multiplier, fill_value=1.0)
                for multiplier in speed_multipliers
            ]
        else:
            # Compute the 2-dimensional interpolants for each wind direction
            # Linear interpolation is used for points within the user-defined area of values,
            # while the freestream wind speed is used for points outside that region
            in_region = [
                LinearNDInterpolator(list(zip(x, y)), multiplier, fill_value=1.0)
                for multiplier in speed_multipliers
            ]

        self.het_map = in_region<|MERGE_RESOLUTION|>--- conflicted
+++ resolved
@@ -28,10 +28,6 @@
     air_density: float = field(converter=float)
     turbulence_intensities: NDArrayFloat = field(converter=floris_array_converter)
     reference_wind_height: float = field(converter=float)
-<<<<<<< HEAD
-    time_series: bool = field(default=False)
-=======
->>>>>>> 53c1de28
     heterogeneous_inflow_config: dict = field(default=None)
     multidim_conditions: dict = field(default=None)
 
