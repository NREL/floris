
from __future__ import annotations

import copy

import attrs
import copy
import matplotlib.path as mpltPath
import numpy as np
from attrs import define, field
from scipy.interpolate import LinearNDInterpolator, NearestNDInterpolator
from scipy.spatial import ConvexHull
from shapely.geometry import Polygon

from floris.core import (
    BaseClass,
    Grid,
)
from floris.type_dec import (
    floris_array_converter,
    NDArrayFloat,
    NDArrayObject,
)


@define
class FlowField(BaseClass):
    wind_speeds: NDArrayFloat = field(converter=floris_array_converter)
    wind_directions: NDArrayFloat = field(converter=floris_array_converter)
    wind_veer: float = field(converter=float)
    wind_shear: float = field(converter=float)
    air_density: float = field(converter=float)
    turbulence_intensities: NDArrayFloat = field(converter=floris_array_converter)
    reference_wind_height: float = field(converter=float)
    heterogeneous_inflow_config: dict = field(default=None)
    multidim_conditions: dict = field(default=None)

    n_findex: int = field(init=False)
    u_initial_sorted: NDArrayFloat = field(init=False, factory=lambda: np.array([]))
    v_initial_sorted: NDArrayFloat = field(init=False, factory=lambda: np.array([]))
    w_initial_sorted: NDArrayFloat = field(init=False, factory=lambda: np.array([]))
    u_sorted: NDArrayFloat = field(init=False, factory=lambda: np.array([]))
    v_sorted: NDArrayFloat = field(init=False, factory=lambda: np.array([]))
    w_sorted: NDArrayFloat = field(init=False, factory=lambda: np.array([]))
    u: NDArrayFloat = field(init=False, factory=lambda: np.array([]))
    v: NDArrayFloat = field(init=False, factory=lambda: np.array([]))
    w: NDArrayFloat = field(init=False, factory=lambda: np.array([]))
    het_map: NDArrayObject = field(init=False, default=None)
    dudz_initial_sorted: NDArrayFloat = field(init=False, factory=lambda: np.array([]))

    turbulence_intensity_field: NDArrayFloat = field(init=False, factory=lambda: np.array([]))
    turbulence_intensity_field_sorted: NDArrayFloat = field(
        init=False, factory=lambda: np.array([])
    )
    turbulence_intensity_field_sorted_avg: NDArrayFloat = field(
        init=False, factory=lambda: np.array([])
    )

    @turbulence_intensities.validator
    def turbulence_intensities_validator(
        self, instance: attrs.Attribute, value: NDArrayFloat
    ) -> None:

        # Check that the array is 1-dimensional
        if value.ndim != 1:
            raise ValueError(
                "turbulence_intensities must have 1-dimension"
            )

        # Check the turbulence intensity is length n_findex
        if len(value) != self.n_findex:
            raise ValueError("turbulence_intensities must be length n_findex")



    @wind_directions.validator
    def wind_directions_validator(self, instance: attrs.Attribute, value: NDArrayFloat) -> None:
        # Check that the array is 1-dimensional
        if self.wind_directions.ndim != 1:
            raise ValueError(
                "wind_directions must have 1-dimension"
            )

        """Using the validator method to keep the `n_findex` attribute up to date."""
        self.n_findex = value.size

    @wind_speeds.validator
    def wind_speeds_validator(self, instance: attrs.Attribute, value: NDArrayFloat) -> None:

        # Check that the array is 1-dimensional
        if self.wind_speeds.ndim != 1:
            raise ValueError(
                "wind_speeds must have 1-dimension"
            )

        """Confirm wind speeds and wind directions have the same length"""
        if len(self.wind_directions) != len(self.wind_speeds):
            raise ValueError(
                f"wind_directions (length = {len(self.wind_directions)}) and "
                f"wind_speeds (length = {len(self.wind_speeds)}) must have the same length"
            )

    @heterogeneous_inflow_config.validator
    def heterogeneous_config_validator(self, instance: attrs.Attribute, value: dict | None) -> None:
        """Using the validator method to check that the heterogeneous_inflow_config dictionary has
        the correct key-value pairs.
        """
        if value is None:
            return

        # Check that the correct keys are supplied for the heterogeneous_inflow_config dict
        for k in ["speed_multipliers", "x", "y"]:
            if k not in value.keys():
                raise ValueError(
                    "heterogeneous_inflow_config must contain entries for 'speed_multipliers',"
                    f"'x', and 'y', with 'z' optional. Missing '{k}'."
                )
        if "z" not in value:
            # If only a 2D case, add "None" for the z locations
            value["z"] = None

    @het_map.validator
    def het_map_validator(self, instance: attrs.Attribute, value: list | None) -> None:
        """Using this validator to make sure that the het_map has an interpolant defined for
        each findex.
        """
        if value is None:
            return

        if self.n_findex != np.array(value).shape[0]:
            raise ValueError(
                "The het_map's first dimension not equal to the FLORIS first dimension."
            )


    def __attrs_post_init__(self) -> None:
        if self.heterogeneous_inflow_config is not None:
            self.generate_heterogeneous_wind_map()


    def initialize_velocity_field(self, grid: Grid) -> None:

        # Create an initial wind profile as a function of height. The values here will
        # be multiplied with the wind speeds to give the initial wind field.
        # Since we use grid.z, this is a vertical plane for each turbine
        # Here, the profile is of shape (# turbines, N grid points, M grid points)
        # This velocity profile is 1.0 at the reference wind height and then follows wind
        # shear as an exponent.
        # NOTE: the convention of which dimension on the TurbineGrid is vertical and horizontal is
        # determined by this line. Since the right-most dimension on grid.z is storing the values
        # for height, using it here to apply the shear law makes that dimension store the vertical
        # wind profile.
        wind_profile_plane = (grid.z_sorted / self.reference_wind_height) ** self.wind_shear
        dwind_profile_plane = (
            self.wind_shear
            * (1 / self.reference_wind_height) ** self.wind_shear
            * np.power(
                grid.z_sorted,
                (self.wind_shear - 1),
                where=grid.z_sorted != 0.0
            )
        )
        # If no heterogeneous inflow defined, then set all speeds ups to 1.0
        if self.het_map is None:
            speed_ups = 1.0

        # If heterogeneous flow data is given, the speed ups at the defined
        # grid locations are determined in either 2 or 3 dimensions.
        else:
            bounds = np.array(list(zip(
                self.heterogeneous_inflow_config['x'],
                self.heterogeneous_inflow_config['y']
            )))
            hull = ConvexHull(bounds)
            polygon = Polygon(bounds[hull.vertices])
            path = mpltPath.Path(polygon.boundary.coords)
            points = np.column_stack(
                (
                    grid.x_sorted_inertial_frame.flatten(),
                    grid.y_sorted_inertial_frame.flatten(),
                )
            )
            inside = path.contains_points(points)
            if not np.all(inside):
                self.logger.warning(
                    "The calculated flow field contains points outside of the the user-defined "
                    "heterogeneous inflow bounds. For these points, the interpolated value has "
                    "been filled with the freestream wind speed. If this is not the desired "
                    "behavior, the user will need to expand the heterogeneous inflow bounds to "
                    "fully cover the calculated flow field area."
                )

            if len(self.het_map[0].points[0]) == 2:
                speed_ups = self.calculate_speed_ups(
                    self.het_map,
                    grid.x_sorted_inertial_frame,
                    grid.y_sorted_inertial_frame
                )
            elif len(self.het_map[0].points[0]) == 3:
                speed_ups = self.calculate_speed_ups(
                    self.het_map,
                    grid.x_sorted_inertial_frame,
                    grid.y_sorted_inertial_frame,
                    grid.z_sorted
                )

        # Create the sheer-law wind profile
        # This array is of shape (# wind directions, # wind speeds, grid.template_array)
        # Since generally grid.template_array may be many different shapes, we use transposes
        # here to do broadcasting from left to right (transposed), and then transpose back.
        # The result is an array the wind speed and wind direction dimensions on the left side
        # of the shape and the grid.template array on the right
        self.u_initial_sorted = (self.wind_speeds.T * wind_profile_plane.T).T * speed_ups
        self.dudz_initial_sorted = (self.wind_speeds.T * dwind_profile_plane.T).T * speed_ups

        self.v_initial_sorted = np.zeros(
            np.shape(self.u_initial_sorted),
            dtype=self.u_initial_sorted.dtype
        )
        self.w_initial_sorted = np.zeros(
            np.shape(self.u_initial_sorted),
            dtype=self.u_initial_sorted.dtype
        )

        self.u_sorted = self.u_initial_sorted.copy()
        self.v_sorted = self.v_initial_sorted.copy()
        self.w_sorted = self.w_initial_sorted.copy()

        self.turbulence_intensity_field = self.turbulence_intensities[:, None, None, None]
        self.turbulence_intensity_field = np.repeat(
            self.turbulence_intensity_field,
            grid.n_turbines,
            axis=1
        )

        self.turbulence_intensity_field_sorted = self.turbulence_intensity_field.copy()

    def finalize(self, unsorted_indices):
        self.u = np.take_along_axis(self.u_sorted, unsorted_indices, axis=1)
        self.v = np.take_along_axis(self.v_sorted, unsorted_indices, axis=1)
        self.w = np.take_along_axis(self.w_sorted, unsorted_indices, axis=1)

        self.turbulence_intensity_field = np.mean(
            np.take_along_axis(
                self.turbulence_intensity_field_sorted,
                unsorted_indices,
                axis=1
            ),
            axis=(2,3)
        )

    def calculate_speed_ups(self, het_map, x, y, z=None):
        if z is not None:
            # Calculate the 3-dimensional speed ups; squeeze is needed as the generator
            # adds an extra dimension
            speed_ups = np.squeeze(
                [het_map[i](x[i:i+1], y[i:i+1], z[i:i+1]) for i in range( len(het_map))],
                axis=1,
            )

        else:
            # Calculate the 2-dimensional speed ups; squeeze is needed as the generator
            # adds an extra dimension
            speed_ups = np.squeeze(
                [het_map[i](x[i:i+1], y[i:i+1]) for i in range(len(het_map))],
                axis=1,
            )

        return speed_ups

    def generate_heterogeneous_wind_map(self):
        """This function creates the heterogeneous interpolant used to calculate heterogeneous
        inflows. The interpolant is for computing wind speed based on an x and y location in the
        flow field. This is computed using SciPy's LinearNDInterpolator and uses a fill value
        equal to the freestream for interpolated values outside of the user-defined heterogeneous
        map bounds.

        Args:
            heterogeneous_inflow_config (dict): The heterogeneous inflow configuration dictionary.
            The configuration should have the following inputs specified.
                - **speed_multipliers** (list): A list of speed up factors that will multiply
                    the specified freestream wind speed. This 2-dimensional array should have an
                    array of multiplicative factors defined for each wind direction.
                - **x** (list): A list of x locations at which the speed up factors are defined.
                - **y**: A list of y locations at which the speed up factors are defined.
                - **z** (optional): A list of z locations at which the speed up factors are defined.
        """
        speed_multipliers = np.array(self.heterogeneous_inflow_config['speed_multipliers'])
        x = self.heterogeneous_inflow_config['x']
        y = self.heterogeneous_inflow_config['y']
        z = self.heterogeneous_inflow_config['z']

<<<<<<< HEAD
        if "interp_method" in self.heterogeneous_inflow_config.keys():
            interp_method = self.heterogeneous_inflow_config["interp_method"]
        else:
            interp_method = "linear"

        if z is not None:
            # Compute the 3-dimensional interpolants for each wind direction
            # Linear interpolation is used for points within the user-defined area of values,
            # while the freestream wind speed is used for points outside that region
            F = self.interpolate_multiplier_xyz(x, y, z, speed_multipliers[0], fill_value=1.0, interp_method=interp_method)
            in_region = []
            for multiplier in speed_multipliers:
                if interp_method == "linear":
                    F.values = multiplier[:, None]  # Linear
                else: 
                    F.values = multiplier  # NN
                in_region.append(copy.deepcopy(F))
=======
        # Declare an empty list to store interpolants by findex
        interps_f = np.empty(self.n_findex, dtype=object)
        if z is not None:
            # Compute the 3-dimensional interpolants for each wind direction
            # Linear interpolation is used for points within the user-defined area of values,
            # while the freestream wind speed is used for points outside that region.

            # Because the (x,y,z) points are the same for each findex, we create the triangulation
            # once and then overwrite the values for each findex.

            # Create triangulation using zeroth findex
            interp_3d = self.interpolate_multiplier_xyz(
                x, y, z, speed_multipliers[0], fill_value=1.0
            )
            # Copy the interpolant for each findex and overwrite the values
            for findex in range(self.n_findex):
                interp_3d.values = speed_multipliers[findex, :].reshape(-1, 1)
                interps_f[findex] = copy.deepcopy(interp_3d)
>>>>>>> f3f42ed8

        else:
            # Compute the 2-dimensional interpolants for each wind direction
            # Linear interpolation is used for points within the user-defined area of values,
            # while the freestream wind speed is used for points outside that region
<<<<<<< HEAD
            self.interpolate_multiplier_xy(x, y, multiplier, fill_value=1.0, interp_method=interp_method)
            in_region = []
            for multiplier in speed_multipliers:
                if interp_method == "linear":
                    F.values = multiplier[:, None]  # Linear
                else: 
                    F.values = multiplier  # NN
                in_region.append(copy.deepcopy(F))
=======
>>>>>>> f3f42ed8

            # Because the (x,y) points are the same for each findex, we create the triangulation
            # once and then overwrite the values for each findex.

            # Create triangulation using zeroth findex
            interp_2d = self.interpolate_multiplier_xy(x, y, speed_multipliers[0], fill_value=1.0)
            # Copy the interpolant for each findex and overwrite the values
            for findex in range(self.n_findex):
                interp_2d.values = speed_multipliers[findex, :].reshape(-1, 1)
                interps_f[findex] = copy.deepcopy(interp_2d)

        self.het_map = interps_f

    @staticmethod
    def interpolate_multiplier_xy(x: NDArrayFloat,
                                  y: NDArrayFloat,
                                  multiplier: NDArrayFloat,
                                  fill_value: float = 1.0,
                                  interp_method: str = "linear"):
        """Return an interpolant for a 2D multiplier field.

        Args:
            x (NDArrayFloat): x locations
            y (NDArrayFloat): y locations
            multiplier (NDArrayFloat): multipliers
            fill_value (float): fill value for points outside the region

        Returns:
            LinearNDInterpolator: interpolant
        """
        if interp_method == "linear":
            return LinearNDInterpolator(list(zip(x, y)), multiplier, fill_value=fill_value)
        elif interp_method == "nn":
            return NearestNDInterpolator(list(zip(x, y)), multiplier)
        else:
            raise UserWarning("Incompatible interpolation method specified.")


    @staticmethod
    def interpolate_multiplier_xyz(x: NDArrayFloat,
                                   y: NDArrayFloat,
                                   z: NDArrayFloat,
                                   multiplier: NDArrayFloat,
                                   fill_value: float = 1.0,
                                   interp_method: str = "linear"):
        """Return an interpolant for a 3D multiplier field.

        Args:
            x (NDArrayFloat): x locations
            y (NDArrayFloat): y locations
            z (NDArrayFloat): z locations
            multiplier (NDArrayFloat): multipliers
            fill_value (float): fill value for points outside the region

        Returns:
            LinearNDInterpolator: interpolant
        """

        if interp_method == "linear":
            return LinearNDInterpolator(list(zip(x, y, z)), multiplier, fill_value=fill_value)
        elif interp_method == "nn":
            return NearestNDInterpolator(list(zip(x, y, z)), multiplier)
        else:
            raise UserWarning("Incompatible interpolation method specified.")<|MERGE_RESOLUTION|>--- conflicted
+++ resolved
@@ -4,7 +4,6 @@
 import copy
 
 import attrs
-import copy
 import matplotlib.path as mpltPath
 import numpy as np
 from attrs import define, field
@@ -290,27 +289,14 @@
         y = self.heterogeneous_inflow_config['y']
         z = self.heterogeneous_inflow_config['z']
 
-<<<<<<< HEAD
         if "interp_method" in self.heterogeneous_inflow_config.keys():
             interp_method = self.heterogeneous_inflow_config["interp_method"]
         else:
             interp_method = "linear"
 
-        if z is not None:
-            # Compute the 3-dimensional interpolants for each wind direction
-            # Linear interpolation is used for points within the user-defined area of values,
-            # while the freestream wind speed is used for points outside that region
-            F = self.interpolate_multiplier_xyz(x, y, z, speed_multipliers[0], fill_value=1.0, interp_method=interp_method)
-            in_region = []
-            for multiplier in speed_multipliers:
-                if interp_method == "linear":
-                    F.values = multiplier[:, None]  # Linear
-                else: 
-                    F.values = multiplier  # NN
-                in_region.append(copy.deepcopy(F))
-=======
         # Declare an empty list to store interpolants by findex
         interps_f = np.empty(self.n_findex, dtype=object)
+
         if z is not None:
             # Compute the 3-dimensional interpolants for each wind direction
             # Linear interpolation is used for points within the user-defined area of values,
@@ -321,35 +307,27 @@
 
             # Create triangulation using zeroth findex
             interp_3d = self.interpolate_multiplier_xyz(
-                x, y, z, speed_multipliers[0], fill_value=1.0
+                x, y, z, speed_multipliers[0], fill_value=1.0, interp_method=interp_method,
             )
             # Copy the interpolant for each findex and overwrite the values
             for findex in range(self.n_findex):
                 interp_3d.values = speed_multipliers[findex, :].reshape(-1, 1)
                 interps_f[findex] = copy.deepcopy(interp_3d)
->>>>>>> f3f42ed8
 
         else:
             # Compute the 2-dimensional interpolants for each wind direction
             # Linear interpolation is used for points within the user-defined area of values,
             # while the freestream wind speed is used for points outside that region
-<<<<<<< HEAD
-            self.interpolate_multiplier_xy(x, y, multiplier, fill_value=1.0, interp_method=interp_method)
-            in_region = []
-            for multiplier in speed_multipliers:
-                if interp_method == "linear":
-                    F.values = multiplier[:, None]  # Linear
-                else: 
-                    F.values = multiplier  # NN
-                in_region.append(copy.deepcopy(F))
-=======
->>>>>>> f3f42ed8
 
             # Because the (x,y) points are the same for each findex, we create the triangulation
             # once and then overwrite the values for each findex.
 
             # Create triangulation using zeroth findex
-            interp_2d = self.interpolate_multiplier_xy(x, y, speed_multipliers[0], fill_value=1.0)
+            interp_2d = self.interpolate_multiplier_xy(x,
+                                                       y,
+                                                       speed_multipliers[0],
+                                                       fill_value=1.0,
+                                                       interp_method=interp_method)
             # Copy the interpolant for each findex and overwrite the values
             for findex in range(self.n_findex):
                 interp_2d.values = speed_multipliers[findex, :].reshape(-1, 1)
