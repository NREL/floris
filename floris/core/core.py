--- conflicted
+++ resolved
@@ -266,11 +266,7 @@
         if vel_model == "cc" or vel_model == "turbopark":
             raise NotImplementedError(
                 "solve_for_points is currently only available with the "+\
-<<<<<<< HEAD
-                "gauss, jensen, empirical_guass, and eddy_viscosity models."
-=======
-                "gauss, jensen, and empirical_gauss models."
->>>>>>> 296628ac
+                "gauss, jensen, empirical_gauss, and eddy_viscosity models."
             )
         elif vel_model == "empirical_gauss":
             full_flow_empirical_gauss_solver(self.farm, self.flow_field, field_grid, self.wake)
