# NREL 5MW reference wind turbine.
# Data based on:
# https://github.com/NREL/turbine-models/blob/master/Offshore/NREL_5MW_126_RWT_corrected.csv
# Note: Small power variations above rated removed. Rotor diameter includes coning angle.
# Note: generator efficiency of 94.4% is assumed for the NREL 5MW turbine.

###
# An ID for this type of turbine definition.
# This is not currently used, but it will be enabled in the future. This should typically
# match the root name of the file.
turbine_type: 'nrel_5MW'

###
# Hub height.
hub_height: 90.0

###
# Rotor diameter.
rotor_diameter: 125.88

###
# Tip speed ratio defined as linear blade tip speed normalized by the incoming wind speed.
TSR: 8.0

###
# Model for power and thrust curve interpretation.
operation_model: 'cosine-loss'

###
# Parameters needed to evaluate the power and thrust produced by the turbine.
power_thrust_table:
  ### Power thrust table parameters
  # The air density at which the power and thrust_coefficient curves are defined.
  ref_air_density: 1.225
<<<<<<< HEAD
  rated_rpm: 12.1 
  rotor_solidity: 0.05132
  generator_efficiency: 0.944
  rated_power: 5.0e6
  rotor_diameter: 126
  beta: -0.45891
  cd:  0.0040638
  cl_alfa: 4.275049
=======
  ###
>>>>>>> 440549ce
  # The tilt angle at which the Cp and Ct curves are defined. This is used to capture
  # the effects of a floating platform on a turbine's power and wake.
  ref_tilt: 5.0
  ###
  # Cosine exponent for power loss due to tilt.
  cosine_loss_exponent_tilt: 1.88
  ###
  # Cosine exponent for power loss due to yaw misalignment.
  cosine_loss_exponent_yaw: 1.88
  ###
  # Helix parameters
  helix_a: 1.802
  helix_power_b: 4.568e-03
  helix_power_c: 1.629e-10
  helix_thrust_b: 1.027e-03
  helix_thrust_c: 1.378e-06
  ### Peak shaving parameters
  # Fraction of peak thrust by which to reduce
  peak_shaving_fraction: 0.2
  # Threshold turbulence intensity above which to apply peak shaving
  peak_shaving_TI_threshold: 0.1
  ### Power thrust table data
  # wind speeds for look-up tables of power and thrust_coefficient
  wind_speed:
    - 0.0
    - 2.9
    - 3.0
    - 4.0
    - 5.0
    - 6.0
    - 7.0
    - 7.1
    - 7.2
    - 7.3
    - 7.4
    - 7.5
    - 7.6
    - 7.7
    - 7.8
    - 7.9
    - 8.0
    - 9.0
    - 10.0
    - 10.1
    - 10.2
    - 10.3
    - 10.4
    - 10.5
    - 10.6
    - 10.7
    - 10.8
    - 10.9
    - 11.0
    - 11.1
    - 11.2
    - 11.3
    - 11.4
    - 11.5
    - 11.6
    - 11.7
    - 11.8
    - 11.9
    - 12.0
    - 13.0
    - 14.0
    - 15.0
    - 16.0
    - 17.0
    - 18.0
    - 19.0
    - 20.0
    - 21.0
    - 22.0
    - 23.0
    - 24.0
    - 25.0
    - 25.1
    - 50.0
  ###
  # power values (specified in kW) for lookup by wind speed
  power:
    - 0.0
    - 0.0
    - 40.518011517569214
    - 177.67162506419703
    - 403.900880943964
    - 737.5889584824021
    - 1187.1774030611875
    - 1239.245945375778
    - 1292.5184293723503
    - 1347.3213147477102
    - 1403.2573725578948
    - 1460.7011898730707
    - 1519.6419125979983
    - 1580.174365096404
    - 1642.1103166918167
    - 1705.758292831
    - 1771.1659528893977
    - 2518.553107505315
    - 3448.381605840943
    - 3552.140809000129
    - 3657.9545431794127
    - 3765.121299313842
    - 3873.928844315059
    - 3984.4800226955504
    - 4096.582833096852
    - 4210.721306623712
    - 4326.154305853405
    - 4443.395565353604
    - 4562.497934188341
    - 4683.419890251577
    - 4806.164748311019
    - 4929.931918769215
    - 5000.00
    - 5000.00
    - 5000.00
    - 5000.00
    - 5000.00
    - 5000.00
    - 5000.00
    - 5000.00
    - 5000.00
    - 5000.00
    - 5000.00
    - 5000.00
    - 5000.00
    - 5000.00
    - 5000.00
    - 5000.00
    - 5000.00
    - 5000.00
    - 5000.00
    - 5000.00
    - 0.0
    - 0.0
  ###
  # thrust coefficient values (unitless) for lookup by wind speed
  thrust_coefficient:
    - 0.0
    - 0.0
    - 1.132034888
    - 0.999470963
    - 0.917697381
    - 0.860849503
    - 0.815371198
    - 0.811614904
    - 0.807939328
    - 0.80443352
    - 0.800993851
    - 0.79768116
    - 0.794529244
    - 0.791495834
    - 0.788560434
    - 0.787217182
    - 0.787127977
    - 0.785839257
    - 0.783812219
    - 0.783568108
    - 0.783328285
    - 0.781194418
    - 0.777292539
    - 0.773464375
    - 0.769690236
    - 0.766001924
    - 0.762348072
    - 0.758760824
    - 0.755242872
    - 0.751792927
    - 0.748434131
    - 0.745113997
    - 0.717806682
    - 0.672204789
    - 0.63831272
    - 0.610176496
    - 0.585456847
    - 0.563222111
    - 0.542912273
    - 0.399312061
    - 0.310517829
    - 0.248633226
    - 0.203543725
    - 0.169616419
    - 0.143478955
    - 0.122938861
    - 0.106515296
    - 0.093026095
    - 0.081648606
    - 0.072197368
    - 0.064388275
    - 0.057782745
    - 0.0
    - 0.0

###
# A boolean flag used when the user wants FLORIS to use the user-supplied multi-dimensional
# Cp/Ct information.
multi_dimensional_cp_ct: False

###
# The path to the .csv file that contains the multi-dimensional Cp/Ct data. The format of this
# file is such that any external conditions, such as wave height or wave period, that the
# Cp/Ct data is dependent on come first, in column format. The last three columns of the .csv
# file must be ``ws``, ``Cp``, and ``Ct``, in that order. An example of fictional data is given
# in ``floris/turbine_library/iea_15MW_multi_dim_Tp_Hs.csv``.
power_thrust_data_file: '../floris/turbine_library/iea_15MW_multi_dim_Tp_Hs.csv'<|MERGE_RESOLUTION|>--- conflicted
+++ resolved
@@ -29,10 +29,34 @@
 ###
 # Parameters needed to evaluate the power and thrust produced by the turbine.
 power_thrust_table:
-  ### Power thrust table parameters
+  ### General parameters
   # The air density at which the power and thrust_coefficient curves are defined.
   ref_air_density: 1.225
-<<<<<<< HEAD
+  # The tilt angle at which the Cp and Ct curves are defined. This is used to capture
+  # the effects of a floating platform on a turbine's power and wake.
+  ref_tilt: 5.0
+
+  ### Parameters for 'cosine-loss' operation model
+  # Cosine exponent for power loss due to tilt.
+  cosine_loss_exponent_tilt: 1.88
+  # Cosine exponent for power loss due to yaw misalignment.
+  cosine_loss_exponent_yaw: 1.88
+
+  ### Parameters for the 'awc' operation model
+  # Helix parameters
+  helix_a: 1.802
+  helix_power_b: 4.568e-03
+  helix_power_c: 1.629e-10
+  helix_thrust_b: 1.027e-03
+  helix_thrust_c: 1.378e-06
+
+  ### Parameters for the 'peak-shaving' operation model
+  # Fraction of peak thrust by which to reduce
+  peak_shaving_fraction: 0.2
+  # Threshold turbulence intensity above which to apply peak shaving
+  peak_shaving_TI_threshold: 0.1
+
+  ### Parameters for the 'tum-loss' operation model
   rated_rpm: 12.1 
   rotor_solidity: 0.05132
   generator_efficiency: 0.944
@@ -41,30 +65,7 @@
   beta: -0.45891
   cd:  0.0040638
   cl_alfa: 4.275049
-=======
-  ###
->>>>>>> 440549ce
-  # The tilt angle at which the Cp and Ct curves are defined. This is used to capture
-  # the effects of a floating platform on a turbine's power and wake.
-  ref_tilt: 5.0
-  ###
-  # Cosine exponent for power loss due to tilt.
-  cosine_loss_exponent_tilt: 1.88
-  ###
-  # Cosine exponent for power loss due to yaw misalignment.
-  cosine_loss_exponent_yaw: 1.88
-  ###
-  # Helix parameters
-  helix_a: 1.802
-  helix_power_b: 4.568e-03
-  helix_power_c: 1.629e-10
-  helix_thrust_b: 1.027e-03
-  helix_thrust_c: 1.378e-06
-  ### Peak shaving parameters
-  # Fraction of peak thrust by which to reduce
-  peak_shaving_fraction: 0.2
-  # Threshold turbulence intensity above which to apply peak shaving
-  peak_shaving_TI_threshold: 0.1
+
   ### Power thrust table data
   # wind speeds for look-up tables of power and thrust_coefficient
   wind_speed:
