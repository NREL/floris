turbine_type: 'iea_15MW_multi_dim_cp_ct'
generator_efficiency: 1.0
hub_height: 150.0
rotor_diameter: 242.24
TSR: 8.0
<<<<<<< HEAD
=======
ref_air_density: 1.225
ref_tilt: 6.0
>>>>>>> e877d70a
multi_dimensional_cp_ct: True
power_thrust_table:
  ref_density_cp_ct: 1.225
  ref_tilt_cp_ct: 6.0
  pP: 1.88
  pT: 1.88
  power_thrust_data_file: 'iea_15MW_multi_dim_Tp_Hs.csv'<|MERGE_RESOLUTION|>--- conflicted
+++ resolved
@@ -3,15 +3,10 @@
 hub_height: 150.0
 rotor_diameter: 242.24
 TSR: 8.0
-<<<<<<< HEAD
-=======
-ref_air_density: 1.225
-ref_tilt: 6.0
->>>>>>> e877d70a
 multi_dimensional_cp_ct: True
 power_thrust_table:
-  ref_density_cp_ct: 1.225
-  ref_tilt_cp_ct: 6.0
+  ref_air_density: 1.225
+  ref_tilt: 6.0
   pP: 1.88
   pT: 1.88
   power_thrust_data_file: 'iea_15MW_multi_dim_Tp_Hs.csv'