# Copyright 2021 NREL

# Licensed under the Apache License, Version 2.0 (the "License"); you may not
# use this file except in compliance with the License. You may obtain a copy of
# the License at http://www.apache.org/licenses/LICENSE-2.0

# Unless required by applicable law or agreed to in writing, software
# distributed under the License is distributed on an "AS IS" BASIS, WITHOUT
# WARRANTIES OR CONDITIONS OF ANY KIND, either express or implied. See the
# License for the specific language governing permissions and limitations under
# the License.

# See https://floris.readthedocs.io for documentation

from __future__ import annotations

import os
from typing import Tuple

import numpy as np
import yaml
from attrs import define, field

from floris.type_dec import floris_array_converter, NDArrayFloat


def pshape(array: np.ndarray, label: str = ""):
    print(label, np.shape(array))


@define
class Vec3:
    """
    Contains 3-component vector information. All arithmetic operators are
    set so that Vec3 objects can operate on and with each other directly.

    Args:
        components (list(numeric, numeric, numeric), numeric): All three vector
            components.
        string_format (str, optional): Format to use in the
            overloaded __str__ function. Defaults to None.
    """
    components: NDArrayFloat = field(converter=floris_array_converter)
    # NOTE: this does not convert elements to float if they are given as int. Is this ok?

    @components.validator
    def _check_components(self, attribute, value) -> None:
        if np.ndim(value) > 1:
            raise ValueError(
                f"Vec3 must contain exactly 1 dimension, {np.ndim(value)} were given."
            )
        if np.size(value) != 3:
            raise ValueError(
                f"Vec3 must contain exactly 3 components, {np.size(value)} were given."
            )

    def __add__(self, arg):
        if type(arg) is Vec3:
            return Vec3(self.components + arg.components)
        elif type(arg) is int or type(arg) is float:
            return Vec3(self.components + arg)
        else:
            raise ValueError

    def __sub__(self, arg):
        if type(arg) is Vec3:
            return Vec3(self.components - arg.components)
        elif type(arg) is int or type(arg) is float:
            return Vec3(self.components - arg)
        else:
            raise ValueError

    def __mul__(self, arg):
        if type(arg) is Vec3:
            return Vec3(self.components * arg.components)
        elif type(arg) is int or type(arg) is float:
            return Vec3(self.components * arg)
        else:
            raise ValueError

    def __truediv__(self, arg):
        if type(arg) is Vec3:
            return Vec3(self.components / arg.components)
        elif type(arg) is int or type(arg) is float:
            return Vec3(self.components / arg)
        else:
            raise ValueError

    def __eq__(self, arg):
        return False not in np.isclose([self.x1, self.x2, self.x3], [arg.x1, arg.x2, arg.x3])

    def __hash__(self):
        return hash((self.x1, self.x2, self.x3))

    @property
    def x1(self):
        return self.components[0]

    @x1.setter
    def x1(self, value):
        self.components[0] = float(value)

    @property
    def x2(self):
        return self.components[1]

    @x2.setter
    def x2(self, value):
        self.components[1] = float(value)

    @property
    def x3(self):
        return self.components[2]

    @x3.setter
    def x3(self, value):
        self.components[2] = float(value)

    @property
    def elements(self) -> Tuple[float, float, float]:
        # TODO: replace references to elements with components
        # and remove this @property
        return self.components


def cosd(angle):
    """
    Cosine of an angle with the angle given in degrees.

    Args:
        angle (float): Angle in degrees.

    Returns:
        float
    """
    return np.cos(np.radians(angle))


def sind(angle):
    """
    Sine of an angle with the angle given in degrees.

    Args:
        angle (float): Angle in degrees.

    Returns:
        float
    """
    return np.sin(np.radians(angle))


def tand(angle):
    """
    Tangent of an angle with the angle given in degrees.

    Args:
        angle (float): Angle in degrees.

    Returns:
        float
    """
    return np.tan(np.radians(angle))


def wrap_180(x):
    """
    Shift the given values to within the range (-180, 180].

    Args:
        x (numeric or np.array): Scalar value or np.array of values to shift.

    Returns:
        np.ndarray | float | int: Shifted values.
    """

    return ((x + 180.0) % 360.0) - 180.0


def wrap_360(x):
    """
    Shift the given values to within the range (0, 360].

    Args:
        x (numeric or np.array): Scalar value or np.array of values to shift.

    Returns:
        np.ndarray | float | int: Shifted values.
    """

    return x % 360.0


def wind_delta(wind_directions: NDArrayFloat | float):
    """
    This function calculates the deviation from West (270) for a given wind direction or series
    of wind directions. First, 270 is subtracted from the input wind direction, and then the
    remainder after dividing by 360 is retained (modulo). The table below lists examples of
    results.

    | Input | Result |
    | ----- | ------ |
    | 270.0 | 0.0    |
    | 280.0 | 10.0   |
    | 360.0 | 90.0   |
    | 180.0 | 270.0  |
    | -10.0 | 80.0   |
    |-100.0 | 350.0  |

    Args:
        wind_directions (NDArrayFloat | float): A single or series of wind directions. They can be
        any number, negative or positive, but it is typically between 0 and 360.

    Returns:
        NDArrayFloat | float: The delta between the given wind direction and 270 in positive
        quantities between 0 and 360. The returned type is the same as wind_directions.
    """

    return (wind_directions - 270) % 360


def rotate_coordinates_rel_west(
    wind_directions: NDArrayFloat,
    coordinates: NDArrayFloat
):
    """
    This function rotates the given coordinates so that they are aligned with West (270) rather
    than North (0). The rotation happens about the centroid of the coordinates.

    Args:
        wind_directions (NDArrayFloat): Series of wind directions to base the rotation
        coordinates (NDArrayFloat): Series of coordinates to rotate with shape (N coordinates, 3)
            so that each element of the array coordinates[i] yields a three-component coordinate

<<<<<<< HEAD
def rotate_coordinates_rel_west(wind_directions, coordinates, x_center_of_rotation=None, y_center_of_rotation=None):
=======
    Returns:
        (NDArrayFloat, NDArrayFloat, NDArrayFloat): x, y, and z components of the rotated
            coordinates with shape (N wind directions, 1, N coordinates)
    """
>>>>>>> 1d03a465
    # Calculate the difference in given wind direction from 270 / West
    wind_deviation_from_west = wind_delta(wind_directions)
    wind_deviation_from_west = np.reshape(wind_deviation_from_west, (len(wind_directions), 1, 1))

    # Construct the arrays storing the turbine locations
    x_coordinates, y_coordinates, z_coordinates = coordinates.T

    # Find center of rotation - this is the center of box bounding all of the turbines
    if x_center_of_rotation is None:
        x_center_of_rotation = (np.min(x_coordinates) + np.max(x_coordinates)) / 2
    if y_center_of_rotation is None:
        y_center_of_rotation = (np.min(y_coordinates) + np.max(y_coordinates)) / 2

    # Rotate turbine coordinates about the center
    x_coord_offset = x_coordinates - x_center_of_rotation
    y_coord_offset = y_coordinates - y_center_of_rotation
    x_coord_rotated = (
        x_coord_offset * cosd(wind_deviation_from_west)
        - y_coord_offset * sind(wind_deviation_from_west)
        + x_center_of_rotation
    )
    y_coord_rotated = (
        x_coord_offset * sind(wind_deviation_from_west)
        + y_coord_offset * cosd(wind_deviation_from_west)
        + y_center_of_rotation
    )
    z_coord_rotated = np.ones_like(wind_deviation_from_west) * z_coordinates
    return x_coord_rotated, y_coord_rotated, z_coord_rotated, x_center_of_rotation, y_center_of_rotation


def reverse_rotate_coordinates_rel_west(wind_directions, grid_x, grid_y, grid_z, x_center_of_rotation, y_center_of_rotation):
    # Calculate the difference in given wind direction from 270 / West
    wind_deviation_from_west = -1.0 * wind_delta(wind_directions)  # We are rotating in the other direction

    # Construct the arrays storing the turbine locations
    grid_x_reversed = np.zeros_like(grid_x)
    grid_y_reversed = np.zeros_like(grid_x)
    grid_z_reversed = np.zeros_like(grid_x)
    for wii, angle_rotation in enumerate(wind_deviation_from_west):
        x_rot = grid_x[wii, :, :, :, :]
        y_rot = grid_y[wii, :, :, :, :]
        z_rot = grid_z[wii, :, :, :, :]

        # Rotate turbine coordinates about the center
        x_rot_offset = x_rot - x_center_of_rotation
        y_rot_offset = y_rot - y_center_of_rotation
        x = (
            x_rot_offset * cosd(angle_rotation)
            - y_rot_offset * sind(angle_rotation)
            + x_center_of_rotation
        )
        y = (
            x_rot_offset * sind(angle_rotation)
            + y_rot_offset * cosd(angle_rotation)
            + y_center_of_rotation
        )
        z = z_rot  # Nothing changed in this rotation

        grid_x_reversed[wii, :, :, :, :] = x
        grid_y_reversed[wii, :, :, :, :] = y
        grid_z_reversed[wii, :, :, :, :] = z

    return grid_x_reversed, grid_y_reversed, grid_z_reversed


class Loader(yaml.SafeLoader):

    def __init__(self, stream):

        self._root = os.path.split(stream.name)[0]

        super().__init__(stream)

    def include(self, node):

        filename = os.path.join(self._root, self.construct_scalar(node))

        with open(filename, 'r') as f:
            return yaml.load(f, self.__class__)


Loader.add_constructor('!include', Loader.include)

def load_yaml(filename, loader=Loader):
    if isinstance(filename, dict):
        return filename  # filename already yaml dict
    with open(filename) as fid:
        return yaml.load(fid, loader)<|MERGE_RESOLUTION|>--- conflicted
+++ resolved
@@ -218,10 +218,7 @@
     return (wind_directions - 270) % 360
 
 
-def rotate_coordinates_rel_west(
-    wind_directions: NDArrayFloat,
-    coordinates: NDArrayFloat
-):
+def rotate_coordinates_rel_west(wind_directions, coordinates, x_center_of_rotation=None, y_center_of_rotation=None):
     """
     This function rotates the given coordinates so that they are aligned with West (270) rather
     than North (0). The rotation happens about the centroid of the coordinates.
@@ -230,15 +227,8 @@
         wind_directions (NDArrayFloat): Series of wind directions to base the rotation
         coordinates (NDArrayFloat): Series of coordinates to rotate with shape (N coordinates, 3)
             so that each element of the array coordinates[i] yields a three-component coordinate
-
-<<<<<<< HEAD
-def rotate_coordinates_rel_west(wind_directions, coordinates, x_center_of_rotation=None, y_center_of_rotation=None):
-=======
-    Returns:
-        (NDArrayFloat, NDArrayFloat, NDArrayFloat): x, y, and z components of the rotated
-            coordinates with shape (N wind directions, 1, N coordinates)
-    """
->>>>>>> 1d03a465
+    """
+
     # Calculate the difference in given wind direction from 270 / West
     wind_deviation_from_west = wind_delta(wind_directions)
     wind_deviation_from_west = np.reshape(wind_deviation_from_west, (len(wind_directions), 1, 1))
