# Copyright 2021 NREL

# Licensed under the Apache License, Version 2.0 (the "License"); you may not
# use this file except in compliance with the License. You may obtain a copy of
# the License at http://www.apache.org/licenses/LICENSE-2.0

# Unless required by applicable law or agreed to in writing, software
# distributed under the License is distributed on an "AS IS" BASIS, WITHOUT
# WARRANTIES OR CONDITIONS OF ANY KIND, either express or implied. See the
# License for the specific language governing permissions and limitations under
# the License.

# See https://floris.readthedocs.io for documentation

from __future__ import annotations

import os
from math import ceil
from typing import Tuple

import numpy as np
import yaml
from attrs import define, field

from floris.type_dec import floris_array_converter, NDArrayFloat


def pshape(array: np.ndarray, label: str = ""):
    print(label, np.shape(array))


@define
class Vec3:
    """
    Contains 3-component vector information. All arithmetic operators are
    set so that Vec3 objects can operate on and with each other directly.

    Args:
        components (list(numeric, numeric, numeric), numeric): All three vector
            components.
        string_format (str, optional): Format to use in the
            overloaded __str__ function. Defaults to None.
    """
    components: NDArrayFloat = field(converter=floris_array_converter)
    # NOTE: this does not convert elements to float if they are given as int. Is this ok?

    @components.validator
    def _check_components(self, attribute, value) -> None:
        if np.ndim(value) > 1:
            raise ValueError(
                f"Vec3 must contain exactly 1 dimension, {np.ndim(value)} were given."
            )
        if np.size(value) != 3:
            raise ValueError(
                f"Vec3 must contain exactly 3 components, {np.size(value)} were given."
            )

    def __add__(self, arg):
        if type(arg) is Vec3:
            return Vec3(self.components + arg.components)
        elif type(arg) is int or type(arg) is float:
            return Vec3(self.components + arg)
        else:
            raise ValueError

    def __sub__(self, arg):
        if type(arg) is Vec3:
            return Vec3(self.components - arg.components)
        elif type(arg) is int or type(arg) is float:
            return Vec3(self.components - arg)
        else:
            raise ValueError

    def __mul__(self, arg):
        if type(arg) is Vec3:
            return Vec3(self.components * arg.components)
        elif type(arg) is int or type(arg) is float:
            return Vec3(self.components * arg)
        else:
            raise ValueError

    def __truediv__(self, arg):
        if type(arg) is Vec3:
            return Vec3(self.components / arg.components)
        elif type(arg) is int or type(arg) is float:
            return Vec3(self.components / arg)
        else:
            raise ValueError

    def __eq__(self, arg):
        return False not in np.isclose([self.x1, self.x2, self.x3], [arg.x1, arg.x2, arg.x3])

    def __hash__(self):
        return hash((self.x1, self.x2, self.x3))

    @property
    def x1(self):
        return self.components[0]

    @x1.setter
    def x1(self, value):
        self.components[0] = float(value)

    @property
    def x2(self):
        return self.components[1]

    @x2.setter
    def x2(self, value):
        self.components[1] = float(value)

    @property
    def x3(self):
        return self.components[2]

    @x3.setter
    def x3(self, value):
        self.components[2] = float(value)

    @property
    def elements(self) -> Tuple[float, float, float]:
        # TODO: replace references to elements with components
        # and remove this @property
        return self.components


def cosd(angle):
    """
    Cosine of an angle with the angle given in degrees.

    Args:
        angle (float): Angle in degrees.

    Returns:
        float
    """
    return np.cos(np.radians(angle))


def sind(angle):
    """
    Sine of an angle with the angle given in degrees.

    Args:
        angle (float): Angle in degrees.

    Returns:
        float
    """
    return np.sin(np.radians(angle))


def tand(angle):
    """
    Tangent of an angle with the angle given in degrees.

    Args:
        angle (float): Angle in degrees.

    Returns:
        float
    """
    return np.tan(np.radians(angle))


def wrap_180(x):
    """
    Shift the given values to within the range (-180, 180].

    Args:
        x (numeric or np.array): Scalar value or np.array of values to shift.

    Returns:
        np.ndarray | float | int: Shifted values.
    """

    return ((x + 180.0) % 360.0) - 180.0


def wrap_360(x):
    """
    Shift the given values to within the range (0, 360].

    Args:
        x (numeric or np.array): Scalar value or np.array of values to shift.

    Returns:
        np.ndarray | float | int: Shifted values.
    """

    return x % 360.0


def wind_delta(wind_directions: NDArrayFloat | float):
    """
    This function calculates the deviation from West (270) for a given wind direction or series
    of wind directions. First, 270 is subtracted from the input wind direction, and then the
    remainder after dividing by 360 is retained (modulo). The table below lists examples of
    results.

    | Input | Result |
    | ----- | ------ |
    | 270.0 | 0.0    |
    | 280.0 | 10.0   |
    | 360.0 | 90.0   |
    | 180.0 | 270.0  |
    | -10.0 | 80.0   |
    |-100.0 | 350.0  |

    Args:
        wind_directions (NDArrayFloat | float): A single or series of wind directions. They can be
        any number, negative or positive, but it is typically between 0 and 360.

    Returns:
        NDArrayFloat | float: The delta between the given wind direction and 270 in positive
        quantities between 0 and 360. The returned type is the same as wind_directions.
    """

    return (wind_directions - 270) % 360


def rotate_coordinates_rel_west(
    wind_directions,
    coordinates,
    x_center_of_rotation=None,
    y_center_of_rotation=None
):
    """
    This function rotates the given coordinates so that they are aligned with West (270) rather
    than North (0). The rotation happens about the centroid of the coordinates.

    Args:
        wind_directions (NDArrayFloat): Series of wind directions to base the rotation.
        coordinates (NDArrayFloat): Series of coordinates to rotate with shape (N coordinates, 3)
            so that each element of the array coordinates[i] yields a three-component coordinate.
        x_center_of_rotation (float, optional): The x-coordinate for the rotation center of the
            input coordinates. Defaults to None.
        y_center_of_rotation (float, optional): The y-coordinate for the rotational center of the
            input coordinates. Defaults to None.
    """

    # Calculate the difference in given wind direction from 270 / West
    wind_deviation_from_west = wind_delta(wind_directions)
    wind_deviation_from_west = np.reshape(wind_deviation_from_west, (len(wind_directions), 1, 1))

    # Construct the arrays storing the turbine locations
    x_coordinates, y_coordinates, z_coordinates = coordinates.T

    # Find center of rotation - this is the center of box bounding all of the turbines
    if x_center_of_rotation is None:
        x_center_of_rotation = (np.min(x_coordinates) + np.max(x_coordinates)) / 2
    if y_center_of_rotation is None:
        y_center_of_rotation = (np.min(y_coordinates) + np.max(y_coordinates)) / 2

    # Rotate turbine coordinates about the center
    x_coord_offset = x_coordinates - x_center_of_rotation
    y_coord_offset = y_coordinates - y_center_of_rotation
    x_coord_rotated = (
        x_coord_offset * cosd(wind_deviation_from_west)
        - y_coord_offset * sind(wind_deviation_from_west)
        + x_center_of_rotation
    )
    y_coord_rotated = (
        x_coord_offset * sind(wind_deviation_from_west)
        + y_coord_offset * cosd(wind_deviation_from_west)
        + y_center_of_rotation
    )
    z_coord_rotated = np.ones_like(wind_deviation_from_west) * z_coordinates
    return x_coord_rotated, y_coord_rotated, z_coord_rotated, x_center_of_rotation, \
        y_center_of_rotation
<<<<<<< HEAD


def reverse_rotate_coordinates_rel_west(
    wind_directions,
    grid_x,
    grid_y,
    grid_z,
    x_center_of_rotation,
    y_center_of_rotation
):
    """
    This function reverses the rotation of the given grid so that the coordinates are aligned with
    the original wind direction. The rotation happens about the centroid of the coordinates.

    Args:
        wind_directions (NDArrayFloat): Series of wind directions to base the rotation.
        coordinates (NDArrayFloat): Series of coordinates to rotate with shape (N coordinates, 3)
            so that each element of the array coordinates[i] yields a three-component coordinate.
        grid_x (NDArrayFloat): X-coordinates to be rotated.
        grid_y (NDArrayFloat): Y-coordinates to be rotated.
        grid_z (NDArrayFloat): Z-coordinates to be rotated.
        x_center_of_rotation (float): The x-coordinate for the rotation center of the
            input coordinates.
        y_center_of_rotation (float): The y-coordinate for the rotational center of the
            input coordinates.
    """
    # Calculate the difference in given wind direction from 270 / West
    # We are rotating in the other direction
    wind_deviation_from_west = -1.0 * wind_delta(wind_directions)

    # Construct the arrays storing the turbine locations
    grid_x_reversed = np.zeros_like(grid_x)
    grid_y_reversed = np.zeros_like(grid_x)
    grid_z_reversed = np.zeros_like(grid_x)
    for wii, angle_rotation in enumerate(wind_deviation_from_west):
        x_rot = grid_x[wii, :, :, :, :]
        y_rot = grid_y[wii, :, :, :, :]
        z_rot = grid_z[wii, :, :, :, :]

        # Rotate turbine coordinates about the center
        x_rot_offset = x_rot - x_center_of_rotation
        y_rot_offset = y_rot - y_center_of_rotation
        x = (
            x_rot_offset * cosd(angle_rotation)
            - y_rot_offset * sind(angle_rotation)
            + x_center_of_rotation
        )
        y = (
            x_rot_offset * sind(angle_rotation)
            + y_rot_offset * cosd(angle_rotation)
            + y_center_of_rotation
        )
        z = z_rot  # Nothing changed in this rotation

        grid_x_reversed[wii, :, :, :, :] = x
        grid_y_reversed[wii, :, :, :, :] = y
        grid_z_reversed[wii, :, :, :, :] = z

    return grid_x_reversed, grid_y_reversed, grid_z_reversed
=======
>>>>>>> ebd70eca


class Loader(yaml.SafeLoader):

    def __init__(self, stream):

        self._root = os.path.split(stream.name)[0]

        super().__init__(stream)

    def include(self, node):

        filename = os.path.join(self._root, self.construct_scalar(node))

        with open(filename, 'r') as f:
            return yaml.load(f, self.__class__)


Loader.add_constructor('!include', Loader.include)

def load_yaml(filename, loader=Loader):
    with open(filename) as fid:
        return yaml.load(fid, loader)


def round_nearest_2_or_5(x: int | float) -> int:
    """Rounds a number (with a 0.5 buffer) up to the nearest integer divisible by 2 or 5.

    Args:
        x (int | float): The number to be rounded.

    Returns:
        int: The rounded number.
    """
    base_2 = 2
    base_5 = 5
    return min(base_2 * ceil((x + 0.5) / base_2), base_5 * ceil((x + 0.5) / base_5))


def round_nearest(x: int | float, base: int = 5) -> int:
    """Rounds a number (with a 0.5 buffer) up to the nearest integer divisible by 5.

    Args:
        x (int | float): The number to be rounded.

    Returns:
        int: The rounded number.
    """
    return base * ceil((x + 0.5) / base)<|MERGE_RESOLUTION|>--- conflicted
+++ resolved
@@ -268,7 +268,6 @@
     z_coord_rotated = np.ones_like(wind_deviation_from_west) * z_coordinates
     return x_coord_rotated, y_coord_rotated, z_coord_rotated, x_center_of_rotation, \
         y_center_of_rotation
-<<<<<<< HEAD
 
 
 def reverse_rotate_coordinates_rel_west(
@@ -328,8 +327,6 @@
         grid_z_reversed[wii, :, :, :, :] = z
 
     return grid_x_reversed, grid_y_reversed, grid_z_reversed
-=======
->>>>>>> ebd70eca
 
 
 class Loader(yaml.SafeLoader):
