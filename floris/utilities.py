# Copyright 2021 NREL

# Licensed under the Apache License, Version 2.0 (the "License"); you may not
# use this file except in compliance with the License. You may obtain a copy of
# the License at http://www.apache.org/licenses/LICENSE-2.0

# Unless required by applicable law or agreed to in writing, software
# distributed under the License is distributed on an "AS IS" BASIS, WITHOUT
# WARRANTIES OR CONDITIONS OF ANY KIND, either express or implied. See the
# License for the specific language governing permissions and limitations under
# the License.

# See https://floris.readthedocs.io for documentation

from __future__ import annotations

import os
from math import ceil
from typing import Tuple

import numpy as np
import yaml
from attrs import define, field

from floris.type_dec import floris_array_converter, NDArrayFloat


def pshape(array: np.ndarray, label: str = ""):
    print(label, np.shape(array))


@define
class Vec3:
    """
    Contains 3-component vector information. All arithmetic operators are
    set so that Vec3 objects can operate on and with each other directly.

    Args:
        components (list(numeric, numeric, numeric), numeric): All three vector
            components.
        string_format (str, optional): Format to use in the
            overloaded __str__ function. Defaults to None.
    """
    components: NDArrayFloat = field(converter=floris_array_converter)
    # NOTE: this does not convert elements to float if they are given as int. Is this ok?

    @components.validator
    def _check_components(self, attribute, value) -> None:
        if np.ndim(value) > 1:
            raise ValueError(
                f"Vec3 must contain exactly 1 dimension, {np.ndim(value)} were given."
            )
        if np.size(value) != 3:
            raise ValueError(
                f"Vec3 must contain exactly 3 components, {np.size(value)} were given."
            )

    def __add__(self, arg):
        if type(arg) is Vec3:
            return Vec3(self.components + arg.components)
        elif type(arg) is int or type(arg) is float:
            return Vec3(self.components + arg)
        else:
            raise ValueError

    def __sub__(self, arg):
        if type(arg) is Vec3:
            return Vec3(self.components - arg.components)
        elif type(arg) is int or type(arg) is float:
            return Vec3(self.components - arg)
        else:
            raise ValueError

    def __mul__(self, arg):
        if type(arg) is Vec3:
            return Vec3(self.components * arg.components)
        elif type(arg) is int or type(arg) is float:
            return Vec3(self.components * arg)
        else:
            raise ValueError

    def __truediv__(self, arg):
        if type(arg) is Vec3:
            return Vec3(self.components / arg.components)
        elif type(arg) is int or type(arg) is float:
            return Vec3(self.components / arg)
        else:
            raise ValueError

    def __eq__(self, arg):
        return False not in np.isclose([self.x1, self.x2, self.x3], [arg.x1, arg.x2, arg.x3])

    def __hash__(self):
        return hash((self.x1, self.x2, self.x3))

    @property
    def x1(self):
        return self.components[0]

    @x1.setter
    def x1(self, value):
        self.components[0] = float(value)

    @property
    def x2(self):
        return self.components[1]

    @x2.setter
    def x2(self, value):
        self.components[1] = float(value)

    @property
    def x3(self):
        return self.components[2]

    @x3.setter
    def x3(self, value):
        self.components[2] = float(value)

    @property
    def elements(self) -> Tuple[float, float, float]:
        # TODO: replace references to elements with components
        # and remove this @property
        return self.components


def cosd(angle):
    """
    Cosine of an angle with the angle given in degrees.

    Args:
        angle (float): Angle in degrees.

    Returns:
        float
    """
    return np.cos(np.radians(angle))


def sind(angle):
    """
    Sine of an angle with the angle given in degrees.

    Args:
        angle (float): Angle in degrees.

    Returns:
        float
    """
    return np.sin(np.radians(angle))


def tand(angle):
    """
    Tangent of an angle with the angle given in degrees.

    Args:
        angle (float): Angle in degrees.

    Returns:
        float
    """
    return np.tan(np.radians(angle))


def wrap_180(x):
    """
    Shift the given values to within the range (-180, 180].

    Args:
        x (numeric or np.array): Scalar value or np.array of values to shift.

    Returns:
        np.ndarray | float | int: Shifted values.
    """

    return ((x + 180.0) % 360.0) - 180.0


def wrap_360(x):
    """
    Shift the given values to within the range (0, 360].

    Args:
        x (numeric or np.array): Scalar value or np.array of values to shift.

    Returns:
        np.ndarray | float | int: Shifted values.
    """

    return x % 360.0


def wind_delta(wind_directions: NDArrayFloat | float):
    """
    This function calculates the deviation from West (270) for a given wind direction or series
    of wind directions. First, 270 is subtracted from the input wind direction, and then the
    remainder after dividing by 360 is retained (modulo). The table below lists examples of
    results.

    | Input | Result |
    | ----- | ------ |
    | 270.0 | 0.0    |
    | 280.0 | 10.0   |
    | 360.0 | 90.0   |
    | 180.0 | 270.0  |
    | -10.0 | 80.0   |
    |-100.0 | 350.0  |

    Args:
        wind_directions (NDArrayFloat | float): A single or series of wind directions. They can be
        any number, negative or positive, but it is typically between 0 and 360.

    Returns:
        NDArrayFloat | float: The delta between the given wind direction and 270 in positive
        quantities between 0 and 360. The returned type is the same as wind_directions.
    """
<<<<<<< HEAD
=======

    return (wind_directions - 270) % 360
>>>>>>> 85dadb1a

    return (wind_directions - 270) % 360


def rotate_coordinates_rel_west(
    wind_directions,
    coordinates,
    x_center_of_rotation=None,
    y_center_of_rotation=None
):
    """
    This function rotates the given coordinates so that they are aligned with West (270) rather
    than North (0). The rotation happens about the centroid of the coordinates.

    Args:
        wind_directions (NDArrayFloat): Series of wind directions to base the rotation.
        coordinates (NDArrayFloat): Series of coordinates to rotate with shape (N coordinates, 3)
            so that each element of the array coordinates[i] yields a three-component coordinate.
        x_center_of_rotation (float, optional): The x-coordinate for the rotation center of the
            input coordinates. Defaults to None.
        y_center_of_rotation (float, optional): The y-coordinate for the rotational center of the
            input coordinates. Defaults to None.
    """

<<<<<<< HEAD
=======
def rotate_coordinates_rel_west(
    wind_directions: NDArrayFloat,
    coordinates: NDArrayFloat
):
    """
    This function rotates the given coordinates so that they are aligned with West (270) rather
    than North (0). The rotation happens about the centroid of the coordinates.

    Args:
        wind_directions (NDArrayFloat): Series of wind directions to base the rotation
        coordinates (NDArrayFloat): Series of coordinates to rotate with shape (N coordinates, 3)
            so that each element of the array coordinates[i] yields a three-component coordinate

    Returns:
        (NDArrayFloat, NDArrayFloat, NDArrayFloat): x, y, and z components of the rotated
            coordinates with shape (N wind directions, 1, N coordinates)
    """
>>>>>>> 85dadb1a
    # Calculate the difference in given wind direction from 270 / West
    wind_deviation_from_west = wind_delta(wind_directions)
    wind_deviation_from_west = np.reshape(wind_deviation_from_west, (len(wind_directions), 1, 1))

    # Construct the arrays storing the turbine locations
    x_coordinates, y_coordinates, z_coordinates = coordinates.T

    # Find center of rotation - this is the center of box bounding all of the turbines
    if x_center_of_rotation is None:
        x_center_of_rotation = (np.min(x_coordinates) + np.max(x_coordinates)) / 2
    if y_center_of_rotation is None:
        y_center_of_rotation = (np.min(y_coordinates) + np.max(y_coordinates)) / 2

    # Rotate turbine coordinates about the center
    x_coord_offset = x_coordinates - x_center_of_rotation
    y_coord_offset = y_coordinates - y_center_of_rotation
    x_coord_rotated = (
        x_coord_offset * cosd(wind_deviation_from_west)
        - y_coord_offset * sind(wind_deviation_from_west)
        + x_center_of_rotation
    )
    y_coord_rotated = (
        x_coord_offset * sind(wind_deviation_from_west)
        + y_coord_offset * cosd(wind_deviation_from_west)
        + y_center_of_rotation
    )
    z_coord_rotated = np.ones_like(wind_deviation_from_west) * z_coordinates
    return x_coord_rotated, y_coord_rotated, z_coord_rotated, x_center_of_rotation, \
        y_center_of_rotation


class Loader(yaml.SafeLoader):

    def __init__(self, stream):

        self._root = os.path.split(stream.name)[0]

        super().__init__(stream)

    def include(self, node):

        filename = os.path.join(self._root, self.construct_scalar(node))

        with open(filename, 'r') as f:
            return yaml.load(f, self.__class__)


Loader.add_constructor('!include', Loader.include)

def load_yaml(filename, loader=Loader):
    with open(filename) as fid:
        return yaml.load(fid, loader)


def round_nearest_2_or_5(x: int | float) -> int:
    """Rounds a number (with a 0.5 buffer) up to the nearest integer divisible by 2 or 5.

    Args:
        x (int | float): The number to be rounded.

    Returns:
        int: The rounded number.
    """
    base_2 = 2
    base_5 = 5
    return min(base_2 * ceil((x + 0.5) / base_2), base_5 * ceil((x + 0.5) / base_5))


def round_nearest(x: int | float, base: int = 5) -> int:
    """Rounds a number (with a 0.5 buffer) up to the nearest integer divisible by 5.

    Args:
        x (int | float): The number to be rounded.

    Returns:
        int: The rounded number.
    """
    return base * ceil((x + 0.5) / base)<|MERGE_RESOLUTION|>--- conflicted
+++ resolved
@@ -215,11 +215,6 @@
         NDArrayFloat | float: The delta between the given wind direction and 270 in positive
         quantities between 0 and 360. The returned type is the same as wind_directions.
     """
-<<<<<<< HEAD
-=======
-
-    return (wind_directions - 270) % 360
->>>>>>> 85dadb1a
 
     return (wind_directions - 270) % 360
 
@@ -244,26 +239,6 @@
             input coordinates. Defaults to None.
     """
 
-<<<<<<< HEAD
-=======
-def rotate_coordinates_rel_west(
-    wind_directions: NDArrayFloat,
-    coordinates: NDArrayFloat
-):
-    """
-    This function rotates the given coordinates so that they are aligned with West (270) rather
-    than North (0). The rotation happens about the centroid of the coordinates.
-
-    Args:
-        wind_directions (NDArrayFloat): Series of wind directions to base the rotation
-        coordinates (NDArrayFloat): Series of coordinates to rotate with shape (N coordinates, 3)
-            so that each element of the array coordinates[i] yields a three-component coordinate
-
-    Returns:
-        (NDArrayFloat, NDArrayFloat, NDArrayFloat): x, y, and z components of the rotated
-            coordinates with shape (N wind directions, 1, N coordinates)
-    """
->>>>>>> 85dadb1a
     # Calculate the difference in given wind direction from 270 / West
     wind_deviation_from_west = wind_delta(wind_directions)
     wind_deviation_from_west = np.reshape(wind_deviation_from_west, (len(wind_directions), 1, 1))
