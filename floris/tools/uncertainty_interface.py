# Copyright 2021 NREL
# Licensed under the Apache License, Version 2.0 (the "License"); you may not
# use this file except in compliance with the License. You may obtain a copy of
# the License at http://www.apache.org/licenses/LICENSE-2.0

# Unless required by applicable law or agreed to in writing, software
# distributed under the License is distributed on an "AS IS" BASIS, WITHOUT
# WARRANTIES OR CONDITIONS OF ANY KIND, either express or implied. See the
# License for the specific language governing permissions and limitations under
# the License.

# See https://floris.readthedocs.io for documentation


import copy
import numpy as np
from scipy.stats import norm

from floris.tools import FlorisInterface
from floris.logging_manager import LoggerBase
from floris.utilities import wrap_360


class UncertaintyInterface(LoggerBase):

    def __init__(
        self,
        configuration,
        het_map=None,
        unc_options=None,
        unc_pmfs=None,
        fix_yaw_in_relative_frame=False,
    ):
        """A wrapper around the nominal floris_interface class that adds
        uncertainty to the floris evaluations. One can specify a probability
        distribution function (pdf) for the ambient wind direction. Unless
        the exact pdf is specified manually using the option 'unc_pmfs', a
        Gaussian probability distribution function will be assumed.

        Args:
        configuration (:py:obj:`dict` or FlorisInterface object): The Floris
            object, configuration dictarionary, JSON file, or YAML file. The
            configuration should have the following inputs specified.
                - **flow_field**: See `floris.simulation.flow_field.FlowField` for more details.
                - **farm**: See `floris.simulation.farm.Farm` for more details.
                - **turbine**: See `floris.simulation.turbine.Turbine` for more details.
                - **wake**: See `floris.simulation.wake.WakeManager` for more details.
                - **logging**: See `floris.simulation.floris.Floris` for more details.
        unc_options (dictionary, optional): A dictionary containing values
            used to create normally-distributed, zero-mean probability mass
            functions describing the distribution of wind direction deviations.
            This argument is only used when **unc_pmfs** is None and contain
            the following key-value pairs:
            -   **std_wd** (*float*): A float containing the standard
                deviation of the wind direction deviations from the
                original wind direction.
            -   **pmf_res** (*float*): A float containing the resolution in
                degrees of the wind direction and yaw angle PMFs.
            -   **pdf_cutoff** (*float*): A float containing the cumulative
                distribution function value at which the tails of the
                PMFs are truncated.
            Defaults to None. Initializes to {'std_wd': 4.95, 'pmf_res': 1.0,
            'pdf_cutoff': 0.995}.
        unc_pmfs (dictionary, optional): A dictionary containing optional
            probability mass functions describing the distribution of wind
            direction deviations. Contains the following key-value pairs:
            -   **wd_unc** (*np.array*): Wind direction deviations from the
                original wind direction.
            -   **wd_unc_pmf** (*np.array*): Probability of each wind
                direction deviation in **wd_unc** occuring.
            Defaults to None, in which case default PMFs are calculated
            using values provided in **unc_options**.
        fix_yaw_in_relative_frame (bool, optional): When set to True, the
            relative yaw angle of all turbines is fixed and always has the
            nominal value (e.g., 0 deg) when evaluating uncertainty in the
            wind direction. Evaluating  wind direction uncertainty like this
            will essentially come down to a Gaussian smoothing of FLORIS
            solutions over the wind directions. This calculation can therefore
            be really fast, since it does not require additional calculations
            compared to a non-uncertainty FLORIS evaluation. 
            When fix_yaw_in_relative_frame=False, the yaw angles are fixed in
            the absolute (compass) reference frame, meaning that for each
            probablistic wind direction evaluation, our probablistic (relative)
            yaw angle evaluated goes into the opposite direction. For example,
            a probablistic wind direction 3 deg above the nominal value means
            that we evaluate it with a relative yaw angle that is 3 deg below
            its nominal value. This requires additional computations compared
            to a non- uncertainty evaluation.
            Typically, fix_yaw_in_relative_frame=True is used when comparing
            FLORIS to historical data, in which a single measurement usually
            represents a 10-minute average, and thus is often a mix of various
            true wind directions. The inherent assumption then is that the turbine
            perfectly tracks the wind direction changes within those 10 minutes.
            Then, fix_yaw_in_relative_frame=False is typically used for robust
            yaw angle optimization, in which we take into account that the turbine
            often does not perfectly know the true wind direction, and that a
            turbine often does not perfectly achieve its desired yaw angle offset.
            Defaults to fix_yaw_in_relative_frame=False.
        """

        if (unc_options is None) & (unc_pmfs is None):
            # Default options:
            unc_options = {
                "std_wd": 3.0,  # Standard deviation for inflow wind direction (deg)
                "pmf_res": 1.0,  # Resolution over which to calculate angles (deg)
                "pdf_cutoff": 0.995,  # Probability density function cut-off (-)
            }

        # Initialize floris object and uncertainty pdfs
        if isinstance(configuration, FlorisInterface):
            self.fi = configuration
        else:
            self.fi = FlorisInterface(configuration, het_map=het_map)

        self.reinitialize_uncertainty(
            unc_options=unc_options,
            unc_pmfs=unc_pmfs,
            fix_yaw_in_relative_frame=fix_yaw_in_relative_frame,
        )

        # Add a _no_wake switch to keep track of calculate_wake/calculate_no_wake
        self._no_wake = False

    # Private methods

    def _generate_pdfs_from_dict(self):
        """Generates the uncertainty probability distributions from a
        dictionary only describing the wd_std and yaw_std, and discretization
        resolution.
        """

        wd_unc = np.zeros(1)
        wd_unc_pmf = np.ones(1)

        # create normally distributed wd and yaw uncertaitny pmfs if appropriate
        unc_options = self.unc_options
        if unc_options["std_wd"] > 0:
            wd_bnd = int(np.ceil(norm.ppf(unc_options["pdf_cutoff"], scale=unc_options["std_wd"]) / unc_options["pmf_res"]))
            bound = wd_bnd * unc_options["pmf_res"]
            wd_unc = np.linspace(-1 * bound, bound, 2 * wd_bnd + 1)
            wd_unc_pmf = norm.pdf(wd_unc, scale=unc_options["std_wd"])
            wd_unc_pmf /= np.sum(wd_unc_pmf)  # normalize so sum = 1.0

        unc_pmfs = {
            "wd_unc": wd_unc,
            "wd_unc_pmf": wd_unc_pmf,
        }

        # Save to self
        self.unc_pmfs = unc_pmfs

    def _expand_wind_directions_and_yaw_angles(self):
        """Expands the nominal wind directions and yaw angles to the full set
        of conditions that need to be evaluated for the probablistic
        calculation of the floris solutions. This produces the np.NDArrays
        "wd_array_probablistic" and "yaw_angles_probablistic", with shapes:
            (
                num_wind_direction_pdf_points_to_evaluate,
                num_nominal_wind_directions,
            )
            and
            (
                num_wind_direction_pdf_points_to_evaluate,
                num_nominal_wind_directions,
                num_nominal_wind_speeds,
                num_turbines
            ),
            respectively.
        """

        # First initialize unc_pmfs from self
        unc_pmfs = self.unc_pmfs

        # We first save the nominal settings, since we will be overwriting
        # the floris wind conditions and yaw angles to include all
        # probablistic conditions.
        wd_array_nominal = self.fi.floris.flow_field.wind_directions
        yaw_angles_nominal = self.fi.floris.farm.yaw_angles

        # Expand wind direction and yaw angle array into the direction
        # of uncertainty over the ambient wind direction.
        wd_array_probablistic = np.vstack(
            [np.expand_dims(wd_array_nominal, axis=0) + dy
            for dy in unc_pmfs["wd_unc"]]
        )

        if self.fix_yaw_in_relative_frame:
            # The relative yaw angle is fixed and always has the nominal
            # value (e.g., 0 deg) when evaluating uncertainty. Evaluating
            # wind direction uncertainty like this would essentially come
            # down to a Gaussian smoothing of FLORIS solutions over the
            # wind directions. This can also be really fast, since it would
            # not require any additional calculations compared to the
            # non-uncertainty FLORIS evaluation.
            yaw_angles_probablistic = np.vstack(
                [np.expand_dims(yaw_angles_nominal, axis=0)
                for _ in unc_pmfs["wd_unc"]]
            )
        else:
            # Fix yaw angles in the absolute (compass) reference frame,
            # meaning that for each probablistic wind direction evaluation,
            # our probablistic (relative) yaw angle evaluated goes into
            # the opposite direction. For example, a probablistic wind
            # direction 3 deg above the nominal value means that we evaluate
            # it with a relative yaw angle that is 3 deg below its nominal
            # value.
            yaw_angles_probablistic = np.vstack(
                [np.expand_dims(yaw_angles_nominal, axis=0) - dy
                for dy in unc_pmfs["wd_unc"]]
            )

        self.wd_array_probablistic = wd_array_probablistic
        self.yaw_angles_probablistic = yaw_angles_probablistic

    def _reassign_yaw_angles(self, yaw_angles=None):
        # Overwrite the yaw angles in the FlorisInterface object
        if yaw_angles is not None:
            self.fi.floris.farm.yaw_angles = yaw_angles

    # Public methods

    def copy(self):
        """Create an independent copy of the current UncertaintyInterface
        object"""
        fi_unc_copy = copy.deepcopy(self)
        fi_unc_copy.fi = self.fi.copy()
        return fi_unc_copy

    def reinitialize_uncertainty(
        self,
        unc_options=None,
        unc_pmfs=None,
        fix_yaw_in_relative_frame=None
    ):
        """Reinitialize the wind direction and yaw angle probability
        distributions used in evaluating FLORIS. Must either specify
        'unc_options', in which case distributions are calculated assuming
        a Gaussian distribution, or `unc_pmfs` must be specified directly
        assigning the probability distribution functions.

        Args:
            unc_options (dictionary, optional): A dictionary containing values
                used to create normally-distributed, zero-mean probability mass
                functions describing the distribution of wind direction and yaw
                position deviations when wind direction and/or yaw position
                uncertainty is included. This argument is only used when
                **unc_pmfs** is None and contains the following key-value pairs:

                -   **std_wd** (*float*): A float containing the standard
                    deviation of the wind direction deviations from the
                    original wind direction.
                -   **std_yaw** (*float*): A float containing the standard
                    deviation of the yaw angle deviations from the original yaw
                    angles.
                -   **pmf_res** (*float*): A float containing the resolution in
                    degrees of the wind direction and yaw angle PMFs.
                -   **pdf_cutoff** (*float*): A float containing the cumulative
                    distribution function value at which the tails of the
                    PMFs are truncated.

                Defaults to None.

            unc_pmfs (dictionary, optional): A dictionary containing optional
                probability mass functions describing the distribution of wind
                direction and yaw position deviations when wind direction and/or
                yaw position uncertainty is included in the power calculations.
                Contains the following key-value pairs:

                -   **wd_unc** (*np.array*): Wind direction deviations from the
                    original wind direction.
                -   **wd_unc_pmf** (*np.array*): Probability of each wind
                    direction deviation in **wd_unc** occuring.
                -   **yaw_unc** (*np.array*): Yaw angle deviations from the
                    original yaw angles.
                -   **yaw_unc_pmf** (*np.array*): Probability of each yaw angle
                    deviation in **yaw_unc** occuring.

                Defaults to None.

            fix_yaw_in_relative_frame (bool, optional): When set to True, the
                relative yaw angle of all turbines is fixed and always has the
                nominal value (e.g., 0 deg) when evaluating uncertainty in the
                wind direction. Evaluating  wind direction uncertainty like this
                will essentially come down to a Gaussian smoothing of FLORIS
                solutions over the wind directions. This calculation can therefore
                be really fast, since it does not require additional calculations
                compared to a non-uncertainty FLORIS evaluation. 
                When fix_yaw_in_relative_frame=False, the yaw angles are fixed in
                the absolute (compass) reference frame, meaning that for each
                probablistic wind direction evaluation, our probablistic (relative)
                yaw angle evaluated goes into the opposite direction. For example,
                a probablistic wind direction 3 deg above the nominal value means
                that we evaluate it with a relative yaw angle that is 3 deg below
                its nominal value. This requires additional computations compared
                to a non- uncertainty evaluation.
                Typically, fix_yaw_in_relative_frame=True is used when comparing
                FLORIS to historical data, in which a single measurement usually
                represents a 10-minute average, and thus is often a mix of various
                true wind directions. The inherent assumption then is that the turbine
                perfectly tracks the wind direction changes within those 10 minutes.
                Then, fix_yaw_in_relative_frame=False is typically used for robust
                yaw angle optimization, in which we take into account that the turbine
                often does not perfectly know the true wind direction, and that a
                turbine often does not perfectly achieve its desired yaw angle offset.
                Defaults to fix_yaw_in_relative_frame=False.
                
        """

        # Check inputs
        if ((unc_options is not None) and (unc_pmfs is not None)):
            self.logger.error(
                "Must specify either 'unc_options' or 'unc_pmfs', not both."
            )

        # Assign uncertainty probability distributions
        if unc_options is not None:
            self.unc_options = unc_options
            self._generate_pdfs_from_dict()
        
        if unc_pmfs is not None:
            self.unc_pmfs = unc_pmfs
        
        if fix_yaw_in_relative_frame is not None:
            self.fix_yaw_in_relative_frame = bool(fix_yaw_in_relative_frame)

    def reinitialize(
        self,
        wind_speeds=None,
        wind_directions=None,
        wind_shear=None,
        wind_veer=None,
        reference_wind_height=None,
        turbulence_intensity=None,
        air_density=None,
        layout=None,
        turbine_type=None,
        solver_settings=None,
    ):
        """Pass to the FlorisInterface reinitialize function. To allow users
        to directly replace a FlorisInterface object with this
        UncertaintyInterface object, this function is required."""

        # Just passes arguments to the floris object
        self.fi.reinitialize(
            wind_speeds=wind_speeds,
            wind_directions=wind_directions,
            wind_shear=wind_shear,
            wind_veer=wind_veer,
            reference_wind_height=reference_wind_height,
            turbulence_intensity=turbulence_intensity,
            air_density=air_density,
            layout=layout,
            turbine_type=turbine_type,
            solver_settings=solver_settings,
        )

    def calculate_wake(self, yaw_angles=None):
        """Replaces the 'calculate_wake' function in the FlorisInterface
        object. Fundamentally, this function only overwrites the nominal
        yaw angles in the FlorisInterface object. The actual wake calculations
        are performed once 'get_turbine_powers' or 'get_farm_powers' is
        called. However, to allow users to directly replace a FlorisInterface
        object with this UncertaintyInterface object, this function is
        required.

        Args:
            yaw_angles: NDArrayFloat | list[float] | None = None,
        """
        self._reassign_yaw_angles(yaw_angles)
        self._no_wake = False

    def calculate_no_wake(self, yaw_angles=None):
        """Replaces the 'calculate_no_wake' function in the FlorisInterface
        object. Fundamentally, this function only overwrites the nominal
        yaw angles in the FlorisInterface object. The actual wake calculations
        are performed once 'get_turbine_powers' or 'get_farm_powers' is
        called. However, to allow users to directly replace a FlorisInterface
        object with this UncertaintyInterface object, this function is
        required.

<<<<<<< HEAD
=======
        Args:
            yaw_angles: NDArrayFloat | list[float] | None = None,
        """
        self._reassign_yaw_angles(yaw_angles)
        self._no_wake = True

>>>>>>> 0697c37c
    def get_turbine_powers(self):
        """Calculates the probability-weighted power production of each
        turbine in the wind farm.

        Returns:
            NDArrayFloat: Power production of all turbines in the wind farm.
            This array has the shape (num_wind_directions, num_wind_speeds,
            num_turbines).
        """

        # To include uncertainty, we expand the dimensionality
        # of the problem along the wind direction pdf and/or yaw angle
        # pdf. We make use of the vectorization of FLORIS to
        # evaluate all conditions in a single call, rather than in
        # loops. Therefore, the effective number of wind conditions and
        # yaw angle combinations we evaluate expands.
        unc_pmfs = self.unc_pmfs
        self._expand_wind_directions_and_yaw_angles()

        # Get dimensions of nominal conditions
        wd_array_nominal = self.fi.floris.flow_field.wind_directions
        num_wd = self.fi.floris.flow_field.n_wind_directions
        num_ws = self.fi.floris.flow_field.n_wind_speeds
        num_wd_unc = len(unc_pmfs["wd_unc"])
        num_turbines = self.fi.floris.farm.n_turbines

        # Format into conventional floris format by reshaping
        wd_array_probablistic = np.reshape(self.wd_array_probablistic, -1)
        yaw_angles_probablistic = np.reshape(
            self.yaw_angles_probablistic, (-1, num_ws, num_turbines)
        )

        # Wrap wind direction array around 360 deg
        wd_array_probablistic = wrap_360(wd_array_probablistic)

        # Find minimal set of solutions to evaluate
        wd_exp = np.tile(wd_array_probablistic, (1, num_ws, 1)).T
        _, id_unq, id_unq_rev = np.unique(
            np.append(yaw_angles_probablistic, wd_exp, axis=2),
            axis=0,
            return_index=True,
            return_inverse=True
        )
        wd_array_probablistic_min = wd_array_probablistic[id_unq]
        yaw_angles_probablistic_min = yaw_angles_probablistic[id_unq, :, :]

        # Evaluate floris for minimal probablistic set
        self.fi.reinitialize(wind_directions=wd_array_probablistic_min)
        if self._no_wake:
            self.fi.calculate_no_wake(yaw_angles=yaw_angles_probablistic_min)
        else:
            self.fi.calculate_wake(yaw_angles=yaw_angles_probablistic_min)

        # Retrieve all power productions using the nominal call
        turbine_powers = self.fi.get_turbine_powers()
        self.fi.reinitialize(wind_directions=wd_array_nominal)

        # Reshape solutions back to full set
        power_probablistic = turbine_powers[id_unq_rev, :]
        power_probablistic = np.reshape(
            power_probablistic, 
            (num_wd_unc, num_wd, num_ws, num_turbines)
        )

        # Calculate probability weighing terms
        wd_weighing = (
            np.expand_dims(unc_pmfs["wd_unc_pmf"], axis=(1, 2, 3))
        ).repeat(num_wd, 1).repeat(num_ws, 2).repeat(num_turbines, 3)

        # Now apply probability distribution weighing to get turbine powers
        return np.sum(wd_weighing * power_probablistic, axis=0)

<<<<<<< HEAD
    def get_farm_power(self, turbine_weights=None):
=======
    def get_farm_power(self):
>>>>>>> 0697c37c
        """Calculates the probability-weighted power production of the
        collective of all turbines in the farm, for each wind direction
        and wind speed specified.

        Args:
            turbine_weights (NDArrayFloat | list[float] | None, optional):
                weighing terms that allow the user to emphasize power at
                particular turbines and/or completely ignore the power 
                from other turbines. This is useful when, for example, you are
                modeling multiple wind farms in a single floris object. If you
                only want to calculate the power production for one of those
                farms and include the wake effects of the neighboring farms,
                you can set the turbine_weights for the neighboring farms'
                turbines to 0.0. The array of turbine powers from floris
                is multiplied with this array in the calculation of the
                objective function. If None, this  is an array with all values
                1.0 and with shape equal to (n_wind_directions, n_wind_speeds,
                n_turbines). Defaults to None.

        Returns:
            NDArrayFloat: Expectation of power production of the wind farm.
            This array has the shape (num_wind_directions, num_wind_speeds).
        """
<<<<<<< HEAD

        if turbine_weights is None:
            # Default to equal weighing of all turbines when turbine_weights is None
            turbine_weights = np.ones(
                (
                    self.floris.flow_field.n_wind_directions,
                    self.floris.flow_field.n_wind_speeds,
                    self.floris.farm.n_turbines
                )
            )
        elif len(np.shape(turbine_weights)) == 1:
            # Deal with situation when 1D array is provided
            turbine_weights = np.tile(
                turbine_weights,
                (
                    self.floris.flow_field.n_wind_directions,
                    self.floris.flow_field.n_wind_speeds,
                    1
                )
            )

        # Calculate all turbine powers and apply weights
        turbine_powers = self.get_turbine_powers()
        turbine_powers = np.multiply(turbine_weights, turbine_powers)

=======
        turbine_powers = self.get_turbine_powers()
>>>>>>> 0697c37c
        return np.sum(turbine_powers, axis=2)

    def get_farm_AEP(
        self,
        freq,
        cut_in_wind_speed=0.001,
        cut_out_wind_speed=None,
        yaw_angles=None,
        no_wake=False,
    ) -> float:
        """
        Estimate annual energy production (AEP) for distributions of wind speed, wind
        direction, frequency of occurrence, and yaw offset.

        Args:
            freq (NDArrayFloat): NumPy array with shape (n_wind_directions,
                n_wind_speeds) with the frequencies of each wind direction and
                wind speed combination. These frequencies should typically sum
                up to 1.0 and are used to weigh the wind farm power for every
                condition in calculating the wind farm's AEP.
            cut_in_wind_speed (float, optional): Wind speed in m/s below which
                any calculations are ignored and the wind farm is known to 
                produce 0.0 W of power. Note that to prevent problems with the
                wake models at negative / zero wind speeds, this variable must
                always have a positive value. Defaults to 0.001 [m/s].
            cut_out_wind_speed (float, optional): Wind speed above which the
                wind farm is known to produce 0.0 W of power. If None is
                specified, will assume that the wind farm does not cut out
                at high wind speeds. Defaults to None.
            yaw_angles (NDArrayFloat | list[float] | None, optional):
                The relative turbine yaw angles in degrees. If None is
                specified, will assume that the turbine yaw angles are all
                zero degrees for all conditions. Defaults to None.
            no_wake: (bool, optional): When *True* updates the turbine
                quantities without calculating the wake or adding the wake to
                the flow field. This can be useful when quantifying the loss
                in AEP due to wakes. Defaults to *False*.

        Returns:
            float: 
                The Annual Energy Production (AEP) for the wind farm in
                watt-hours.
        """

        # Verify dimensions of the variable "freq"
        if not (
            (np.shape(freq)[0] == self.floris.flow_field.n_wind_directions)
            & (np.shape(freq)[1] == self.floris.flow_field.n_wind_speeds)
            & (len(np.shape(freq)) == 2)
        ):
            raise UserWarning(
                "'freq' should be a two-dimensional array with dimensions"
                + " (n_wind_directions, n_wind_speeds)."
            )

        # Check if frequency vector sums to 1.0. If not, raise a warning
        if np.abs(np.sum(freq) - 1.0) > 0.001:
            self.logger.warning(
                "WARNING: The frequency array provided to get_farm_AEP() "
                + "does not sum to 1.0. "
            )

        # Copy the full wind speed array from the floris object and initialize
        # the the farm_power variable as an empty array.
        wind_speeds = np.array(self.fi.floris.flow_field.wind_speeds, copy=True)
        farm_power = np.zeros(
            (self.fi.floris.flow_field.n_wind_directions, len(wind_speeds))
        )

        # Determine which wind speeds we must evaluate in floris
        conditions_to_evaluate = (wind_speeds >= cut_in_wind_speed)
        if cut_out_wind_speed is not None:
            conditions_to_evaluate = conditions_to_evaluate & (
                wind_speeds < cut_out_wind_speed
            )

        # Evaluate the conditions in floris
        if np.any(conditions_to_evaluate):
            wind_speeds_subset = wind_speeds[conditions_to_evaluate]
            yaw_angles_subset = None
            if yaw_angles is not None:
                yaw_angles_subset = yaw_angles[:, conditions_to_evaluate]
            self.reinitialize(wind_speeds=wind_speeds_subset)
            if no_wake:
                self.calculate_no_wake(yaw_angles=yaw_angles_subset)
            else:
                self.calculate_wake(yaw_angles=yaw_angles_subset)
            farm_power[:, conditions_to_evaluate] = self.get_farm_power()

        # Finally, calculate AEP in GWh
        aep = np.sum(np.multiply(freq, farm_power) * 365 * 24)

        # Reset the FLORIS object to the full wind speed array
        self.reinitialize(wind_speeds=wind_speeds)

        return aep

    def assign_hub_height_to_ref_height(self):
        return self.fi.assign_hub_height_to_ref_height()

    def get_turbine_layout(self, z=False):
        return self.fi.get_turbine_layout(z=z)

    def get_turbine_Cts(self):
        return self.fi.get_turbine_Cts()
    
    def get_turbine_ais(self):
        return self.fi.get_turbine_ais()

    def get_turbine_average_velocities(self):
        return self.fi.get_turbine_average_velocities()

    # Define getter functions that just pass information from FlorisInterface
    @property
    def floris(self):
        return self.fi.floris

    @property
    def layout_x(self):
        return self.fi.layout_x

    @property
    def layout_y(self):
        return self.fi.layout_y<|MERGE_RESOLUTION|>--- conflicted
+++ resolved
@@ -378,15 +378,12 @@
         object with this UncertaintyInterface object, this function is
         required.
 
-<<<<<<< HEAD
-=======
         Args:
             yaw_angles: NDArrayFloat | list[float] | None = None,
         """
         self._reassign_yaw_angles(yaw_angles)
         self._no_wake = True
 
->>>>>>> 0697c37c
     def get_turbine_powers(self):
         """Calculates the probability-weighted power production of each
         turbine in the wind farm.
@@ -459,11 +456,7 @@
         # Now apply probability distribution weighing to get turbine powers
         return np.sum(wd_weighing * power_probablistic, axis=0)
 
-<<<<<<< HEAD
-    def get_farm_power(self, turbine_weights=None):
-=======
     def get_farm_power(self):
->>>>>>> 0697c37c
         """Calculates the probability-weighted power production of the
         collective of all turbines in the farm, for each wind direction
         and wind speed specified.
@@ -487,7 +480,6 @@
             NDArrayFloat: Expectation of power production of the wind farm.
             This array has the shape (num_wind_directions, num_wind_speeds).
         """
-<<<<<<< HEAD
 
         if turbine_weights is None:
             # Default to equal weighing of all turbines when turbine_weights is None
@@ -513,9 +505,6 @@
         turbine_powers = self.get_turbine_powers()
         turbine_powers = np.multiply(turbine_weights, turbine_powers)
 
-=======
-        turbine_powers = self.get_turbine_powers()
->>>>>>> 0697c37c
         return np.sum(turbine_powers, axis=2)
 
     def get_farm_AEP(
@@ -524,6 +513,7 @@
         cut_in_wind_speed=0.001,
         cut_out_wind_speed=None,
         yaw_angles=None,
+        turbine_weights=None,
         no_wake=False,
     ) -> float:
         """
@@ -549,6 +539,19 @@
                 The relative turbine yaw angles in degrees. If None is
                 specified, will assume that the turbine yaw angles are all
                 zero degrees for all conditions. Defaults to None.
+            turbine_weights (NDArrayFloat | list[float] | None, optional):
+                weighing terms that allow the user to emphasize power at
+                particular turbines and/or completely ignore the power 
+                from other turbines. This is useful when, for example, you are
+                modeling multiple wind farms in a single floris object. If you
+                only want to calculate the power production for one of those
+                farms and include the wake effects of the neighboring farms,
+                you can set the turbine_weights for the neighboring farms'
+                turbines to 0.0. The array of turbine powers from floris
+                is multiplied with this array in the calculation of the
+                objective function. If None, this  is an array with all values
+                1.0 and with shape equal to (n_wind_directions, n_wind_speeds,
+                n_turbines). Defaults to None.
             no_wake: (bool, optional): When *True* updates the turbine
                 quantities without calculating the wake or adding the wake to
                 the flow field. This can be useful when quantifying the loss
@@ -603,7 +606,9 @@
                 self.calculate_no_wake(yaw_angles=yaw_angles_subset)
             else:
                 self.calculate_wake(yaw_angles=yaw_angles_subset)
-            farm_power[:, conditions_to_evaluate] = self.get_farm_power()
+            farm_power[:, conditions_to_evaluate] = (
+                self.get_farm_power(turbine_weights=turbine_weights)
+            )
 
         # Finally, calculate AEP in GWh
         aep = np.sum(np.multiply(freq, farm_power) * 365 * 24)
