--- conflicted
+++ resolved
@@ -1,9 +1,6 @@
-<<<<<<< HEAD
-from pathlib import Path
-=======
 
 import copy
->>>>>>> 0f393e6c
+from pathlib import Path
 
 import numpy as np
 
