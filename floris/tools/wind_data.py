--- conflicted
+++ resolved
@@ -413,48 +413,29 @@
         self,
         wind_directions: NDArrayFloat,
         wind_speeds: NDArrayFloat,
-<<<<<<< HEAD
         turbulence_intensities: NDArrayFloat | None = None,
-        prices: NDArrayFloat | None = None,
-=======
-        turbulence_intensity: NDArrayFloat | None = None,
         values: NDArrayFloat | None = None,
->>>>>>> 6049894a
     ):
         # Wind speeds and wind directions must be the same length
         if len(wind_directions) != len(wind_speeds):
             raise ValueError("wind_directions and wind_speeds must be the same length")
 
-<<<<<<< HEAD
-        # If turbulence intensity is not none, must be same length as wind speed and
-        # wind directions
-        if (turbulence_intensities is not None) and (
-            len(turbulence_intensities) != len(wind_directions)
-        ):
-            raise ValueError(
-                "wind_directions and wind_speeds and turbulence_intensities must be the same length"
-            )
+        # If turbulence_intensities is not None, must be same length as wind_directions
+        if turbulence_intensities is not None:
+            if len(wind_directions) != len(turbulence_intensities):
+                raise ValueError(
+                    "wind_directions and turbulence_intensities must be the same length"
+                )
+
+        # If values is not None, must be same length as wind_directions
+        if values is not None:
+            if len(wind_directions) != len(values):
+                raise ValueError("wind_directions and values must be the same length")
 
         self.wind_directions = wind_directions
         self.wind_speeds = wind_speeds
         self.turbulence_intensities = turbulence_intensities
-        self.prices = prices
-=======
-        # If turbulence_intensity is not None, must be same length as wind_directions
-        if turbulence_intensity is not None:
-            if len(wind_directions) != len(turbulence_intensity):
-                raise ValueError("wind_directions and turbulence_intensity must be the same length")
-
-        # If turbulence_intensity is not None, must be same length as wind_directions
-        if values is not None:
-            if len(wind_directions) != len(values):
-                raise ValueError("wind_directions and values must be the same length")
-
-        self.wind_directions = wind_directions
-        self.wind_speeds = wind_speeds
-        self.turbulence_intensity = turbulence_intensity
         self.values = values
->>>>>>> 6049894a
 
         # Record findex
         self.n_findex = len(self.wind_directions)
@@ -472,13 +453,8 @@
             self.wind_directions,
             self.wind_speeds,
             uniform_frequency,
-<<<<<<< HEAD
             self.turbulence_intensities,
-            self.prices,
-=======
-            self.turbulence_intensity,
             self.values,
->>>>>>> 6049894a
         )
 
     def _wrap_wind_directions_near_360(self, wind_directions, wd_step):
@@ -606,7 +582,7 @@
         if bin_weights is not None:
             df = df.assign(freq_val=df["freq_val"] * bin_weights)
 
-        # If turbulence_intensity is not none, add to dataframe
+        # If turbulence_intensities is not none, add to dataframe
         if self.turbulence_intensities is not None:
             df = df.assign(turbulence_intensities=self.turbulence_intensities)
 
