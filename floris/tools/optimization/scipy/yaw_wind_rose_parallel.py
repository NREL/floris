# Copyright 2021 NREL

# Licensed under the Apache License, Version 2.0 (the "License"); you may not
# use this file except in compliance with the License. You may obtain a copy of
# the License at http://www.apache.org/licenses/LICENSE-2.0

# Unless required by applicable law or agreed to in writing, software
# distributed under the License is distributed on an "AS IS" BASIS, WITHOUT
# WARRANTIES OR CONDITIONS OF ANY KIND, either express or implied. See the
# License for the specific language governing permissions and limitations under
# the License.

# See https://floris.readthedocs.io for documentation

from itertools import repeat

import numpy as np
import pandas as pd
from scipy.optimize import minimize

from .yaw_wind_rose import YawOptimizationWindRose
from ....logging_manager import LoggerBase


class YawOptimizationWindRoseParallel(YawOptimizationWindRose, LoggerBase):
    """
    YawOptimizationWindRose is a subclass of
    :py:class:`~.tools.optimizationscipy.YawOptimizationWindRose` that is used
    to perform parallel computing to optimize the yaw angles of all turbines in
    a Floris Farm for multiple sets of inflow conditions (combinations of wind
    speed, wind direction, and optionally turbulence intensity) using the scipy
    optimize package. Parallel optimization is performed using the
    MPIPoolExecutor method of the mpi4py.futures module.
    """

    def __init__(
        self,
        fi,
        wd,
        ws,
        ti=None,
        minimum_yaw_angle=0.0,
        maximum_yaw_angle=25.0,
        minimum_ws=3.0,
        maximum_ws=25.0,
        yaw_angles_baseline=None,
        x0=None,
        bnds=None,
        opt_method="SLSQP",
        opt_options=None,
        include_unc=False,
        unc_pmfs=None,
        unc_options=None,
        turbine_weights=None,
        exclude_downstream_turbines=False,
    ):
        """
        Instantiate YawOptimizationWindRoseParallel object with a
        FlorisInterface object and assign parameter values.

        Args:
            fi (:py:class:`~.tools.floris_interface.FlorisInterface`):
                Interface used to interact with the Floris object.
            wd (iterable) : The wind directions for which the yaw angles are
                optimized (deg).
            ws (iterable): The wind speeds for which the yaw angles are
                optimized (m/s).
            ti (iterable, optional): An optional list of turbulence intensity
                values for which the yaw angles are optimized. If not
                specified, the current TI value in the Floris object will be
                used for all optimizations. Defaults to None.
            minimum_yaw_angle (float, optional): Minimum constraint on yaw
                angle (deg). This value will be ignored if bnds is also
                specified. Defaults to 0.0.
            maximum_yaw_angle (float, optional): Maximum constraint on yaw
                angle (deg). This value will be ignored if bnds is also
                specified. Defaults to 25.0.
            minimum_ws (float, optional): Minimum wind speed at which
                optimization is performed (m/s). Assumes zero power generated
                below this value. Defaults to 3.
            maximum_ws (float, optional): Maximum wind speed at which
                optimization is performed (m/s). Assumes optimal yaw offsets
                are zero above this wind speed. Defaults to 25.
<<<<<<< HEAD
            yaw_angles_baseline (iterable, optional): The baseline yaw
                angles used to calculate the initial and baseline power
                production in the wind farm and used to normalize the cost
                function. If none are specified, this variable is set equal
                to the current yaw angles in floris. Note that this variable
                need not meet the yaw constraints specified in self.bnds,
                yet a warning is raised if it does to inform the user.
=======
            yaw_angles_baseline (iterable, optional): The baseline yaw angles
                used to calculate the initial/baseline power production in the
                wind farm and used to normalize the cost function. If the variable
                exclude_downstream_turbines=True then the downstream turbines
                that are excluded in the optimization will have their yaw angles
                fixed to their value specified in this variable; yaw_angles_baseline.
                If none are specified, this variable is set equal to the current
                yaw angles in the floris object that is passed to this class.
>>>>>>> e76fc4b3
                Defaults to None.
            x0 (iterable, optional): The initial guess for the optimization
                problem. These values must meet the constraints specified
                in self.bnds. Note that, if exclude_downstream_turbines=True,
                the initial guess for any downstream turbines are ignored
                since they are not part of the optimization. Instead, the yaw
                angles for those turbines are 0.0 if that meets the lower and
                upper bound, or otherwise as close to 0.0 as feasible. If no
                values for x0 are specified, x0 is set to be equal to zeros
                wherever feasible (w.r.t. the bounds), and equal to the
                average of its lower and upper bound for all non-downstream
                turbines otherwise. Defaults to None.
            bnds (iterable, optional): Bounds for the yaw angles, as tuples of
                min, max values for each turbine (deg). One can fix the yaw
                angle of certain turbines to a predefined value by setting that
                turbine's lower bound equal to its upper bound (i.e., an
                equality constraint), as: bnds[ti] = (x, x), where x is the
                fixed yaw angle assigned to the turbine. This works for both
                zero and nonzero yaw angles. Moreover, if 
                exclude_downstream_turbines=True, the yaw angles for all
                downstream turbines will be 0.0 or a feasible value closest to
                0.0. If none are specified, the bounds are set to
                (minimum_yaw_angle, maximum_yaw_angle) for each turbine. Note
                that, if bnds is not none, its values overwrite any value given
                in minimum_yaw_angle and maximum_yaw_angle. Defaults to None.
            opt_method (str, optional): The optimization method used by
                scipy.optimize.minize. Defaults to 'SLSQP'.
            opt_options (dictionary, optional): Optimization options used by
                scipy.optimize.minize. If none are specified, they are set to
                {'maxiter': 100, 'disp': False, 'iprint': 1, 'ftol': 1e-7,
                'eps': 0.01}. Defaults to None.
            include_unc (bool, optional): Determines whether wind direction or
                yaw uncertainty are included. If True, uncertainty in wind
                direction and/or yaw position is included when determining
                wind farm power. Uncertainty is included by computing the
                mean wind farm power for a distribution of wind direction
                and yaw position deviations from the intended wind direction
                and yaw angles. Defaults to False.
            unc_pmfs (dictionary, optional): A dictionary containing
                probability mass functions describing the distribution of
                wind direction and yaw position deviations when wind direction
                and/or yaw position uncertainty is included in the power
                calculations. Contains the following key-value pairs:

                -   **wd_unc** (*np.array*): The wind direction
                    deviations from the intended wind direction (deg).
                -   **wd_unc_pmf** (*np.array*): The probability
                    of each wind direction deviation in **wd_unc** occuring.
                -   **yaw_unc** (*np.array*): The yaw angle deviations
                    from the intended yaw angles (deg).
                -   **yaw_unc_pmf** (*np.array*): The probability
                    of each yaw angle deviation in **yaw_unc** occuring.

                If none are specified, default PMFs are calculated using
                values provided in **unc_options**. Defaults to None.
            unc_options (dictionary, optional): A dictionary containing values
                used to create normally-distributed, zero-mean probability mass
                functions describing the distribution of wind direction and yaw
                position deviations when wind direction and/or yaw position
                uncertainty is included. This argument is only used when
                **unc_pmfs** is None and contains the following key-value pairs:

                -   **std_wd** (*float*): The standard deviation of
                    the wind direction deviations from the original wind
                    direction (deg).
                -   **std_yaw** (*float*): The standard deviation of
                    the yaw angle deviations from the original yaw angles (deg).
                -   **pmf_res** (*float*): The resolution in degrees
                    of the wind direction and yaw angle PMFs.
                -   **pdf_cutoff** (*float*): The cumulative
                    distribution function value at which the tails of the
                    PMFs are truncated.

                If none are specified, default values of
                {'std_wd': 4.95, 'std_yaw': 1.75, 'pmf_res': 1.0,
                'pdf_cutoff': 0.995} are used. Defaults to None.
            turbine_weights (iterable, optional): weighing terms that allow
                the user to emphasize power gains at particular turbines or
                completely ignore power gains from other turbines. The array
                of turbine powers from floris is multiplied with this array
                in the calculation of the objective function. If None, this
                is an array with all values 1.0 and length equal to the
                number of turbines. Defaults to None.
            exclude_downstream_turbines (bool, optional): If True,
                automatically finds and excludes turbines that are most
                downstream from the optimization problem. This significantly
                reduces computation time at no loss in performance. The yaw
                angles of these downstream turbines are fixed to 0.0 deg if
                the yaw bounds specified in self.bnds allow that, or otherwise
                are fixed to the lower or upper yaw bound, whichever is closer
                to 0.0. Defaults to False.
        """
        super().__init__(
            fi,
            wd,
            ws,
            ti=ti,
            minimum_yaw_angle=minimum_yaw_angle,
            maximum_yaw_angle=maximum_yaw_angle,
            minimum_ws=minimum_ws,
            maximum_ws=maximum_ws,
            yaw_angles_baseline=yaw_angles_baseline,
            x0=x0,
            bnds=bnds,
            opt_method=opt_method,
            opt_options=opt_options,
            include_unc=include_unc,
            unc_pmfs=unc_pmfs,
            unc_options=unc_options,
            turbine_weights=turbine_weights,
            calc_init_power=False,
            exclude_downstream_turbines=exclude_downstream_turbines,
        )

    # Private methods

    def _calc_baseline_power_one_case(self, ws, wd, ti=None):
        """
        For a single (wind speed, direction, ti (optional)) combination, finds
        the baseline power produced by the wind farm and the ideal power
        without wake losses.

        Args:
            ws (float): The wind speed used in floris for the yaw optimization.
            wd (float): The wind direction used in floris for the yaw
                optimization.
            ti (float, optional): An optional turbulence intensity value for
                the yaw optimization. Defaults to None, meaning TI will not be
                included in the AEP calculations.

        Returns:
            - **df_base** (*Pandas DataFrame*) - DataFrame with a single row,
                containing the following columns:

                - **ws** (*float*) - The wind speed value for the row.
                - **wd** (*float*) - The wind direction value for the row.
                - **ti** (*float*) - The turbulence intensity value for the
                    row. Only included if self.ti is not None.
                - **power_baseline** (*float*) - The total power produced by
                    the wind farm with baseline yaw control (W).
                - **power_no_wake** (*float*) - The ideal total power produced
                    by the wind farm without wake losses (W).
                - **turbine_power_baseline** (*list* (*float*)) - A
                    list containing the baseline power without wake steering
                    for each wind turbine (W).
                - **turbine_power_no_wake** (*list* (*float*)) - A list
                    containing the ideal power without wake losses for each
                    wind turbine (W).
        """
        if ti is None:
            print(
                "Computing wind speed = "
                + str(ws)
                + " m/s, wind direction = "
                + str(wd)
                + " deg."
            )
        else:
            print(
                "Computing wind speed = "
                + str(ws)
                + " m/s, wind direction = "
                + str(wd)
                + " deg, turbulence intensity = "
                + str(ti)
                + "."
            )

        # Find baseline power in FLORIS

        if ws >= self.minimum_ws:
            if ti is None:
                self.fi.reinitialize_flow_field(wind_direction=wd, wind_speed=ws)
            else:
                self.fi.reinitialize_flow_field(
                    wind_direction=wd, wind_speed=ws, turbulence_intensity=ti
                )
            # calculate baseline power
            self.fi.calculate_wake(yaw_angles=self.yaw_angles_baseline)
            power_base = self.fi.get_turbine_power(
                include_unc=self.include_unc,
                unc_pmfs=self.unc_pmfs,
                unc_options=self.unc_options,
            )
            # calculate power for no wake case
            self.fi.calculate_wake(yaw_angles=self.yaw_angles_baseline, no_wake=True)
            power_no_wake = self.fi.get_turbine_power(
                include_unc=self.include_unc,
                unc_pmfs=self.unc_pmfs,
                unc_options=self.unc_options,
                no_wake=True,
            )
        else:
            power_base = self.nturbs * [0.0]
            power_no_wake = self.nturbs * [0.0]

        # Add turbine weighing terms
        power_base = np.multiply(self.turbine_weights, power_base)
        power_no_wake = np.multiply(self.turbine_weights, power_no_wake)

        # add variables to dataframe
        if ti is None:
            df_base = pd.DataFrame(
                {
                    "ws": [ws],
                    "wd": [wd],
                    "power_baseline": [np.sum(power_base)],
                    "turbine_power_baseline": [power_base],
                    "power_no_wake": [np.sum(power_no_wake)],
                    "turbine_power_no_wake": [power_no_wake],
                }
            )
        else:
            df_base = pd.DataFrame(
                {
                    "ws": [ws],
                    "wd": [wd],
                    "ti": [ti],
                    "power_baseline": [np.sum(power_base)],
                    "turbine_power_baseline": [power_base],
                    "power_no_wake": [np.sum(power_no_wake)],
                    "turbine_power_no_wake": [power_no_wake],
                }
            )

        return df_base

    def _optimize_one_case(self, ws, wd, initial_farm_power, ti=None):
        """
        For a single (wind speed, direction, ti (optional)) combination, finds
        the power resulting from optimal wake steering.

        Args:
            ws (float): The wind speed used in floris for the yaw optimization.
            wd (float): The wind direction used in floris for the yaw
                optimization.
            ti (float, optional): An optional turbulence intensity value for
                the yaw optimization. Defaults to None, meaning TI will not be
                included in the AEP calculations.

        Returns:
            - **df_opt** (*Pandas DataFrame*) - DataFrame with a single row,
                containing the following columns:

                - **ws** (*float*) - The wind speed value for the row.
                - **wd** (*float*) - The wind direction value for the row.
                - **ti** (*float*) - The turbulence intensity value for the
                    row. Only included if self.ti is not None.
                - **power_opt** (*float*) - The total power produced by the
                    wind farm with optimal yaw offsets (W).
                - **turbine_power_opt** (*list* (*float*)) - A list
                    containing the power produced by each wind turbine with
                    optimal yaw offsets (W).
                - **yaw_angles** (*list* (*float*)) - A list containing
                    the optimal yaw offsets for maximizing total wind farm
                    power for each wind turbine (deg).
        """
        if ti is None:
            print(
                "Computing wind speed = "
                + str(ws)
                + " m/s, wind direction = "
                + str(wd)
                + " deg."
            )
        else:
            print(
                "Computing wind speed = "
                + str(ws)
                + " m/s, wind direction = "
                + str(wd)
                + " deg, turbulence intensity = "
                + str(ti)
                + "."
            )

        # Optimizing wake redirection control

        if (ws >= self.minimum_ws) & (ws <= self.maximum_ws):
            if ti is None:
                self.fi.reinitialize_flow_field(wind_direction=wd, wind_speed=ws)
            else:
                self.fi.reinitialize_flow_field(
                    wind_direction=wd, wind_speed=ws, turbulence_intensity=ti
                )

            self.initial_farm_power = initial_farm_power
            opt_yaw_angles = self._optimize()

            if np.sum(opt_yaw_angles) == 0:
                print(
                    "No change in controls suggested for this inflow \
                    condition..."
                )

            # optimized power
            self.fi.calculate_wake(yaw_angles=opt_yaw_angles)
            power_opt = self.fi.get_turbine_power(
                include_unc=self.include_unc,
                unc_pmfs=self.unc_pmfs,
                unc_options=self.unc_options,
            )
        elif ws >= self.minimum_ws:
            print(
                "No change in controls suggested for this inflow \
                    condition..."
            )
            if ti is None:
                self.fi.reinitialize_flow_field(wind_direction=wd, wind_speed=ws)
            else:
                self.fi.reinitialize_flow_field(
                    wind_direction=wd, wind_speed=ws, turbulence_intensity=ti
                )
            opt_yaw_angles = np.array(self.yaw_angles_template, copy=True)
            self.fi.calculate_wake(yaw_angles=opt_yaw_angles)
            power_opt = self.fi.get_turbine_power(
                include_unc=self.include_unc,
                unc_pmfs=self.unc_pmfs,
                unc_options=self.unc_options,
            )
        else:
            print(
                "No change in controls suggested for this inflow \
                    condition..."
            )
            opt_yaw_angles = np.array(self.yaw_angles_template, copy=True)
            power_opt = self.nturbs * [0.0]

        # Add turbine weighing terms
        power_opt = np.multiply(self.turbine_weights, power_opt)

        # add variables to dataframe
        if ti is None:
            df_opt = pd.DataFrame(
                {
                    "ws": [ws],
                    "wd": [wd],
                    "power_opt": [np.sum(power_opt)],
                    "turbine_power_opt": [power_opt],
                    "yaw_angles": [opt_yaw_angles],
                }
            )
        else:
            df_opt = pd.DataFrame(
                {
                    "ws": [ws],
                    "wd": [wd],
                    "ti": [ti],
                    "power_opt": [np.sum(power_opt)],
                    "turbine_power_opt": [power_opt],
                    "yaw_angles": [opt_yaw_angles],
                }
            )

        return df_opt

    # Public methods

    def calc_baseline_power(self):
        """
        This method computes the baseline power produced by the wind farm and
        the ideal power without wake losses for a series of wind speed, wind
        direction, and optionally TI combinations. The optimization for
        different wind condition combinations is parallelized using the mpi4py
        futures module.

        Returns:
            pandas.DataFrame: A pandas DataFrame with the same number of rows
            as the length of the wd and ws arrays, containing the following
            columns:

                - **ws** (*float*) - The wind speed values for which power is
                computed (m/s).
                - **wd** (*float*) - The wind direction value for which power
                is calculated (deg).
                - **ti** (*float*) - The turbulence intensity value for which
                power is calculated. Only included if self.ti is not None.
                - **power_baseline** (*float*) - The total power produced by
                he wind farm with baseline yaw control (W).
                - **power_no_wake** (*float*) - The ideal total power produced
                by the wind farm without wake losses (W).
                - **turbine_power_baseline** (*list* (*float*)) - A list
                containing the baseline power without wake steering for each
                wind turbine in the wind farm (W).
                - **turbine_power_no_wake** (*list* (*float*)) - A list
                containing the ideal power without wake losses for each wind
                turbine in the wind farm (W).
        """
        try:
            from mpi4py.futures import MPIPoolExecutor
        except ImportError:
            err_msg = (
                "It appears you do not have mpi4py installed. "
                + "Please refer to https://mpi4py.readthedocs.io/ for "
                + "guidance on how to properly install the module."
            )
            self.logger.error(err_msg, stack_info=True)
            raise ImportError(err_msg)

        print("=====================================================")
        print("Calculating baseline power in parallel...")
        print("Number of wind conditions to calculate = ", len(self.wd))
        print("=====================================================")

        df_base = pd.DataFrame()

        with MPIPoolExecutor() as executor:
            if self.ti is None:
                for df_base_one in executor.map(
                    self._calc_baseline_power_one_case, self.ws.values, self.wd.values
                ):

                    # add variables to dataframe
                    df_base = df_base.append(df_base_one)
            else:
                for df_base_one in executor.map(
                    self._calc_baseline_power_one_case,
                    self.ws.values,
                    self.wd.values,
                    self.ti.values,
                ):

                    # add variables to dataframe
                    df_base = df_base.append(df_base_one)

        df_base.reset_index(drop=True, inplace=True)

        self.df_base = df_base
        return df_base

    def optimize(self):
        """
        This method solves for the optimum turbine yaw angles for power
        production and the resulting power produced by the wind farm for a
        series of wind speed, wind direction, and optionally TI combinations.
        The optimization for different wind condition combinations is
        parallelized using the mpi4py.futures module.

        Returns:
            pandas.DataFrame: A pandas DataFrame with the same number of rows
            as the length of the wd and ws arrays, containing the following
            columns:

                - **ws** (*float*) - The wind speed values for which the yaw
                angles are optimized and power is computed (m/s).
                - **wd** (*float*) - The wind direction values for which the
                yaw angles are optimized and power is computed (deg).
                - **ti** (*float*) - The turbulence intensity values for which
                the yaw angles are optimized and power is computed. Only
                included if self.ti is not None.
                - **power_opt** (*float*) - The total power produced by the
                wind farm with optimal yaw offsets (W).
                - **turbine_power_opt** (*list* (*float*)) - A list containing
                the power produced by each wind turbine with optimal yaw
                offsets (W).
                - **yaw_angles** (*list* (*float*)) - A list containing the
                optimal yaw offsets for maximizing total wind farm power for
                each wind turbine (deg).
        """
        try:
            from mpi4py.futures import MPIPoolExecutor
        except ImportError:
            err_msg = (
                "It appears you do not have mpi4py installed. "
                + "Please refer to https://mpi4py.readthedocs.io/ for "
                + "guidance on how to properly install the module."
            )
            self.logger.error(err_msg, stack_info=True)
            raise ImportError(err_msg)

        print("=====================================================")
        print("Optimizing wake redirection control in parallel...")
        print("Number of wind conditions to optimize = ", len(self.wd))
        print("Number of yaw angles to optimize = ", len(self.turbs_to_opt))
        print("=====================================================")

        df_opt = pd.DataFrame()

        with MPIPoolExecutor() as executor:
            if self.ti is None:
                for df_opt_one in executor.map(
                    self._optimize_one_case,
                    self.ws.values,
                    self.wd.values,
                    self.df_base.power_baseline.values,
                ):

                    # add variables to dataframe
                    df_opt = df_opt.append(df_opt_one)
            else:
                for df_opt_one in executor.map(
                    self._optimize_one_case,
                    self.ws.values,
                    self.wd.values,
                    self.df_base.power_baseline.values,
                    self.ti.values,
                ):

                    # add variables to dataframe
                    df_opt = df_opt.append(df_opt_one)

        df_opt.reset_index(drop=True, inplace=True)

        return df_opt<|MERGE_RESOLUTION|>--- conflicted
+++ resolved
@@ -81,7 +81,6 @@
             maximum_ws (float, optional): Maximum wind speed at which
                 optimization is performed (m/s). Assumes optimal yaw offsets
                 are zero above this wind speed. Defaults to 25.
-<<<<<<< HEAD
             yaw_angles_baseline (iterable, optional): The baseline yaw
                 angles used to calculate the initial and baseline power
                 production in the wind farm and used to normalize the cost
@@ -89,16 +88,6 @@
                 to the current yaw angles in floris. Note that this variable
                 need not meet the yaw constraints specified in self.bnds,
                 yet a warning is raised if it does to inform the user.
-=======
-            yaw_angles_baseline (iterable, optional): The baseline yaw angles
-                used to calculate the initial/baseline power production in the
-                wind farm and used to normalize the cost function. If the variable
-                exclude_downstream_turbines=True then the downstream turbines
-                that are excluded in the optimization will have their yaw angles
-                fixed to their value specified in this variable; yaw_angles_baseline.
-                If none are specified, this variable is set equal to the current
-                yaw angles in the floris object that is passed to this class.
->>>>>>> e76fc4b3
                 Defaults to None.
             x0 (iterable, optional): The initial guess for the optimization
                 problem. These values must meet the constraints specified
