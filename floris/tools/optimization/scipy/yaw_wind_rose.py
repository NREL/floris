# Copyright 2020 NREL

# Licensed under the Apache License, Version 2.0 (the "License"); you may not
# use this file except in compliance with the License. You may obtain a copy of
# the License at http://www.apache.org/licenses/LICENSE-2.0

# Unless required by applicable law or agreed to in writing, software
# distributed under the License is distributed on an "AS IS" BASIS, WITHOUT
# WARRANTIES OR CONDITIONS OF ANY KIND, either express or implied. See the
# License for the specific language governing permissions and limitations under
# the License.

# See https://floris.readthedocs.io for documentation

import numpy as np
import pandas as pd
from scipy.stats import norm
from scipy.optimize import minimize

from .optimization import Optimization


class YawOptimizationWindRose(Optimization):
    """
    YawOptimizationWindRose is a subclass of
    :py:class:`~.tools.optimization.scipy.Optimization` that is used to
    optimize the yaw angles of all turbines in a Floris Farm for multiple sets
    of inflow conditions (combinations of wind speed, wind direction, and
    optionally turbulence intensity) using the scipy optimize package.
    """

    def __init__(
        self,
        fi,
        wd,
        ws,
        ti=None,
        minimum_yaw_angle=0.0,
        maximum_yaw_angle=25.0,
        minimum_ws=3.0,
        maximum_ws=25.0,
        x0=None,
        bnds=None,
        opt_method="SLSQP",
        opt_options=None,
        include_unc=False,
        unc_pmfs=None,
        unc_options=None,
    ):
        """
        Instantiate YawOptimizationWindRose object with a FlorisInterface
        object and assign parameter values.

        Args:
            fi (:py:class:`~.tools.floris_interface.FlorisInterface`):
                Interface used to interact with the Floris object.
            wd (iterable) : The wind directions for which the yaw angles are
                optimized (deg).
            ws (iterable): The wind speeds for which the yaw angles are
                optimized (m/s).
            ti (iterable, optional): An optional list of turbulence intensity
                values for which the yaw angles are optimized. If not
                specified, the current TI value in the Floris object will be
                used for all optimizations. Defaults to None.
            minimum_yaw_angle (float, optional): Minimum constraint on yaw
                angle (deg). Defaults to 0.0.
            maximum_yaw_angle (float, optional): Maximum constraint on yaw
                angle (deg). Defaults to 25.0.
            minimum_ws (float, optional): Minimum wind speed at which
                optimization is performed (m/s). Assumes zero power generated
                below this value. Defaults to 3.
            maximum_ws (float, optional): Maximum wind speed at which
                optimization is performed (m/s). Assumes optimal yaw offsets
                are zero above this wind speed. Defaults to 25.
            x0 (iterable, optional): The initial yaw conditions (deg). If none
                are specified, they are set to the current yaw angles for all
                turbines. Defaults to None.
            bnds (iterable, optional): Bounds for the yaw angles (tuples of
                min, max values for each turbine (deg)). If not are specified,
                they are set to (minimum_yaw_angle, maximum_yaw_angle) for each
                turbine. Defaults to None.
            opt_method (str, optional): The optimization method used by
                scipy.optimize.minize. Defaults to 'SLSQP'.
            opt_options (dictionary, optional): Optimization options used by
                scipy.optimize.minize. If none are specified, they are set to
                {'maxiter': 100, 'disp': False, 'iprint': 1, 'ftol': 1e-7,
                'eps': 0.01}. Defaults to None.
            include_unc (bool, optional): Determines whether wind direction or
                yaw uncertainty are included. If True, uncertainty in wind
                direction and/or yaw position is included when determining wind
                farm power. Uncertainty is included by computing the mean wind
                farm power for a distribution of wind direction and yaw
                position deviations from the intended wind direction and yaw
                angles. Defaults to False.
            unc_pmfs (dictionary, optional): A dictionary containing
                probability mass functions describing the distribution of wind
                direction and yaw position deviations when wind direction
                and/or yaw position uncertainty is included in the power
                calculations. Contains the following key-value pairs:

                -   **wd_unc** (*np.array*): The wind direction
                    deviations from the intended wind direction (deg).
                -   **wd_unc_pmf** (*np.array*): The probability
                    of each wind direction deviation in **wd_unc** occuring.
                -   **yaw_unc** (*np.array*): The yaw angle deviations
                    from the intended yaw angles (deg).
                -   **yaw_unc_pmf** (*np.array*): The probability
                    of each yaw angle deviation in **yaw_unc** occuring.

                If none are specified, default PMFs are calculated using
                values provided in **unc_options**. Defaults to None.
            unc_options (dictionary, optional): A dictionary containing values
                used to create normally-distributed, zero-mean probability mass
                functions describing the distribution of wind direction and yaw
                position deviations when wind direction and/or yaw position
                uncertainty is included. This argument is only used when
                **unc_pmfs** is None and contains the following key-value pairs:

                -   **std_wd** (*float*): The standard deviation of
                    the wind direction deviations from the original wind
                    direction (deg).
                -   **std_yaw** (*float*): The standard deviation of
                    the yaw angle deviations from the original yaw angles (deg).
                -   **pmf_res** (*float*): The resolution in degrees
                    of the wind direction and yaw angle PMFs.
                -   **pdf_cutoff** (*float*): The cumulative
                    distribution function value at which the tails of the
                    PMFs are truncated.

                If none are specified, default values of
                {'std_wd': 4.95, 'std_yaw': 1.75, 'pmf_res': 1.0,
                'pdf_cutoff': 0.995} are used. Defaults to None.
        """
        super().__init__(fi)

        if opt_options is None:
            self.opt_options = {
                "maxiter": 100,
                "disp": False,
                "iprint": 1,
                "ftol": 1e-7,
                "eps": 0.01,
            }

        self.unc_pmfs = unc_pmfs

        if unc_options is None:
            self.unc_options = {
                "std_wd": 4.95,
                "std_yaw": 1.75,
                "pmf_res": 1.0,
                "pdf_cutoff": 0.995,
            }

        self.ti = ti

        self.reinitialize_opt_wind_rose(
            wd=wd,
            ws=ws,
            ti=ti,
            minimum_yaw_angle=minimum_yaw_angle,
            maximum_yaw_angle=maximum_yaw_angle,
            minimum_ws=minimum_ws,
            maximum_ws=maximum_ws,
            x0=x0,
            bnds=bnds,
            opt_method=opt_method,
            opt_options=opt_options,
            include_unc=include_unc,
            unc_pmfs=unc_pmfs,
            unc_options=unc_options,
        )

        self._get_initial_farm_power()

    # Private methods

    def _get_initial_farm_power(self):
        self.initial_farm_powers = []

        for i in range(len(self.wd)):
            if (self.ws[i] >= self.minimum_ws) & (self.ws[i] <= self.maximum_ws):
                if self.ti is None:
                    self.fi.reinitialize_flow_field(
                        wind_direction=[self.wd[i]],
                        wind_speed=[self.ws[i]]
                    )
                else:
                    self.fi.reinitialize_flow_field(
                        wind_direction=[self.wd[i]],
                        wind_speed=[self.ws[i]],
                        turbulence_intensity=self.ti[i]
                    )
 
                # optimized power
                self.fi.calculate_wake()
                power_opt = self.fi.get_turbine_power(
                    include_unc=self.include_unc,
                    unc_pmfs=self.unc_pmfs,
                    unc_options=self.unc_options
                )
            elif self.ws[i] >= self.maximum_ws:
                if self.ti is None:
                    self.fi.reinitialize_flow_field(
                        wind_direction=[self.wd[i]], wind_speed=[self.ws[i]])
                else:
                    self.fi.reinitialize_flow_field(
                        wind_direction=[self.wd[i]],
                        wind_speed=[self.ws[i]],
                        turbulence_intensity=self.ti[i]
                    )
                self.fi.calculate_wake()
                opt_yaw_angles = self.nturbs*[0.0]
                power_opt = self.fi.get_turbine_power(
                    include_unc=self.include_unc,
                    unc_pmfs=self.unc_pmfs,
                    unc_options=self.unc_options
                )
            else:
                opt_yaw_angles = self.nturbs*[0.0]
                power_opt = self.nturbs*[0.0]

            self.initial_farm_powers.append(np.sum(power_opt))

    def _get_power_for_yaw_angle_opt(self, yaw_angles):
        """
        Assign yaw angles to turbines, calculate wake, report power

        Args:
            yaw_angles (np.array): Yaw to apply to each turbine.

        Returns:
            power (float): Wind plant power. #TODO negative? in kW?
        """

        power = -1 * self.fi.get_farm_power_for_yaw_angle(
            yaw_angles,
            include_unc=self.include_unc,
            unc_pmfs=self.unc_pmfs,
            unc_options=self.unc_options,
        )

<<<<<<< HEAD
        return power / self.initial_farm_power
=======
        return power / (10 ** 3)
>>>>>>> 56cc0bce

    def _set_opt_bounds(self, minimum_yaw_angle, maximum_yaw_angle):
        """
        Sets minimum and maximum yaw angle bounds for optimization.
        """

        self.bnds = [(minimum_yaw_angle, maximum_yaw_angle) for _ in range(self.nturbs)]

    def _optimize(self):
        """
        Find optimum setting of turbine yaw angles for power production
        given fixed atmospheric conditions (wind speed, direction, etc.).

        Returns:
            opt_yaw_angles (np.array): Optimal yaw angles of each turbine.
        """
        wind_map = self.fi.floris.farm.wind_map
<<<<<<< HEAD
        self.residual_plant = minimize(self._get_power_for_yaw_angle_opt,
                                self.x0_norm,
                                method=self.opt_method,
                                bounds=self.bnds_norm,
                                options=self.opt_options)
=======
        self.residual_plant = minimize(
            self._get_power_for_yaw_angle_opt,
            self.x0,
            method=self.opt_method,
            bounds=self.bnds,
            options=self.opt_options,
        )
>>>>>>> 56cc0bce

        opt_yaw_angles = self.residual_plant.x
        self.fi.reinitialize_flow_field(
            wind_speed=wind_map.input_speed,
            wind_direction=wind_map.input_direction,
            turbulence_intensity=wind_map.input_ti,
        )

        return self._unnorm(opt_yaw_angles, self.minimum_yaw_angle, self.maximum_yaw_angle)

    # Public methods

    def reinitialize_opt_wind_rose(
        self,
        wd=None,
        ws=None,
        ti=None,
        minimum_yaw_angle=None,
        maximum_yaw_angle=None,
        minimum_ws=None,
        maximum_ws=None,
        x0=None,
        bnds=None,
        opt_method=None,
        opt_options=None,
        include_unc=None,
        unc_pmfs=None,
        unc_options=None,
    ):
        """
        This method reinitializes any optimization parameters that are
        specified. Otherwise, the current parameter values are kept.

        Args:
            wd (iterable, optional) : The wind directions for which the yaw
                angles are optimized (deg). Defaults to None.
            ws (iterable, optional): The wind speeds for which the yaw angles
                are optimized (m/s). Defaults to None.
            ti (iterable, optional): An optional list of turbulence intensity
                values for which the yaw angles are optimized. Defaults to None.
            minimum_yaw_angle (float, optional): Minimum constraint on yaw
                angle (deg). Defaults to None.
            maximum_yaw_angle (float, optional): Maximum constraint on yaw
                angle (deg). Defaults to None.
            minimum_ws (float, optional): Minimum wind speed at which
                optimization is performed (m/s). Assumes zero power generated
                below this value. Defaults to None.
            maximum_ws (float, optional): Maximum wind speed at which
                optimization is performed (m/s). Assumes optimal yaw offsets
                are zero above this wind speed. Defaults to None.
            x0 (iterable, optional): The initial yaw conditions (deg). If none
                are specified, they are set to the current yaw angles for all
                turbines. Defaults to None.
            bnds (iterable, optional): Bounds for the yaw angles (tuples of
                min, max values for each turbine (deg)). If none are specified,
                they are set to (minimum_yaw_angle, maximum_yaw_angle) for each
                turbine. Defaults to None.
            opt_method (str, optional): The optimization method used by
                scipy.optimize.minize. Defaults to None.
            opt_options (dictionary, optional): Optimization options used by
                scipy.optimize.minize. Defaults to None.
            include_unc (bool, optional): Determines whether wind direction or
                yaw uncertainty are included. If True, uncertainty in wind
                direction and/or yaw position is included when determining wind
                farm power. Uncertainty is included by computing the mean wind
                farm power for a distribution of wind direction and yaw
                position deviations from the intended wind direction and yaw
                angles. Defaults to None.
            unc_pmfs (dictionary, optional): A dictionary containing
                probability mass functions describing the distribution of wind
                direction and yaw position deviations when wind direction and
                or yaw position uncertainty is included in the power
                calculations. Contains the following key-value pairs:

                -   **wd_unc** (*np.array*): The wind direction
                    deviations from the intended wind direction (deg).
                -   **wd_unc_pmf** (*np.array*): The probability
                    of each wind direction deviation in **wd_unc** occuring.
                -   **yaw_unc** (*np.array*): The yaw angle deviations
                    from the intended yaw angles (deg).
                -   **yaw_unc_pmf** (*np.array*): The probability
                    of each yaw angle deviation in **yaw_unc** occuring.

                If none are specified, default PMFs are calculated using
                values provided in **unc_options**. Defaults to None.
            unc_options (dictionary, optional): A dictionary containing values
                used to create normally-distributed, zero-mean probability mass
                functions describing the distribution of wind direction and yaw
                position deviations when wind direction and/or yaw position
                uncertainty is included. This argument is only used when
                **unc_pmfs** is None and contains the following key-value pairs:

                -   **std_wd** (*float*): The standard deviation of
                    the wind direction deviations from the original wind
                    direction (deg).
                -   **std_yaw** (*float*): The standard deviation of
                    the yaw angle deviations from the original yaw angles (deg).
                -   **pmf_res** (*float*): The resolution in degrees
                    of the wind direction and yaw angle PMFs.
                -   **pdf_cutoff** (*float*): The cumulative
                    distribution function value at which the tails of the
                    PMFs are truncated.

                If none are specified, default values of
                {'std_wd': 4.95, 'std_yaw': 1.75, 'pmf_res': 1.0,
                'pdf_cutoff': 0.995} are used. Defaults to None.
        """

        if wd is not None:
            self.wd = wd
        if ws is not None:
            self.ws = ws
        if ti is not None:
            self.ti = ti
        if minimum_ws is not None:
            self.minimum_ws = minimum_ws
        if maximum_ws is not None:
            self.maximum_ws = maximum_ws
        if minimum_yaw_angle is not None:
            self.minimum_yaw_angle = minimum_yaw_angle
        if maximum_yaw_angle is not None:
            self.maximum_yaw_angle = maximum_yaw_angle
        if opt_method is not None:
            self.opt_method = opt_method
        if opt_options is not None:
            self.opt_options = opt_options
        if x0 is not None:
            self.x0 = x0
        else:
<<<<<<< HEAD
            self.x0 = [turbine.yaw_angle for turbine in \
                       self.fi.floris.farm.turbine_map.turbines]
        self.x0_norm = self._norm(
            np.array(self.x0),
            self.minimum_yaw_angle,
            self.maximum_yaw_angle
        )
        if bnds is not None:
            self.bnds = bnds
        else:
            self._set_opt_bounds(self.minimum_yaw_angle, 
                                 self.maximum_yaw_angle)
        self.bnds_norm = [(0.0, 1.0) for _ in range(self.nturbs)]
=======
            self.x0 = [
                turbine.yaw_angle
                for turbine in self.fi.floris.farm.turbine_map.turbines
            ]
        if bnds is not None:
            self.bnds = bnds
        else:
            self._set_opt_bounds(self.minimum_yaw_angle, self.maximum_yaw_angle)
>>>>>>> 56cc0bce
        if include_unc is not None:
            self.include_unc = include_unc
        if unc_pmfs is not None:
            self.unc_pmfs = unc_pmfs
        if unc_options is not None:
            self.unc_options = unc_options

        if self.include_unc & (self.unc_pmfs is None):
            if self.unc_options is None:
                self.unc_options = {
                    "std_wd": 4.95,
                    "std_yaw": 1.75,
                    "pmf_res": 1.0,
                    "pdf_cutoff": 0.995,
                }

            # create normally distributed wd and yaw uncertaitny pmfs
            if self.unc_options["std_wd"] > 0:
                wd_bnd = int(
                    np.ceil(
                        norm.ppf(
                            self.unc_options["pdf_cutoff"],
                            scale=self.unc_options["std_wd"],
                        )
                        / self.unc_options["pmf_res"]
                    )
                )
                wd_unc = np.linspace(
                    -1 * wd_bnd * self.unc_options["pmf_res"],
                    wd_bnd * self.unc_options["pmf_res"],
                    2 * wd_bnd + 1,
                )
                wd_unc_pmf = norm.pdf(wd_unc, scale=self.unc_options["std_wd"])
                # normalize so sum = 1.0
                wd_unc_pmf = wd_unc_pmf / np.sum(wd_unc_pmf)
            else:
                wd_unc = np.zeros(1)
                wd_unc_pmf = np.ones(1)

            if self.unc_options["std_yaw"] > 0:
                yaw_bnd = int(
                    np.ceil(
                        norm.ppf(
                            self.unc_options["pdf_cutoff"],
                            scale=self.unc_options["std_yaw"],
                        )
                        / self.unc_options["pmf_res"]
                    )
                )
                yaw_unc = np.linspace(
                    -1 * yaw_bnd * self.unc_options["pmf_res"],
                    yaw_bnd * self.unc_options["pmf_res"],
                    2 * yaw_bnd + 1,
                )
                yaw_unc_pmf = norm.pdf(yaw_unc, scale=self.unc_options["std_yaw"])
                # normalize so sum = 1.0
                yaw_unc_pmf = yaw_unc_pmf / np.sum(yaw_unc_pmf)
            else:
                yaw_unc = np.zeros(1)
                yaw_unc_pmf = np.ones(1)

            self.unc_pmfs = {
                "wd_unc": wd_unc,
                "wd_unc_pmf": wd_unc_pmf,
                "yaw_unc": yaw_unc,
                "yaw_unc_pmf": yaw_unc_pmf,
            }

    def calc_baseline_power(self):
        """
        This method computes the baseline power produced by the wind farm and
        the ideal power without wake losses for a series of wind speed, wind
        direction, and optionally TI combinations.

        Returns:
            pandas.DataFrame: A pandas DataFrame with the same number of rows
            as the length of the wd and ws arrays, containing the following
            columns:

                - **ws** (*float*) - The wind speed values for which power is
                computed (m/s).
                - **wd** (*float*) - The wind direction value for which power
                is calculated (deg).
                - **ti** (*float*) - The turbulence intensity value for which
                power is calculated. Only included if self.ti is not None.
                - **power_baseline** (*float*) - The total power produced by
                the wind farm with baseline yaw control (W).
                - **power_no_wake** (*float*) - The ideal total power produced
                by the wind farm without wake losses (W).
                - **turbine_power_baseline** (*list* (*float*)) - A
                list containing the baseline power without wake steering for
                each wind turbine in the wind farm (W).
                - **turbine_power_no_wake** (*list* (*float*)) - A list
                containing the ideal power without wake losses for each wind
                turbine in the wind farm (W).
        """
        print("=====================================================")
        print("Calculating baseline power...")
        print("Number of wind conditions to calculate = ", len(self.wd))
        print("=====================================================")

        # Put results in dict for speed, instead of previously
        # appending to frame.
        result_dict = dict()

        for i in range(len(self.wd)):
            if self.ti is None:
                print(
                    "Computing wind speed, wind direction pair "
                    + str(i)
                    + " out of "
                    + str(len(self.wd))
                    + ": wind speed = "
                    + str(self.ws[i])
                    + " m/s, wind direction = "
                    + str(self.wd[i])
                    + " deg."
                )
            else:
                print(
                    "Computing wind speed, wind direction, turbulence "
                    + "intensity set "
                    + str(i)
                    + " out of "
                    + str(len(self.wd))
                    + ": wind speed = "
                    + str(self.ws[i])
                    + " m/s, wind direction = "
                    + str(self.wd[i])
                    + " deg, turbulence intensity = "
                    + str(self.ti[i])
                    + "."
                )

            # Find baseline power in FLORIS

            if self.ws[i] >= self.minimum_ws:
                if self.ti is None:
                    self.fi.reinitialize_flow_field(
                        wind_direction=[self.wd[i]], wind_speed=[self.ws[i]]
                    )
                else:
                    self.fi.reinitialize_flow_field(
                        wind_direction=[self.wd[i]],
                        wind_speed=[self.ws[i]],
                        turbulence_intensity=self.ti[i],
                    )

                # calculate baseline power
                self.fi.calculate_wake(yaw_angles=0.0)
                power_base = self.fi.get_turbine_power(
                    include_unc=self.include_unc,
                    unc_pmfs=self.unc_pmfs,
                    unc_options=self.unc_options,
                )

                # calculate power for no wake case
                self.fi.calculate_wake(no_wake=True)
                power_no_wake = self.fi.get_turbine_power(
                    include_unc=self.include_unc,
                    unc_pmfs=self.unc_pmfs,
                    unc_options=self.unc_options,
                    no_wake=True,
                )
            else:
                power_base = self.nturbs * [0.0]
                power_no_wake = self.nturbs * [0.0]

            # add variables to dataframe
            if self.ti is None:
                result_dict[i] = {
                    "ws": self.ws[i],
                    "wd": self.wd[i],
                    "power_baseline": np.sum(power_base),
                    "turbine_power_baseline": power_base,
                    "power_no_wake": np.sum(power_no_wake),
                    "turbine_power_no_wake": power_no_wake,
                }
                # df_base = df_base.append(pd.DataFrame(
                #    {'ws':[self.ws[i]],'wd':[self.wd[i]],
                #    'power_baseline':[np.sum(power_base)],
                #    'turbine_power_baseline':[power_base],
                #    'power_no_wake':[np.sum(power_no_wake)],
                #    'turbine_power_no_wake':[power_no_wake]}))
            else:
                result_dict[i] = {
                    "ws": self.ws[i],
                    "wd": self.wd[i],
                    "ti": self.ti[i],
                    "power_baseline": np.sum(power_base),
                    "turbine_power_baseline": power_base,
                    "power_no_wake": np.sum(power_no_wake),
                    "turbine_power_no_wake": power_no_wake,
                }
                # df_base = df_base.append(pd.DataFrame(
                #    {'ws':[self.ws[i]],'wd':[self.wd[i]],
                #    'ti':[self.ti[i]],'power_baseline':[np.sum(power_base)],
                #    'turbine_power_baseline':[power_base],
                #    'power_no_wake':[np.sum(power_no_wake)],
                #    'turbine_power_no_wake':[power_no_wake]}))
        df_base = pd.DataFrame.from_dict(result_dict, "index")
        df_base.reset_index(drop=True, inplace=True)

        return df_base

    def optimize(self):
        """
        This method solves for the optimum turbine yaw angles for power
        production and the resulting power produced by the wind farm for a
        series of wind speed, wind direction, and optionally TI combinations.

        Returns:
            pandas.DataFrame: A pandas DataFrame with the same number of rows
            as the length of the wd and ws arrays, containing the following
            columns:

                - **ws** (*float*) - The wind speed values for which the yaw
                angles are optimized and power is computed (m/s).
                - **wd** (*float*) - The wind direction values for which the
                yaw angles are optimized and power is computed (deg).
                - **ti** (*float*) - The turbulence intensity values for which
                the yaw angles are optimized and power is computed. Only
                included if self.ti is not None.
                - **power_opt** (*float*) - The total power produced by the
                wind farm with optimal yaw offsets (W).
                - **turbine_power_opt** (*list* (*float*)) - A list
                containing the power produced by each wind turbine with optimal
                yaw offsets (W).
                - **yaw_angles** (*list* (*float*)) - A list containing
                the optimal yaw offsets for maximizing total wind farm power
                for each wind turbine (deg).
        """
        print("=====================================================")
        print("Optimizing wake redirection control...")
        print("Number of wind conditions to optimize = ", len(self.wd))
        print("Number of yaw angles to optimize = ", len(self.x0))
        print("=====================================================")

        df_opt = pd.DataFrame()

        for i in range(len(self.wd)):
            if self.ti is None:
                print(
                    "Computing wind speed, wind direction pair "
                    + str(i)
                    + " out of "
                    + str(len(self.wd))
                    + ": wind speed = "
                    + str(self.ws[i])
                    + " m/s, wind direction = "
                    + str(self.wd[i])
                    + " deg."
                )
            else:
                print(
                    "Computing wind speed, wind direction, turbulence "
                    + "intensity set "
                    + str(i)
                    + " out of "
                    + str(len(self.wd))
                    + ": wind speed = "
                    + str(self.ws[i])
                    + " m/s, wind direction = "
                    + str(self.wd[i])
                    + " deg, turbulence intensity = "
                    + str(self.ti[i])
                    + "."
                )

            # Optimizing wake redirection control

            if (self.ws[i] >= self.minimum_ws) & (self.ws[i] <= self.maximum_ws):
                if self.ti is None:
                    self.fi.reinitialize_flow_field(
                        wind_direction=[self.wd[i]], wind_speed=[self.ws[i]]
                    )
                else:
                    self.fi.reinitialize_flow_field(
                        wind_direction=[self.wd[i]],
                        wind_speed=[self.ws[i]],
                        turbulence_intensity=self.ti[i],
                    )

                self.initial_farm_power = self.initial_farm_powers[i]
                opt_yaw_angles = self._optimize()

                if np.sum(opt_yaw_angles) == 0:
                    print(
                        "No change in controls suggested for this inflow \
                        condition..."
                    )

                # optimized power
                self.fi.calculate_wake(yaw_angles=opt_yaw_angles)
                power_opt = self.fi.get_turbine_power(
                    include_unc=self.include_unc,
                    unc_pmfs=self.unc_pmfs,
                    unc_options=self.unc_options,
                )
            elif self.ws[i] >= self.maximum_ws:
                print(
                    "No change in controls suggested for this inflow \
                        condition..."
                )
                if self.ti is None:
                    self.fi.reinitialize_flow_field(
                        wind_direction=[self.wd[i]], wind_speed=[self.ws[i]]
                    )
                else:
                    self.fi.reinitialize_flow_field(
                        wind_direction=[self.wd[i]],
                        wind_speed=[self.ws[i]],
                        turbulence_intensity=self.ti[i],
                    )
                self.fi.calculate_wake(yaw_angles=0.0)
                opt_yaw_angles = self.nturbs * [0.0]
                power_opt = self.fi.get_turbine_power(
                    include_unc=self.include_unc,
                    unc_pmfs=self.unc_pmfs,
                    unc_options=self.unc_options,
                )
            else:
                print(
                    "No change in controls suggested for this inflow \
                        condition..."
                )
                opt_yaw_angles = self.nturbs * [0.0]
                power_opt = self.nturbs * [0.0]

            # add variables to dataframe
            if self.ti is None:
                df_opt = df_opt.append(
                    pd.DataFrame(
                        {
                            "ws": [self.ws[i]],
                            "wd": [self.wd[i]],
                            "power_opt": [np.sum(power_opt)],
                            "turbine_power_opt": [power_opt],
                            "yaw_angles": [opt_yaw_angles],
                        }
                    )
                )
            else:
                df_opt = df_opt.append(
                    pd.DataFrame(
                        {
                            "ws": [self.ws[i]],
                            "wd": [self.wd[i]],
                            "ti": [self.ti[i]],
                            "power_opt": [np.sum(power_opt)],
                            "turbine_power_opt": [power_opt],
                            "yaw_angles": [opt_yaw_angles],
                        }
                    )
                )

        df_opt.reset_index(drop=True, inplace=True)

        return df_opt<|MERGE_RESOLUTION|>--- conflicted
+++ resolved
@@ -240,11 +240,7 @@
             unc_options=self.unc_options,
         )
 
-<<<<<<< HEAD
         return power / self.initial_farm_power
-=======
-        return power / (10 ** 3)
->>>>>>> 56cc0bce
 
     def _set_opt_bounds(self, minimum_yaw_angle, maximum_yaw_angle):
         """
@@ -262,21 +258,13 @@
             opt_yaw_angles (np.array): Optimal yaw angles of each turbine.
         """
         wind_map = self.fi.floris.farm.wind_map
-<<<<<<< HEAD
-        self.residual_plant = minimize(self._get_power_for_yaw_angle_opt,
-                                self.x0_norm,
-                                method=self.opt_method,
-                                bounds=self.bnds_norm,
-                                options=self.opt_options)
-=======
         self.residual_plant = minimize(
             self._get_power_for_yaw_angle_opt,
-            self.x0,
+            self.x0_norm,
             method=self.opt_method,
-            bounds=self.bnds,
-            options=self.opt_options,
+            bounds=self.bnds_norm,
+            options=self.opt_options
         )
->>>>>>> 56cc0bce
 
         opt_yaw_angles = self.residual_plant.x
         self.fi.reinitialize_flow_field(
@@ -406,7 +394,6 @@
         if x0 is not None:
             self.x0 = x0
         else:
-<<<<<<< HEAD
             self.x0 = [turbine.yaw_angle for turbine in \
                        self.fi.floris.farm.turbine_map.turbines]
         self.x0_norm = self._norm(
@@ -420,16 +407,6 @@
             self._set_opt_bounds(self.minimum_yaw_angle, 
                                  self.maximum_yaw_angle)
         self.bnds_norm = [(0.0, 1.0) for _ in range(self.nturbs)]
-=======
-            self.x0 = [
-                turbine.yaw_angle
-                for turbine in self.fi.floris.farm.turbine_map.turbines
-            ]
-        if bnds is not None:
-            self.bnds = bnds
-        else:
-            self._set_opt_bounds(self.minimum_yaw_angle, self.maximum_yaw_angle)
->>>>>>> 56cc0bce
         if include_unc is not None:
             self.include_unc = include_unc
         if unc_pmfs is not None:
