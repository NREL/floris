# Copyright 2020 NREL

# Licensed under the Apache License, Version 2.0 (the "License"); you may not
# use this file except in compliance with the License. You may obtain a copy of
# the License at http://www.apache.org/licenses/LICENSE-2.0

# Unless required by applicable law or agreed to in writing, software
# distributed under the License is distributed on an "AS IS" BASIS, WITHOUT
# WARRANTIES OR CONDITIONS OF ANY KIND, either express or implied. See the
# License for the specific language governing permissions and limitations under
# the License.

# See https://floris.readthedocs.io for documentation

import numpy as np
from scipy.stats import norm
from scipy.optimize import minimize

from .optimization import Optimization


class YawOptimization(Optimization):
    """
    YawOptimization is a subclass of :py:class:`floris.tools.optimization.scipy.
    Optimization` that is used to optimize the yaw angles of all turbines in a Floris
    Farm for a single set of inflow conditions using the SciPy optimize package.
    """

    def __init__(
        self,
        fi,
        minimum_yaw_angle=0.0,
        maximum_yaw_angle=25.0,
        x0=None,
        bnds=None,
        opt_method="SLSQP",
        opt_options=None,
        include_unc=False,
        unc_pmfs=None,
        unc_options=None,
    ):
        """
        Instantiate YawOptimization object with a FlorisInterface object
        and assign parameter values.

        Args:
            fi (:py:class:`~.tools.floris_interface.FlorisInterface`):
                Interface used to interact with the Floris object.
            minimum_yaw_angle (float, optional): Minimum constraint on yaw
                angle (deg). Defaults to 0.0.
            maximum_yaw_angle (float, optional): Maximum constraint on yaw
                angle (deg). Defaults to 25.0.
            x0 (iterable, optional): The initial yaw conditions (deg). If none
                are specified, they are set to the current yaw angles for
                all turbines. Defaults to None.
            bnds (iterable, optional): Bounds for the yaw angles (tuples of
                min, max values for each turbine (deg)). If none are
                specified, they are set to (minimum_yaw_angle,
                maximum_yaw_angle) for each turbine. Defaults to None.
            opt_method (str, optional): The optimization method used by
                scipy.optimize.minize. Defaults to 'SLSQP'.
            opt_options (dictionary, optional): Optimization options used by
                scipy.optimize.minize. If none are specified, they are set to
                {'maxiter': 100, 'disp': False, 'iprint': 1, 'ftol': 1e-7,
                'eps': 0.01}. Defaults to None.
            include_unc (bool, optional): Determines whether wind direction or
                yaw uncertainty are included. If True, uncertainty in wind
                direction and/or yaw position is included when determining
                wind farm power. Uncertainty is included by computing the
                mean wind farm power for a distribution of wind direction
                and yaw position deviations from the intended wind direction
                and yaw angles. Defaults to False.
            unc_pmfs (dictionary, optional): A dictionary containing
                probability mass functions describing the distribution of
                wind direction and yaw position deviations when wind direction
                and/or yaw position uncertainty is included in the power
                calculations. Contains the following key-value pairs:

                -   **wd_unc** (*np.array*): The wind direction
                    deviations from the intended wind direction (deg).
                -   **wd_unc_pmf** (*np.array*): The probability
                    of each wind direction deviation in **wd_unc** occuring.
                -   **yaw_unc** (*np.array*): The yaw angle deviations
                    from the intended yaw angles (deg).
                -   **yaw_unc_pmf** (*np.array*): The probability
                    of each yaw angle deviation in **yaw_unc** occuring.

                If none are specified, default PMFs are calculated using
                values provided in **unc_options**. Defaults to None.
            unc_options (dictionary, optional): A dictionary containing values
                used to create normally-distributed, zero-mean probability mass
                functions describing the distribution of wind direction and yaw
                position deviations when wind direction and/or yaw position
                uncertainty is included. This argument is only used when
                **unc_pmfs** is None and contains the following key-value pairs:

                -   **std_wd** (*float*): The standard deviation of
                    the wind direction deviations from the original wind
                    direction (deg).
                -   **std_yaw** (*float*): The standard deviation of
                    the yaw angle deviations from the original yaw angles (deg).
                -   **pmf_res** (*float*): The resolution in degrees
                    of the wind direction and yaw angle PMFs.
                -   **pdf_cutoff** (*float*): The cumulative
                    distribution function value at which the tails of the
                    PMFs are truncated.

                If none are specified, default values of
                {'std_wd': 4.95, 'std_yaw': 1.75, 'pmf_res': 1.0,
                'pdf_cutoff': 0.995} are used. Defaults to None.
        """
        super().__init__(fi)

        if opt_options is None:
<<<<<<< HEAD
            self.opt_options = {'maxiter': 100, 'disp': True, \
                        'iprint': 2, 'ftol': 1e-5} #, 'eps': 0.01}
=======
            self.opt_options = {
                "maxiter": 100,
                "disp": False,
                "iprint": 1,
                "ftol": 1e-7,
                "eps": 0.01,
            }
>>>>>>> 56cc0bce

        self.unc_pmfs = unc_pmfs

        if unc_options is None:
            self.unc_options = {
                "std_wd": 4.95,
                "std_yaw": 1.75,
                "pmf_res": 1.0,
                "pdf_cutoff": 0.995,
            }

        self.reinitialize_opt(
            minimum_yaw_angle=minimum_yaw_angle,
            maximum_yaw_angle=maximum_yaw_angle,
            x0=x0,
            bnds=bnds,
            opt_method=opt_method,
            opt_options=opt_options,
            include_unc=include_unc,
            unc_pmfs=unc_pmfs,
            unc_options=unc_options,
        )

        self.initial_farm_power = self.fi.get_farm_power_for_yaw_angle(
            [0.0]*self.nturbs
        )

    # Private methods

    def _yaw_power_opt(self, yaw_angles):
        yaw_angles = self._unnorm(
            np.array(yaw_angles),
            self.minimum_yaw_angle,
            self.maximum_yaw_angle
        )
        return -1 * self.fi.get_farm_power_for_yaw_angle(
            yaw_angles,
            include_unc=self.include_unc,
            unc_pmfs=self.unc_pmfs,
<<<<<<< HEAD
            unc_options=self.unc_options
        )/self.initial_farm_power
=======
            unc_options=self.unc_options,
        )
>>>>>>> 56cc0bce

    def _optimize(self):
        """
        Find optimum setting of turbine yaw angles for power production
        given fixed atmospheric conditins (wind speed, direction, etc.).

        Returns:
            opt_yaw_angles (np.array): optimal yaw angles of each turbine.
        """

<<<<<<< HEAD
        self.residual_plant = minimize(self._yaw_power_opt,
                                self.x0_norm,
                                method=self.opt_method,
                                bounds=self.bnds_norm,
                                options=self.opt_options)
=======
        self.residual_plant = minimize(
            self._yaw_power_opt,
            self.x0,
            method=self.opt_method,
            bounds=self.bnds,
            options=self.opt_options,
        )
>>>>>>> 56cc0bce

        opt_yaw_angles = self._unnorm(
            self.residual_plant.x,
            self.minimum_yaw_angle,
            self.maximum_yaw_angle
        )

        return opt_yaw_angles

    def _set_opt_bounds(self, minimum_yaw_angle, maximum_yaw_angle):
        self.bnds = [(minimum_yaw_angle, maximum_yaw_angle) for _ in range(self.nturbs)]

    # Public methods

    def optimize(self):
        """
        This method solves for the optimum turbine yaw angles for power
        production given a fixed set of atmospheric conditions
        (wind speed, direction, etc.).

        Returns:
            np.array: Optimal yaw angles for each turbine (deg).
        """
        print("=====================================================")
        print("Optimizing wake redirection control...")
        print("Number of parameters to optimize = ", len(self.x0))
        print("=====================================================")

        opt_yaw_angles = self._optimize()

        if np.sum(opt_yaw_angles) == 0:
            print(
                "No change in controls suggested for this inflow \
                   condition..."
            )

        return opt_yaw_angles

    def reinitialize_opt(
        self,
        minimum_yaw_angle=None,
        maximum_yaw_angle=None,
        x0=None,
        bnds=None,
        opt_method=None,
        opt_options=None,
        include_unc=None,
        unc_pmfs=None,
        unc_options=None,
    ):
        """
        This method reinitializes any optimization parameters that are
        specified. Otherwise, the current parameter values are kept.

        Args:
            minimum_yaw_angle (float, optional): Minimum constraint on yaw
                angle (deg). Defaults to None.
            maximum_yaw_angle (float, optional): Maximum constraint on yaw
                angle (deg). Defaults to None.
            x0 (iterable, optional): The initial yaw conditions (deg). If none
                are specified, they are set to the current yaw angles for all
                turbines. Defaults to None.
            bnds (iterable, optional): Bounds for the yaw angles (tuples of
                min, max values for each turbine (deg)). If none are specified,
                they are set to (minimum_yaw_angle, maximum_yaw_angle) for
                each turbine. Defaults to None.
            opt_method (str, optional): The optimization method used by
                scipy.optimize.minize. Defaults to None.
            opt_options (dictionary, optional): Optimization options used by
                scipy.optimize.minize. Defaults to None.
            include_unc (bool, optional): Determines whether wind direction or
                yaw uncertainty are included. If True, uncertainty in wind
                direction and/or yaw position is included when determining
                wind farm power. Uncertainty is included by computing the
                mean wind farm power for a distribution of wind direction
                and yaw position deviations from the intended wind direction
                and yaw angles. Defaults to None.
            unc_pmfs (dictionary, optional): A dictionary containing
                probability mass functions describing the distribution of
                wind direction and yaw position deviations when wind direction
                and/or yaw position uncertainty is included in the power
                calculations. Contains the following key-value pairs:

                -   **wd_unc** (*np.array*): The wind direction
                    deviations from the intended wind direction (deg).
                -   **wd_unc_pmf** (*np.array*): The probability
                    of each wind direction deviation in **wd_unc** occuring.
                -   **yaw_unc** (*np.array*): The yaw angle deviations
                    from the intended yaw angles (deg).
                -   **yaw_unc_pmf** (*np.array*): The probability
                    of each yaw angle deviation in **yaw_unc** occuring.

                If none are specified, default PMFs are calculated using
                values provided in **unc_options**. Defaults to None.
            unc_options (dictionary, optional): A dictionary containing values
                used to create normally-distributed, zero-mean probability mass
                functions describing the distribution of wind direction and yaw
                position deviations when wind direction and/or yaw position
                uncertainty is included. This argument is only used when
                **unc_pmfs** is None and contains the following key-value pairs:

                -   **std_wd** (*float*): The standard deviation of
                    the wind direction deviations from the original wind
                    direction (deg).
                -   **std_yaw** (*float*): The standard deviation of
                    the yaw angle deviations from the original yaw angles (deg).
                -   **pmf_res** (*float*): The resolution in degrees
                    of the wind direction and yaw angle PMFs.
                -   **pdf_cutoff** (*float*): The cumulative
                    distribution function value at which the tails of the
                    PMFs are truncated.

                If none are specified, default values of
                {'std_wd': 4.95, 'std_yaw': 1.75, 'pmf_res': 1.0,
                'pdf_cutoff': 0.995} are used. Defaults to None.
        """
        if minimum_yaw_angle is not None:
            self.minimum_yaw_angle = minimum_yaw_angle
        if maximum_yaw_angle is not None:
            self.maximum_yaw_angle = maximum_yaw_angle
        if x0 is not None:
            self.x0 = x0
        else:
<<<<<<< HEAD
            self.x0 = [turbine.yaw_angle for turbine in \
                       self.fi.floris.farm.turbine_map.turbines]
        self.x0_norm = self._norm(
            np.array(self.x0),
            self.minimum_yaw_angle,
            self.maximum_yaw_angle
        )
        if bnds is not None:
            self.bnds = bnds
        else:
            self._set_opt_bounds(self.minimum_yaw_angle, 
                                 self.maximum_yaw_angle)
        self.bnds_norm = [(0.0, 1.0) for _ in range(self.nturbs)]
=======
            self.x0 = [
                turbine.yaw_angle
                for turbine in self.fi.floris.farm.turbine_map.turbines
            ]
        if bnds is not None:
            self.bnds = bnds
        else:
            self._set_opt_bounds(self.minimum_yaw_angle, self.maximum_yaw_angle)
>>>>>>> 56cc0bce
        if opt_method is not None:
            self.opt_method = opt_method
        if opt_options is not None:
            self.opt_options = opt_options
        if include_unc is not None:
            self.include_unc = include_unc
        if unc_pmfs is not None:
            self.unc_pmfs = unc_pmfs
        if unc_options is not None:
            self.unc_options = unc_options

        if self.include_unc & (self.unc_pmfs is None):
            if self.unc_options is None:
                self.unc_options = {
                    "std_wd": 4.95,
                    "std_yaw": 1.75,
                    "pmf_res": 1.0,
                    "pdf_cutoff": 0.995,
                }

            # create normally distributed wd and yaw uncertainty pmfs
            if self.unc_options["std_wd"] > 0:
                wd_bnd = int(
                    np.ceil(
                        norm.ppf(
                            self.unc_options["pdf_cutoff"],
                            scale=self.unc_options["std_wd"],
                        )
                        / self.unc_options["pmf_res"]
                    )
                )
                wd_unc = np.linspace(
                    -1 * wd_bnd * self.unc_options["pmf_res"],
                    wd_bnd * self.unc_options["pmf_res"],
                    2 * wd_bnd + 1,
                )
                wd_unc_pmf = norm.pdf(wd_unc, scale=self.unc_options["std_wd"])
                # normalize so sum = 1.0
                wd_unc_pmf = wd_unc_pmf / np.sum(wd_unc_pmf)
            else:
                wd_unc = np.zeros(1)
                wd_unc_pmf = np.ones(1)

            if self.unc_options["std_yaw"] > 0:
                yaw_bnd = int(
                    np.ceil(
                        norm.ppf(
                            self.unc_options["pdf_cutoff"],
                            scale=self.unc_options["std_yaw"],
                        )
                        / self.unc_options["pmf_res"]
                    )
                )
                yaw_unc = np.linspace(
                    -1 * yaw_bnd * self.unc_options["pmf_res"],
                    yaw_bnd * self.unc_options["pmf_res"],
                    2 * yaw_bnd + 1,
                )
                yaw_unc_pmf = norm.pdf(yaw_unc, scale=self.unc_options["std_yaw"])
                # normalize so sum = 1.0
                yaw_unc_pmf = yaw_unc_pmf / np.sum(yaw_unc_pmf)
            else:
                yaw_unc = np.zeros(1)
                yaw_unc_pmf = np.ones(1)

            self.unc_pmfs = {
                "wd_unc": wd_unc,
                "wd_unc_pmf": wd_unc_pmf,
                "yaw_unc": yaw_unc,
                "yaw_unc_pmf": yaw_unc_pmf,
            }

    # Properties

    @property
    def minimum_yaw_angle(self):
        """
        The minimum yaw angle for the optimization. The setting-method
        updates the optimization bounds accordingly.

        **Note**: This is a virtual property used to "get" or "set" a value.

        Args:
            value (float): The minimum yaw angle to set (deg).

        Returns:
            float: The minimum yaw angle currently set (deg).
        """
        return self._minimum_yaw_angle

    @minimum_yaw_angle.setter
    def minimum_yaw_angle(self, value):
        if not hasattr(self, "maximum_yaw_angle"):
            self._set_opt_bounds(value, 25.0)
        else:
            self._set_opt_bounds(value, self.maximum_yaw_angle)
        self._minimum_yaw_angle = value

    @property
    def maximum_yaw_angle(self):
        """
        The maximum yaw angle for the optimization. The setting-method
        updates the optimization bounds accordingly.

        **Note**: This is a virtual property used to "get" or "set" a value.

        Args:
            value (float): The maximum yaw angle to set (deg).

        Returns:
            float: The maximum yaw angle currently set (deg).
        """
        return self._maximum_yaw_angle

    @maximum_yaw_angle.setter
    def maximum_yaw_angle(self, value):
        if not hasattr(self, "minimum_yaw_angle"):
            self._set_opt_bounds(0.0, value)
        else:
            self._set_opt_bounds(self.minimum_yaw_angle, value)
        self._maximum_yaw_angle = value

    @property
    def x0(self):
        """
        The initial yaw angles used for the optimization.

        **Note**: This is a virtual property used to "get" or "set" a value.

        Args:
            value (iterable): The yaw angle initial conditions to set (deg).

        Returns:
            list: The yaw angle initial conditions currently set (deg).
        """
        return self._x0

    @x0.setter
    def x0(self, value):
        self._x0 = value<|MERGE_RESOLUTION|>--- conflicted
+++ resolved
@@ -112,18 +112,12 @@
         super().__init__(fi)
 
         if opt_options is None:
-<<<<<<< HEAD
-            self.opt_options = {'maxiter': 100, 'disp': True, \
-                        'iprint': 2, 'ftol': 1e-5} #, 'eps': 0.01}
-=======
             self.opt_options = {
-                "maxiter": 100,
-                "disp": False,
-                "iprint": 1,
-                "ftol": 1e-7,
-                "eps": 0.01,
-            }
->>>>>>> 56cc0bce
+                'maxiter': 100,
+                'disp': True,
+                'iprint': 2,
+                'ftol': 1e-5
+            } #, 'eps': 0.01}
 
         self.unc_pmfs = unc_pmfs
 
@@ -163,13 +157,8 @@
             yaw_angles,
             include_unc=self.include_unc,
             unc_pmfs=self.unc_pmfs,
-<<<<<<< HEAD
             unc_options=self.unc_options
         )/self.initial_farm_power
-=======
-            unc_options=self.unc_options,
-        )
->>>>>>> 56cc0bce
 
     def _optimize(self):
         """
@@ -180,21 +169,13 @@
             opt_yaw_angles (np.array): optimal yaw angles of each turbine.
         """
 
-<<<<<<< HEAD
-        self.residual_plant = minimize(self._yaw_power_opt,
-                                self.x0_norm,
-                                method=self.opt_method,
-                                bounds=self.bnds_norm,
-                                options=self.opt_options)
-=======
         self.residual_plant = minimize(
             self._yaw_power_opt,
-            self.x0,
+            self.x0_norm,
             method=self.opt_method,
-            bounds=self.bnds,
-            options=self.opt_options,
-        )
->>>>>>> 56cc0bce
+            bounds=self.bnds_norm,
+            options=self.opt_options
+        )
 
         opt_yaw_angles = self._unnorm(
             self.residual_plant.x,
@@ -318,7 +299,6 @@
         if x0 is not None:
             self.x0 = x0
         else:
-<<<<<<< HEAD
             self.x0 = [turbine.yaw_angle for turbine in \
                        self.fi.floris.farm.turbine_map.turbines]
         self.x0_norm = self._norm(
@@ -332,16 +312,6 @@
             self._set_opt_bounds(self.minimum_yaw_angle, 
                                  self.maximum_yaw_angle)
         self.bnds_norm = [(0.0, 1.0) for _ in range(self.nturbs)]
-=======
-            self.x0 = [
-                turbine.yaw_angle
-                for turbine in self.fi.floris.farm.turbine_map.turbines
-            ]
-        if bnds is not None:
-            self.bnds = bnds
-        else:
-            self._set_opt_bounds(self.minimum_yaw_angle, self.maximum_yaw_angle)
->>>>>>> 56cc0bce
         if opt_method is not None:
             self.opt_method = opt_method
         if opt_options is not None:
