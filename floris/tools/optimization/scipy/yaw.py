# Copyright 2021 NREL

# Licensed under the Apache License, Version 2.0 (the "License"); you may not
# use this file except in compliance with the License. You may obtain a copy of
# the License at http://www.apache.org/licenses/LICENSE-2.0

# Unless required by applicable law or agreed to in writing, software
# distributed under the License is distributed on an "AS IS" BASIS, WITHOUT
# WARRANTIES OR CONDITIONS OF ANY KIND, either express or implied. See the
# License for the specific language governing permissions and limitations under
# the License.

# See https://floris.readthedocs.io for documentation

import numpy as np
from scipy.stats import norm
from scipy.optimize import minimize

from .optimization import Optimization
from .derive_downstream_turbines import derive_downstream_turbines


class YawOptimization(Optimization):
    """
    YawOptimization is a subclass of :py:class:`floris.tools.optimization.scipy.
    Optimization` that is used to optimize the yaw angles of all turbines in a Floris
    Farm for a single set of inflow conditions using the SciPy optimize package.
    """

    def __init__(
        self,
        fi,
        minimum_yaw_angle=0.0,
        maximum_yaw_angle=25.0,
        yaw_angles_baseline=None,
        x0=None,
        bnds=None,
        opt_method="SLSQP",
        opt_options=None,
        include_unc=False,
        unc_pmfs=None,
        unc_options=None,
        turbine_weights=None,
        calc_init_power=True,
        exclude_downstream_turbines=False,
    ):
        """
        Instantiate YawOptimization object with a FlorisInterface object
        and assign parameter values.

        Args:
            fi (:py:class:`~.tools.floris_interface.FlorisInterface`):
                Interface used to interact with the Floris object.
            minimum_yaw_angle (float, optional): Minimum constraint on yaw
                angle (deg). This value will be ignored if bnds is also
                specified. Defaults to 0.0.
            maximum_yaw_angle (float, optional): Maximum constraint on yaw
<<<<<<< HEAD
                angle (deg). This value will be ignored if bnds is also
                specified. Defaults to 25.0.
            yaw_angles_baseline (iterable, optional): The baseline yaw
                angles used to calculate the initial and baseline power
                production in the wind farm and used to normalize the cost
                function. If none are specified, this variable is set equal
                to the current yaw angles in floris. Note that this variable
                need not meet the yaw constraints specified in self.bnds,
                yet a warning is raised if it does to inform the user.
=======
                angle (deg). Defaults to 25.0.
            yaw_angles_baseline (iterable, optional): The baseline yaw angles
                used to calculate the initial/baseline power production in the
                wind farm and used to normalize the cost function. If the variable
                exclude_downstream_turbines=True then the downstream turbines
                that are excluded in the optimization will have their yaw angles
                fixed to their value specified in this variable; yaw_angles_baseline.
                If none are specified, this variable is set equal to the current
                yaw angles in the floris object that is passed to this class.
>>>>>>> e76fc4b3
                Defaults to None.
            x0 (iterable, optional): The initial guess for the optimization
                problem. These values must meet the constraints specified
                in self.bnds. Note that, if exclude_downstream_turbines=True,
                the initial guess for any downstream turbines are ignored
                since they are not part of the optimization. Instead, the yaw
                angles for those turbines are 0.0 if that meets the lower and
                upper bound, or otherwise as close to 0.0 as feasible. If no
                values for x0 are specified, x0 is set to be equal to zeros
                wherever feasible (w.r.t. the bounds), and equal to the
                average of its lower and upper bound for all non-downstream
                turbines otherwise. Defaults to None.
            bnds (iterable, optional): Bounds for the yaw angles, as tuples of
                min, max values for each turbine (deg). One can fix the yaw
                angle of certain turbines to a predefined value by setting that
                turbine's lower bound equal to its upper bound (i.e., an
                equality constraint), as: bnds[ti] = (x, x), where x is the
                fixed yaw angle assigned to the turbine. This works for both
                zero and nonzero yaw angles. Moreover, if 
                exclude_downstream_turbines=True, the yaw angles for all
                downstream turbines will be 0.0 or a feasible value closest to
                0.0. If none are specified, the bounds are set to
                (minimum_yaw_angle, maximum_yaw_angle) for each turbine. Note
                that, if bnds is not none, its values overwrite any value given
                in minimum_yaw_angle and maximum_yaw_angle. Defaults to None.
            opt_method (str, optional): The optimization method used by
                scipy.optimize.minize. Defaults to 'SLSQP'.
            opt_options (dictionary, optional): Optimization options used by
                scipy.optimize.minize. If none are specified, they are set to
                {'maxiter': 100, 'disp': False, 'iprint': 1, 'ftol': 1e-7,
                'eps': 0.01}. Defaults to None.
            include_unc (bool, optional): Determines whether wind direction or
                yaw uncertainty are included. If True, uncertainty in wind
                direction and/or yaw position is included when determining
                wind farm power. Uncertainty is included by computing the
                mean wind farm power for a distribution of wind direction
                and yaw position deviations from the intended wind direction
                and yaw angles. Defaults to False.
            unc_pmfs (dictionary, optional): A dictionary containing
                probability mass functions describing the distribution of
                wind direction and yaw position deviations when wind direction
                and/or yaw position uncertainty is included in the power
                calculations. Contains the following key-value pairs:

                -   **wd_unc** (*np.array*): The wind direction
                    deviations from the intended wind direction (deg).
                -   **wd_unc_pmf** (*np.array*): The probability
                    of each wind direction deviation in **wd_unc** occuring.
                -   **yaw_unc** (*np.array*): The yaw angle deviations
                    from the intended yaw angles (deg).
                -   **yaw_unc_pmf** (*np.array*): The probability
                    of each yaw angle deviation in **yaw_unc** occuring.

                If none are specified, default PMFs are calculated using
                values provided in **unc_options**. Defaults to None.
            unc_options (dictionary, optional): A dictionary containing values
                used to create normally-distributed, zero-mean probability mass
                functions describing the distribution of wind direction and yaw
                position deviations when wind direction and/or yaw position
                uncertainty is included. This argument is only used when
                **unc_pmfs** is None and contains the following key-value pairs:

                -   **std_wd** (*float*): The standard deviation of
                    the wind direction deviations from the original wind
                    direction (deg).
                -   **std_yaw** (*float*): The standard deviation of
                    the yaw angle deviations from the original yaw angles (deg).
                -   **pmf_res** (*float*): The resolution in degrees
                    of the wind direction and yaw angle PMFs.
                -   **pdf_cutoff** (*float*): The cumulative
                    distribution function value at which the tails of the
                    PMFs are truncated.

                If none are specified, default values of
                {'std_wd': 4.95, 'std_yaw': 1.75, 'pmf_res': 1.0,
                'pdf_cutoff': 0.995} are used. Defaults to None.
            turbine_weights (iterable, optional): weighing terms that allow
                the user to emphasize power gains at particular turbines or
                completely ignore power gains from other turbines. The array
                of turbine powers from floris is multiplied with this array
                in the calculation of the objective function. If None, this
                is an array with all values 1.0 and length equal to the
                number of turbines. Defaults to None.
            calc_init_power (bool, optional): If True, calculates initial
                wind farm power for each set of wind conditions. Defaults to
                True.
            exclude_downstream_turbines (bool, optional): If True,
                automatically finds and excludes turbines that are most
                downstream from the optimization problem. This significantly
                reduces computation time at no loss in performance. The yaw
                angles of these downstream turbines are fixed to 0.0 deg if
                the yaw bounds specified in self.bnds allow that, or otherwise
                are fixed to the lower or upper yaw bound, whichever is closer
                to 0.0. Defaults to False.
        """
        super().__init__(fi)

        if opt_options is None:
            self.opt_options = {
                "maxiter": 50,
                "disp": True,
                "iprint": 2,
                "ftol": 1e-12,
                "eps": 0.1,
            }

        self.unc_pmfs = unc_pmfs

        if unc_options is None:
            self.unc_options = {
                "std_wd": 4.95,
                "std_yaw": 1.75,
                "pmf_res": 1.0,
                "pdf_cutoff": 0.995,
            }

        self.reinitialize_opt(
            minimum_yaw_angle=minimum_yaw_angle,
            maximum_yaw_angle=maximum_yaw_angle,
            yaw_angles_baseline=yaw_angles_baseline,
            x0=x0,
            bnds=bnds,
            opt_method=opt_method,
            opt_options=opt_options,
            include_unc=include_unc,
            unc_pmfs=unc_pmfs,
            unc_options=unc_options,
            turbine_weights=turbine_weights,
            calc_init_power=calc_init_power,
            exclude_downstream_turbines=exclude_downstream_turbines,
        )

    # Private methods

    def _yaw_power_opt(self, yaw_angles_subset_norm):
        # Unnorm subset
        yaw_angles_subset = self._unnorm(
            np.array(yaw_angles_subset_norm),
            self.minimum_yaw_angle,
            self.maximum_yaw_angle,
        )
        # Create a full yaw angle array
        yaw_angles = np.array(self.yaw_angles_template, copy=True)
        yaw_angles[self.turbs_to_opt] = yaw_angles_subset

        self.fi.calculate_wake(yaw_angles=yaw_angles)
        turbine_powers = self.fi.get_turbine_power(
            include_unc=self.include_unc,
            unc_pmfs=self.unc_pmfs,
            unc_options=self.unc_options,
        )

        return (
            -1.0
            * np.dot(self.turbine_weights, turbine_powers)
            / self.initial_farm_power
        )

    def _optimize(self):
        """
        Find optimum setting of turbine yaw angles for power production
        given fixed atmospheric conditins (wind speed, direction, etc.).

        Returns:
            opt_yaw_angles (np.array): optimal yaw angles of each turbine.
        """
        opt_yaw_angles = np.array(self.yaw_angles_template, copy=True)
        self._reduce_control_variables()
        if len(self.turbs_to_opt) > 0:
            self.residual_plant = minimize(
                self._yaw_power_opt,
                self.x0_norm,
                method=self.opt_method,
                bounds=self.bnds_norm,
                options=self.opt_options,
            )

            opt_yaw_angles_subset = self._unnorm(
                self.residual_plant.x, self.minimum_yaw_angle, self.maximum_yaw_angle
            )
            opt_yaw_angles[self.turbs_to_opt] = opt_yaw_angles_subset

        return opt_yaw_angles

    def _set_opt_bounds(self, minimum_yaw_angle, maximum_yaw_angle):
        self.bnds = [(minimum_yaw_angle, maximum_yaw_angle) for _ in range(self.nturbs)]

    def _reduce_control_variables(self):
        """This function reduces the control problem by eliminating turbines
        of which the yaw angles need not be optimized, either because of a
        user-specified set of bounds (where bounds[i][0] == bounds[i][1]),
        or alternatively turbines that are far downstream in the wind farm
        and of which the wake does not impinge other turbines, if the
        boolean exclude_downstream_turbines == True. The normalized initial
        conditions and bounds are then calculated for the subset of turbines,
        to be used in the optimization.
        """
        if self.bnds is not None:
            self.turbs_to_opt, _ = np.where(np.abs(np.diff(self.bnds)) >= 0.001)
        else:
            self.turbs_to_opt = np.array(range(self.nturbs), dtype=int)

        if self.exclude_downstream_turbines:
            # Remove turbines from turbs_to_opt that are downstream
            downstream_turbines = derive_downstream_turbines(
                fi=self.fi, wind_direction=self.fi.floris.farm.wind_direction[0]
            )
            downstream_turbines = np.array(downstream_turbines, dtype=int)
            self.turbs_to_opt = [
                i for i in self.turbs_to_opt if i not in downstream_turbines
            ]

        # Set up a template yaw angles array with default solutions. The default
        # solutions are either 0.0 or the allowable yaw angle closest to 0.0 deg.
        # This solution addresses both downstream turbines, minimizing their abs.
        # yaw offset, and additionally fixing equality-constrained turbines to
        # their appropriate yaw angle.
        yaw_angles_template = np.zeros(self.nturbs, dtype=float)
        for ti in range(self.nturbs):
            if (self.bnds[ti][0] > 0.0) | (self.bnds[ti][1] < 0.0):
                yaw_angles_template[ti] = self.bnds[ti][
                    np.argmin(np.abs(self.bnds[ti]))
                ]
        self.yaw_angles_template = yaw_angles_template

        # Derive normalized initial condition and bounds
        x0_subset = [self.x0[i] for i in self.turbs_to_opt]
        self.x0_norm = self._norm(
            np.array(x0_subset), self.minimum_yaw_angle, self.maximum_yaw_angle
        )
        self.bnds_norm = [
            (
                self._norm(
                    self.bnds[i][0], self.minimum_yaw_angle, self.maximum_yaw_angle
                ),
                self._norm(
                    self.bnds[i][1], self.minimum_yaw_angle, self.maximum_yaw_angle
                ),
            )
            for i in self.turbs_to_opt
        ]

    # Public methods

    def optimize(self, verbose=True):
        """
        This method solves for the optimum turbine yaw angles for power
        production given a fixed set of atmospheric conditions
        (wind speed, direction, etc.).

        Returns:
            np.array: Optimal yaw angles for each turbine (deg).
        """
        if verbose:
            print("=====================================================")
            print("Optimizing wake redirection control...")
            print("Number of parameters to optimize = ", len(self.turbs_to_opt))
            print("=====================================================")

        opt_yaw_angles = self._optimize()

        if verbose and np.sum(opt_yaw_angles) == 0:
            print(
                "No change in controls suggested for this inflow \
                   condition..."
            )

        return opt_yaw_angles

    def reinitialize_opt(
        self,
        minimum_yaw_angle=None,
        maximum_yaw_angle=None,
        yaw_angles_baseline=None,
        x0=None,
        bnds=None,
        opt_method=None,
        opt_options=None,
        include_unc=None,
        unc_pmfs=None,
        unc_options=None,
        turbine_weights=None,
        calc_init_power=True,
        exclude_downstream_turbines=None,
    ):
        """
        This method reinitializes any optimization parameters that are
        specified. Otherwise, the current parameter values are kept.

        Args:
            minimum_yaw_angle (float, optional): Minimum constraint on yaw
                angle (deg). This value will be ignored if bnds is also
                specified. Defaults to None.
            maximum_yaw_angle (float, optional): Maximum constraint on yaw
<<<<<<< HEAD
                angle (deg). This value will be ignored if bnds is also
                specified. Defaults to None.
            yaw_angles_baseline (iterable, optional): The baseline yaw
                angles used to calculate the initial and baseline power
                production in the wind farm and used to normalize the cost
                function. If none are specified, this variable is set equal
                to the current yaw angles in floris. Note that this variable
                need not meet the yaw constraints specified in self.bnds,
                yet a warning is raised if it does to inform the user.
=======
                angle (deg). Defaults to None.
            yaw_angles_baseline (iterable, optional): The baseline yaw angles
                used to calculate the initial/baseline power production in the
                wind farm and used to normalize the cost function. If the variable
                exclude_downstream_turbines=True then the downstream turbines
                that are excluded in the optimization will have their yaw angles
                fixed to their value specified in this variable; yaw_angles_baseline.
                If none are specified, this variable is set equal to the current
                yaw angles in the floris object that is passed to this class.
                Defaults to None.
            x0 (iterable, optional): The initial guess for the optimal solution
                of yaw angles (deg) that maximize the objective function. Note that,
                if exclude_downstream_turbines=True, the initial guesses for any
                downstream turbines are ignored since they are not part of the
                optimization. Instead, the yaw angles for downstream turbines are 0.0
                or if 0.0 is not within the specified yaw bounds, then it is equal to
                the lower or upper bound, whichever is closest to 0.0.
                If no values for x0 are specified, x0 is set to be equal to zeros
                wherever possible, and if that falls out of bound, then equal to
                the average of its lower and upper bound for non-downstream turbines.
>>>>>>> e76fc4b3
                Defaults to None.
            x0 (iterable, optional): The initial guess for the optimization
                problem. These values must meet the constraints specified
                in self.bnds. Note that, if exclude_downstream_turbines=True,
                the initial guess for any downstream turbines are ignored
                since they are not part of the optimization. Instead, the yaw
                angles for those turbines are 0.0 if that meets the lower and
                upper bound, or otherwise as close to 0.0 as feasible. If no
                values for x0 are specified, x0 is set to be equal to zeros
                wherever feasible (w.r.t. the bounds), and equal to the
                average of its lower and upper bound for all non-downstream
                turbines otherwise. Defaults to None.
            bnds (iterable, optional): Bounds for the yaw angles, as tuples of
                min, max values for each turbine (deg). One can fix the yaw
                angle of certain turbines to a predefined value by setting that
                turbine's lower bound equal to its upper bound (i.e., an
                equality constraint), as: bnds[ti] = (x, x), where x is the
                fixed yaw angle assigned to the turbine. This works for both
                zero and nonzero yaw angles. Moreover, if 
                exclude_downstream_turbines=True, the yaw angles for all
                downstream turbines will be 0.0 or a feasible value closest to
                0.0. If none are specified, the bounds are set to
                (minimum_yaw_angle, maximum_yaw_angle) for each turbine. Note
                that, if bnds is not none, its values overwrite any value given
                in minimum_yaw_angle and maximum_yaw_angle. Defaults to None.
            opt_method (str, optional): The optimization method used by
                scipy.optimize.minize. Defaults to None.
            opt_options (dictionary, optional): Optimization options used by
                scipy.optimize.minize. Defaults to None.
            include_unc (bool, optional): Determines whether wind direction or
                yaw uncertainty are included. If True, uncertainty in wind
                direction and/or yaw position is included when determining
                wind farm power. Uncertainty is included by computing the
                mean wind farm power for a distribution of wind direction
                and yaw position deviations from the intended wind direction
                and yaw angles. Defaults to None.
            unc_pmfs (dictionary, optional): A dictionary containing
                probability mass functions describing the distribution of
                wind direction and yaw position deviations when wind direction
                and/or yaw position uncertainty is included in the power
                calculations. Contains the following key-value pairs:

                -   **wd_unc** (*np.array*): The wind direction
                    deviations from the intended wind direction (deg).
                -   **wd_unc_pmf** (*np.array*): The probability
                    of each wind direction deviation in **wd_unc** occuring.
                -   **yaw_unc** (*np.array*): The yaw angle deviations
                    from the intended yaw angles (deg).
                -   **yaw_unc_pmf** (*np.array*): The probability
                    of each yaw angle deviation in **yaw_unc** occuring.

                If none are specified, default PMFs are calculated using
                values provided in **unc_options**. Defaults to None.
            unc_options (dictionary, optional): A dictionary containing values
                used to create normally-distributed, zero-mean probability mass
                functions describing the distribution of wind direction and yaw
                position deviations when wind direction and/or yaw position
                uncertainty is included. This argument is only used when
                **unc_pmfs** is None and contains the following key-value pairs:

                -   **std_wd** (*float*): The standard deviation of
                    the wind direction deviations from the original wind
                    direction (deg).
                -   **std_yaw** (*float*): The standard deviation of
                    the yaw angle deviations from the original yaw angles (deg).
                -   **pmf_res** (*float*): The resolution in degrees
                    of the wind direction and yaw angle PMFs.
                -   **pdf_cutoff** (*float*): The cumulative
                    distribution function value at which the tails of the
                    PMFs are truncated.

                If none are specified, default values of
                {'std_wd': 4.95, 'std_yaw': 1.75, 'pmf_res': 1.0,
                'pdf_cutoff': 0.995} are used. Defaults to None.
            turbine_weights (iterable, optional): weighing terms that allow
                the user to emphasize power gains at particular turbines or
                completely ignore power gains from other turbines. The array
                of turbine powers from floris is multiplied with this array
                in the calculation of the objective function. If None, this
                is an array with all values 1.0 and length equal to the
                number of turbines. Defaults to None.
            calc_init_power (bool, optional): If True, calculates initial
                wind farm power for each set of wind conditions. Defaults to
                None.
            exclude_downstream_turbines (bool, optional): If True,
                automatically finds and excludes turbines that are most
                downstream from the optimization problem. This significantly
                reduces computation time at no loss in performance. The yaw
                angles of these downstream turbines are fixed to 0.0 deg if
                the yaw bounds specified in self.bnds allow that, or otherwise
                are fixed to the lower or upper yaw bound, whichever is closer
                to 0.0. Defaults to None.
        """
        if minimum_yaw_angle is not None:
            self.minimum_yaw_angle = minimum_yaw_angle
        if maximum_yaw_angle is not None:
            self.maximum_yaw_angle = maximum_yaw_angle
        if yaw_angles_baseline is not None:
            self.yaw_angles_baseline = yaw_angles_baseline
        else:
            self.yaw_angles_baseline = [
                turbine.yaw_angle
                for turbine in self.fi.floris.farm.turbine_map.turbines
            ]
            if any(np.abs(self.yaw_angles_baseline) > 0.0):
                print(
                    "INFO: Baseline yaw angles were not specified and were derived from the floris object."
                )
                print(
                    "INFO: The inherent yaw angles in the floris object are not all 0.0 degrees."
                )

        self.bnds = bnds
        if bnds is not None:
            self.minimum_yaw_angle = np.min([bnds[i][0] for i in range(self.nturbs)])
            self.maximum_yaw_angle = np.max([bnds[i][1] for i in range(self.nturbs)])
        else:
            self._set_opt_bounds(self.minimum_yaw_angle, self.maximum_yaw_angle)

        if x0 is not None:
            self.x0 = x0
        else:
            self.x0 = np.zeros(self.nturbs, dtype=float)
            for ti in range(self.nturbs):
                if (self.bnds[ti][0] > 0.0) | (self.bnds[ti][1] < 0.0):
                    self.x0[ti] = np.mean(self.bnds[ti])

        if any(
            np.array(self.yaw_angles_baseline) < np.array([b[0] for b in self.bnds])
        ):
            print("INFO: yaw_angles_baseline exceed lower bound constraints.")
        if any(
            np.array(self.yaw_angles_baseline) > np.array([b[1] for b in self.bnds])
        ):
            print("INFO: yaw_angles_baseline in FLORIS exceed upper bound constraints.")
        if any(np.array(self.x0) < np.array([b[0] for b in self.bnds])):
            raise ValueError("Initial guess x0 exceeds lower bound constraints.")
        if any(np.array(self.x0) > np.array([b[1] for b in self.bnds])):
            raise ValueError("Initial guess x0 exceeds upper bound constraints.")

        if opt_method is not None:
            self.opt_method = opt_method
        if opt_options is not None:
            self.opt_options = opt_options
        if include_unc is not None:
            self.include_unc = include_unc
        if unc_pmfs is not None:
            self.unc_pmfs = unc_pmfs
        if unc_options is not None:
            self.unc_options = unc_options

        if self.include_unc & (self.unc_pmfs is None):
            if self.unc_options is None:
                self.unc_options = {
                    "std_wd": 4.95,
                    "std_yaw": 1.75,
                    "pmf_res": 1.0,
                    "pdf_cutoff": 0.995,
                }

            # create normally distributed wd and yaw uncertainty pmfs
            if self.unc_options["std_wd"] > 0:
                wd_bnd = int(
                    np.ceil(
                        norm.ppf(
                            self.unc_options["pdf_cutoff"],
                            scale=self.unc_options["std_wd"],
                        )
                        / self.unc_options["pmf_res"]
                    )
                )
                wd_unc = np.linspace(
                    -1 * wd_bnd * self.unc_options["pmf_res"],
                    wd_bnd * self.unc_options["pmf_res"],
                    2 * wd_bnd + 1,
                )
                wd_unc_pmf = norm.pdf(wd_unc, scale=self.unc_options["std_wd"])
                # normalize so sum = 1.0
                wd_unc_pmf = wd_unc_pmf / np.sum(wd_unc_pmf)
            else:
                wd_unc = np.zeros(1)
                wd_unc_pmf = np.ones(1)

            if self.unc_options["std_yaw"] > 0:
                yaw_bnd = int(
                    np.ceil(
                        norm.ppf(
                            self.unc_options["pdf_cutoff"],
                            scale=self.unc_options["std_yaw"],
                        )
                        / self.unc_options["pmf_res"]
                    )
                )
                yaw_unc = np.linspace(
                    -1 * yaw_bnd * self.unc_options["pmf_res"],
                    yaw_bnd * self.unc_options["pmf_res"],
                    2 * yaw_bnd + 1,
                )
                yaw_unc_pmf = norm.pdf(yaw_unc, scale=self.unc_options["std_yaw"])
                # normalize so sum = 1.0
                yaw_unc_pmf = yaw_unc_pmf / np.sum(yaw_unc_pmf)
            else:
                yaw_unc = np.zeros(1)
                yaw_unc_pmf = np.ones(1)

            self.unc_pmfs = {
                "wd_unc": wd_unc,
                "wd_unc_pmf": wd_unc_pmf,
                "yaw_unc": yaw_unc,
                "yaw_unc_pmf": yaw_unc_pmf,
            }

        if turbine_weights is None:
            self.turbine_weights = np.ones(self.nturbs)
        else:
            self.turbine_weights = np.array(turbine_weights, dtype=float)

        if calc_init_power:
            self.fi.calculate_wake(yaw_angles=self.yaw_angles_baseline)
            turbine_powers = self.fi.get_turbine_power(
                include_unc=self.include_unc,
                unc_pmfs=self.unc_pmfs,
                unc_options=self.unc_options,
            )
            self.initial_farm_power = np.dot(self.turbine_weights, turbine_powers)

        if exclude_downstream_turbines is not None:
            self.exclude_downstream_turbines = exclude_downstream_turbines
        self._reduce_control_variables()

    # Properties

    @property
    def minimum_yaw_angle(self):
        """
        The minimum yaw angle for the optimization. The setting-method
        updates the optimization bounds accordingly.

        **Note**: This is a virtual property used to "get" or "set" a value.

        Args:
            value (float): The minimum yaw angle to set (deg).

        Returns:
            float: The minimum yaw angle currently set (deg).
        """
        return self._minimum_yaw_angle

    @minimum_yaw_angle.setter
    def minimum_yaw_angle(self, value):
        self._minimum_yaw_angle = value

    @property
    def maximum_yaw_angle(self):
        """
        The maximum yaw angle for the optimization. The setting-method
        updates the optimization bounds accordingly.

        **Note**: This is a virtual property used to "get" or "set" a value.

        Args:
            value (float): The maximum yaw angle to set (deg).

        Returns:
            float: The maximum yaw angle currently set (deg).
        """
        return self._maximum_yaw_angle

    @maximum_yaw_angle.setter
    def maximum_yaw_angle(self, value):
        self._maximum_yaw_angle = value

    @property
    def x0(self):
        """
        The initial yaw angles used for the optimization.

        **Note**: This is a virtual property used to "get" or "set" a value.

        Args:
            value (iterable): The yaw angle initial conditions to set (deg).

        Returns:
            list: The yaw angle initial conditions currently set (deg).
        """
        return self._x0

    @x0.setter
    def x0(self, value):
        self._x0 = value<|MERGE_RESOLUTION|>--- conflicted
+++ resolved
@@ -55,7 +55,6 @@
                 angle (deg). This value will be ignored if bnds is also
                 specified. Defaults to 0.0.
             maximum_yaw_angle (float, optional): Maximum constraint on yaw
-<<<<<<< HEAD
                 angle (deg). This value will be ignored if bnds is also
                 specified. Defaults to 25.0.
             yaw_angles_baseline (iterable, optional): The baseline yaw
@@ -65,17 +64,6 @@
                 to the current yaw angles in floris. Note that this variable
                 need not meet the yaw constraints specified in self.bnds,
                 yet a warning is raised if it does to inform the user.
-=======
-                angle (deg). Defaults to 25.0.
-            yaw_angles_baseline (iterable, optional): The baseline yaw angles
-                used to calculate the initial/baseline power production in the
-                wind farm and used to normalize the cost function. If the variable
-                exclude_downstream_turbines=True then the downstream turbines
-                that are excluded in the optimization will have their yaw angles
-                fixed to their value specified in this variable; yaw_angles_baseline.
-                If none are specified, this variable is set equal to the current
-                yaw angles in the floris object that is passed to this class.
->>>>>>> e76fc4b3
                 Defaults to None.
             x0 (iterable, optional): The initial guess for the optimization
                 problem. These values must meet the constraints specified
@@ -370,7 +358,6 @@
                 angle (deg). This value will be ignored if bnds is also
                 specified. Defaults to None.
             maximum_yaw_angle (float, optional): Maximum constraint on yaw
-<<<<<<< HEAD
                 angle (deg). This value will be ignored if bnds is also
                 specified. Defaults to None.
             yaw_angles_baseline (iterable, optional): The baseline yaw
@@ -380,28 +367,6 @@
                 to the current yaw angles in floris. Note that this variable
                 need not meet the yaw constraints specified in self.bnds,
                 yet a warning is raised if it does to inform the user.
-=======
-                angle (deg). Defaults to None.
-            yaw_angles_baseline (iterable, optional): The baseline yaw angles
-                used to calculate the initial/baseline power production in the
-                wind farm and used to normalize the cost function. If the variable
-                exclude_downstream_turbines=True then the downstream turbines
-                that are excluded in the optimization will have their yaw angles
-                fixed to their value specified in this variable; yaw_angles_baseline.
-                If none are specified, this variable is set equal to the current
-                yaw angles in the floris object that is passed to this class.
-                Defaults to None.
-            x0 (iterable, optional): The initial guess for the optimal solution
-                of yaw angles (deg) that maximize the objective function. Note that,
-                if exclude_downstream_turbines=True, the initial guesses for any
-                downstream turbines are ignored since they are not part of the
-                optimization. Instead, the yaw angles for downstream turbines are 0.0
-                or if 0.0 is not within the specified yaw bounds, then it is equal to
-                the lower or upper bound, whichever is closest to 0.0.
-                If no values for x0 are specified, x0 is set to be equal to zeros
-                wherever possible, and if that falls out of bound, then equal to
-                the average of its lower and upper bound for non-downstream turbines.
->>>>>>> e76fc4b3
                 Defaults to None.
             x0 (iterable, optional): The initial guess for the optimization
                 problem. These values must meet the constraints specified
