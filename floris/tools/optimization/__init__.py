--- conflicted
+++ resolved
@@ -1,10 +1,6 @@
-<<<<<<< HEAD
-from . import other, scipy, pyoptsparse, yaw_optimization, layout_optimization
-=======
 from . import (
     layout_optimization,
     legacy,
     other,
     yaw_optimization,
-)
->>>>>>> 6124d2a8
+)