<<<<<<< HEAD
from . import other, scipy, pyoptsparse, yaw_optimization, layout_optimization
=======
from . import other, legacy, yaw_optimization, layout_optimization
>>>>>>> 3e2d0d22
<|MERGE_RESOLUTION|>--- conflicted
+++ resolved
@@ -1,5 +1 @@
-<<<<<<< HEAD
-from . import other, scipy, pyoptsparse, yaw_optimization, layout_optimization
-=======
-from . import other, legacy, yaw_optimization, layout_optimization
->>>>>>> 3e2d0d22
+from . import other, legacy, yaw_optimization, layout_optimization