
import matplotlib.pyplot as plt
import numpy as np
from scipy.optimize import minimize
from scipy.spatial.distance import cdist
from shapely.geometry import Point

from .layout_optimization_base import LayoutOptimization


class LayoutOptimizationScipy(LayoutOptimization):
    def __init__(
        self,
        fi,
        boundaries,
        wind_data=None,
        bnds=None,
        min_dist=None,
        solver='SLSQP',
        optOptions=None,
        enable_geometric_yaw=False,
    ):
        """
        _summary_

        Args:
            fi (_type_): _description_
            boundaries (iterable(float, float)): Pairs of x- and y-coordinates
                that represent the boundary's vertices (m).
            wind_data (TimeSeries | WindRose): A TimeSeries or WindRose object
                values. If None, equal weight is given to each pair of wind conditions
                Defaults to None.
            bnds (iterable, optional): Bounds for the optimization
                variables (pairs of min/max values for each variable (m)). If
                none are specified, they are set to 0 and 1. Defaults to None.
            min_dist (float, optional): The minimum distance to be maintained
                between turbines during the optimization (m). If not specified,
                initializes to 2 rotor diameters. Defaults to None.
            solver (str, optional): Sets the solver used by Scipy. Defaults to 'SLSQP'.
            optOptions (dict, optional): Dicitonary for setting the
                optimization options. Defaults to None.
        """
        super().__init__(fi, boundaries, min_dist=min_dist, wind_data=wind_data,
                    enable_geometric_yaw=enable_geometric_yaw)

        self.boundaries_norm = [
            [
                self._norm(val[0], self.xmin, self.xmax),
                self._norm(val[1], self.ymin, self.ymax),
            ]
            for val in self.boundaries
        ]
        self.x0 = [
            self._norm(x, self.xmin, self.xmax)
            for x in self.fi.layout_x
        ] + [
            self._norm(y, self.ymin, self.ymax)
            for y in self.fi.layout_y
        ]
        if bnds is not None:
            self.bnds = bnds
        else:
            self._set_opt_bounds()
        if solver is not None:
            self.solver = solver

        default_optOptions = {"maxiter": 100, "disp": True, "iprint": 2, "ftol": 1e-9, "eps":0.01}
        if optOptions is not None:
            self.optOptions = {**default_optOptions, **optOptions}
        else:
            self.optOptions = default_optOptions

        self._generate_constraints()


    # Private methods

    def _optimize(self):
        self.residual_plant = minimize(
            self._obj_func,
            self.x0,
            method=self.solver,
            bounds=self.bnds,
            constraints=self.cons,
            options=self.optOptions,
        )

        return self.residual_plant.x

    def _obj_func(self, locs):
        locs_unnorm = [
            self._unnorm(valx, self.xmin, self.xmax)
            for valx in locs[0 : self.nturbs]
        ] + [
            self._unnorm(valy, self.ymin, self.ymax)
            for valy in locs[self.nturbs : 2 * self.nturbs]
        ]
        self._change_coordinates(locs_unnorm)
        # Compute turbine yaw angles using PJ's geometric code (if enabled)
        yaw_angles = self._get_geoyaw_angles()
<<<<<<< HEAD
        return (-1 * self.fi.get_farm_AEP_with_wind_data(self.wind_data, yaw_angles=yaw_angles) /
                self.initial_AEP)
=======
        self.fi.set(yaw_angles=yaw_angles)
        return -1 * self.fi.get_farm_AEP(self.freq) /self.initial_AEP
>>>>>>> dc1b5708

    def _change_coordinates(self, locs):
        # Parse the layout coordinates
        layout_x = locs[0 : self.nturbs]
        layout_y = locs[self.nturbs : 2 * self.nturbs]

        # Store on object for use in geoyaw code
        self.x = layout_x
        self.y = layout_y

        # Update the turbine map in floris
        self.fi.set(layout_x=layout_x, layout_y=layout_y)

    def _generate_constraints(self):
        tmp1 = {
            "type": "ineq",
            "fun": lambda x, *args: self._space_constraint(x),
        }
        tmp2 = {
            "type": "ineq",
            "fun": lambda x: self._distance_from_boundaries(x),
        }

        self.cons = [tmp1, tmp2]

    def _set_opt_bounds(self):
        self.bnds = [(0.0, 1.0) for _ in range(2 * self.nturbs)]

    def _space_constraint(self, x_in, rho=500):
        x = [
            self._unnorm(valx, self.xmin, self.xmax)
            for valx in x_in[0 : self.nturbs]
        ]
        y =  [
            self._unnorm(valy, self.ymin, self.ymax)
            for valy in x_in[self.nturbs : 2 * self.nturbs]
        ]

        # Calculate distances between turbines
        locs = np.vstack((x, y)).T
        distances = cdist(locs, locs)
        arange = np.arange(distances.shape[0])
        distances[arange, arange] = 1e10
        dist = np.min(distances, axis=0)

        g = 1 - np.array(dist) / self.min_dist

        # Following code copied from OpenMDAO KSComp().
        # Constraint is satisfied when KS_constraint <= 0
        g_max = np.max(np.atleast_2d(g), axis=-1)[:, np.newaxis]
        g_diff = g - g_max
        exponents = np.exp(rho * g_diff)
        summation = np.sum(exponents, axis=-1)[:, np.newaxis]
        KS_constraint = g_max + 1.0 / rho * np.log(summation)

        return -1*KS_constraint[0][0]

    def _distance_from_boundaries(self, x_in):
        x = [
            self._unnorm(valx, self.xmin, self.xmax)
            for valx in x_in[0 : self.nturbs]
        ]
        y =  [
            self._unnorm(valy, self.ymin, self.ymax)
            for valy in x_in[self.nturbs : 2 * self.nturbs]
        ]
        boundary_con = np.zeros(self.nturbs)
        for i in range(self.nturbs):
            loc = Point(x[i], y[i])
            boundary_con[i] = loc.distance(self._boundary_line)
            if self._boundary_polygon.contains(loc) is True:
                boundary_con[i] *= 1.0
            else:
                boundary_con[i] *= -1.0

        return boundary_con

    def _get_initial_and_final_locs(self):
        x_initial = [
            self._unnorm(valx, self.xmin, self.xmax)
            for valx in self.x0[0 : self.nturbs]
        ]
        y_initial = [
            self._unnorm(valy, self.ymin, self.ymax)
            for valy in self.x0[self.nturbs : 2 * self.nturbs]
        ]
        x_opt = [
            self._unnorm(valx, self.xmin, self.xmax)
            for valx in self.residual_plant.x[0 : self.nturbs]
        ]
        y_opt = [
            self._unnorm(valy, self.ymin, self.ymax)
            for valy in self.residual_plant.x[self.nturbs : 2 * self.nturbs]
        ]
        return x_initial, y_initial, x_opt, y_opt


    # Public methods

    def optimize(self):
        """
        This method finds the optimized layout of wind turbines for power
        production given the provided frequencies of occurance of wind
        conditions (wind speed, direction).

        Returns:
            opt_locs (iterable): A list of the optimized locations of each
            turbine (m).
        """
        print("=====================================================")
        print("Optimizing turbine layout...")
        print("Number of parameters to optimize = ", len(self.x0))
        print("=====================================================")

        opt_locs_norm = self._optimize()

        print("Optimization complete.")

        opt_locs = [
            [
                self._unnorm(valx, self.xmin, self.xmax)
                for valx in opt_locs_norm[0 : self.nturbs]
            ],
            [
                self._unnorm(valy, self.ymin, self.ymax)
                for valy in opt_locs_norm[self.nturbs : 2 * self.nturbs]
            ],
        ]

        return opt_locs<|MERGE_RESOLUTION|>--- conflicted
+++ resolved
@@ -98,13 +98,11 @@
         self._change_coordinates(locs_unnorm)
         # Compute turbine yaw angles using PJ's geometric code (if enabled)
         yaw_angles = self._get_geoyaw_angles()
-<<<<<<< HEAD
-        return (-1 * self.fi.get_farm_AEP_with_wind_data(self.wind_data, yaw_angles=yaw_angles) /
+        self.fi.set(yaw_angles=yaw_angles)
+
+        return (-1 * self.fi.get_farm_AEP_with_wind_data(self.wind_data) /
                 self.initial_AEP)
-=======
-        self.fi.set(yaw_angles=yaw_angles)
-        return -1 * self.fi.get_farm_AEP(self.freq) /self.initial_AEP
->>>>>>> dc1b5708
+
 
     def _change_coordinates(self, locs):
         # Parse the layout coordinates
