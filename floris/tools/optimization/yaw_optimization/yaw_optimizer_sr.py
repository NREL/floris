--- conflicted
+++ resolved
@@ -130,14 +130,11 @@
         if use_memory:
             idx = (np.abs(yaw_angles_opt_subset - yaw_angles_subset) < 0.01).all(axis=2).all(axis=1)
             farm_powers[idx, :] = farm_power_opt_subset[idx, :]
-<<<<<<< HEAD
             if self.print_progress:
-                print(f"Skipping {np.sum(idx)}/{len(idx)} calculations: already in memory.")
-=======
-            self.logger.info(
-                "Skipping {:d}/{:d} calculations: already in memory.".format(np.sum(idx), len(idx))
-            )
->>>>>>> 68820b71
+                self.logger.info(
+                    "Skipping {:d}/{:d} calculations: already in memory.".format(
+                        np.sum(idx), len(idx))
+                )
         else:
             idx = np.zeros(yaw_angles_subset.shape[0], dtype=bool)
 
