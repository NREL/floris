--- conflicted
+++ resolved
@@ -141,22 +141,6 @@
         if not np.all(idx):
             # Now calculate farm powers for conditions we haven't yet evaluated previously
             start_time = timerpc()
-<<<<<<< HEAD
-            if hasattr(self.fi.floris.flow_field, 'heterogenous_inflow_config'):
-                het_sm = np.array(self.fi.floris.flow_field.heterogenous_inflow_config['speed_multipliers'])
-                farm_powers[~idx, :] = self._calculate_farm_power(
-                    wd_array=wd_array_subset[~idx],
-                    turbine_weights=turbine_weights_subset[~idx, :, :],
-                    yaw_angles=yaw_angles_subset[~idx, :, :],
-                    heterogeneous_speed_multipliers=np.tile(het_sm, (Ny, 1))[~idx, :]
-                )
-            else:
-                farm_powers[~idx, :] = self._calculate_farm_power(
-                    wd_array=wd_array_subset[~idx],
-                    turbine_weights=turbine_weights_subset[~idx, :, :],
-                    yaw_angles=yaw_angles_subset[~idx, :, :],
-                )
-=======
             if (hasattr(self.fi.floris.flow_field, 'heterogenous_inflow_config') and
                 self.fi.floris.flow_field.heterogenous_inflow_config is not None):
                 het_sm_orig = np.array(
@@ -171,7 +155,6 @@
                 yaw_angles=yaw_angles_subset[~idx, :, :],
                 heterogeneous_speed_multipliers=het_sm
             )
->>>>>>> 9c5d1994
             self.time_spent_in_floris += (timerpc() - start_time)
 
         # Finally format solutions back to original format, if necessary
