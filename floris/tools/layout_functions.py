--- conflicted
+++ resolved
@@ -17,31 +17,12 @@
 from floris.utilities import rotate_coordinates_rel_west, wind_delta
 
 
-<<<<<<< HEAD
 def plot_turbine_points(
     fi: FlorisInterface,
     ax: plt.Axes = None,
     turbine_indices: List[int] = None,
     plotting_dict: Dict[str, Any] = {},
 ) -> plt.Axes:
-=======
-# Defines a bunch of tools for plotting and manipulating
-# layouts for quick visualizations
-
-
-def visualize_layout(
-    fi,
-    ax=None,
-    show_wake_lines=False,
-    limit_dist_m=None,
-    lim_lines_per_turbine=None,
-    turbine_face_north=False,
-    one_index_turbine=False,
-    black_and_white=False,
-    plot_rotor=False,
-    turbine_names=None
-):
->>>>>>> af04d66d
     """
     Plots turbine layout from a FlorisInterface object.
 
