# Copyright 2021 NREL
# Licensed under the Apache License, Version 2.0 (the "License"); you may not
# use this file except in compliance with the License. You may obtain a copy of
# the License at http://www.apache.org/licenses/LICENSE-2.0

# Unless required by applicable law or agreed to in writing, software
# distributed under the License is distributed on an "AS IS" BASIS, WITHOUT
# WARRANTIES OR CONDITIONS OF ANY KIND, either express or implied. See the
# License for the specific language governing permissions and limitations under
# the License.

# See https://floris.readthedocs.io for documentation


from __future__ import annotations

from pathlib import Path

import numpy as np
import pandas as pd
from scipy.interpolate import LinearNDInterpolator, NearestNDInterpolator

from floris.logging_manager import LoggerBase
from floris.simulation import Floris, State
from floris.simulation.turbine import (
    average_velocity,
    axial_induction,
    Ct,
    power,
    rotor_effective_velocity,
)
from floris.tools.cut_plane import CutPlane
from floris.type_dec import NDArrayFloat


class FlorisInterface(LoggerBase):
    """
    FlorisInterface provides a high-level user interface to many of the
    underlying methods within the FLORIS framework. It is meant to act as a
    single entry-point for the majority of users, simplifying the calls to
    methods on objects within FLORIS.

    Args:
        configuration (:py:obj:`dict`): The Floris configuration dictarionary or YAML file.
            The configuration should have the following inputs specified.
                - **flow_field**: See `floris.simulation.flow_field.FlowField` for more details.
                - **farm**: See `floris.simulation.farm.Farm` for more details.
                - **turbine**: See `floris.simulation.turbine.Turbine` for more details.
                - **wake**: See `floris.simulation.wake.WakeManager` for more details.
                - **logging**: See `floris.simulation.floris.Floris` for more details.
    """

    def __init__(self, configuration: dict | str | Path):
        self.configuration = configuration

        if isinstance(self.configuration, (str, Path)):
            self.floris = Floris.from_file(self.configuration)

        elif isinstance(self.configuration, dict):
            self.floris = Floris.from_dict(self.configuration)

        else:
            raise TypeError("The Floris `configuration` must be of type 'dict', 'str', or 'Path'.")

        # If ref height is -1, assign the hub height
        if np.abs(self.floris.flow_field.reference_wind_height + 1.0) < 1.0e-6:
            self.assign_hub_height_to_ref_height()

        # Make a check on reference height and provide a helpful warning
        unique_heights = np.unique(np.round(self.floris.farm.hub_heights, decimals=6))
        if ((
            len(unique_heights) == 1) and
            (np.abs(self.floris.flow_field.reference_wind_height - unique_heights[0]) > 1.0e-6
        )):
            err_msg = (
                "The only unique hub-height is not the equal to the specified reference "
                "wind height. If this was unintended use -1 as the reference hub height to "
                " indicate use of hub-height as reference wind height."
            )
            self.logger.warning(err_msg, stack_info=True)

        # Check the turbine_grid_points is reasonable
        if self.floris.solver["type"] == "turbine_grid":
            if self.floris.solver["turbine_grid_points"] > 3:
                self.logger.error(
                    f"turbine_grid_points value is {self.floris.solver['turbine_grid_points']} "
                    "which is larger than the recommended value of less than or equal to 3. "
                    "High amounts of turbine grid points reduce the computational performance "
                    "but have a small change on accuracy."
                )
                raise ValueError("turbine_grid_points must be less than or equal to 3.")

    def assign_hub_height_to_ref_height(self):

        # Confirm can do this operation
        unique_heights = np.unique(self.floris.farm.hub_heights)
        if len(unique_heights) > 1:
            raise ValueError(
                "To assign hub heights to reference height, can not have more than one "
                "specified height. "
                f"Current length is {unique_heights}."
            )

        self.floris.flow_field.reference_wind_height = unique_heights[0]

    def copy(self):
        """Create an independent copy of the current FlorisInterface object"""
        return FlorisInterface(self.floris.as_dict())

    def calculate_wake(
        self,
        yaw_angles: NDArrayFloat | list[float] | None = None,
        # tilt_angles: NDArrayFloat | list[float] | None = None,
    ) -> None:
        """
        Wrapper to the :py:meth:`~.Farm.set_yaw_angles` and
        :py:meth:`~.FlowField.calculate_wake` methods.

        Args:
            yaw_angles (NDArrayFloat | list[float] | None, optional): Turbine yaw angles.
                Defaults to None.
        """

        if yaw_angles is None:
            yaw_angles = np.zeros(
                (
                    self.floris.flow_field.n_wind_directions,
                    self.floris.flow_field.n_wind_speeds,
                    self.floris.farm.n_turbines
                )
            )
        self.floris.farm.yaw_angles = yaw_angles

        # # TODO is this required?
        # if tilt_angles is not None:
        #     self.floris.farm.tilt_angles = tilt_angles
        # else:
        #     self.floris.farm.set_tilt_to_ref_tilt(
        #         self.floris.flow_field.n_wind_directions,
        #         self.floris.flow_field.n_wind_speeds
        #     )

        # Initialize solution space
        self.floris.initialize_domain()

        # Perform the wake calculations
        self.floris.steady_state_atmospheric_condition()

    def calculate_no_wake(
        self,
        yaw_angles: NDArrayFloat | list[float] | None = None,
    ) -> None:
        """
        This function is similar to `calculate_wake()` except
        that it does not apply a wake model. That is, the wind
        farm is modeled as if there is no wake in the flow.
        Yaw angles are used to reduce the power and thrust of
        the turbine that is yawed.

        Args:
            yaw_angles (NDArrayFloat | list[float] | None, optional): Turbine yaw angles.
                Defaults to None.
        """

        if yaw_angles is None:
            yaw_angles = np.zeros(
                (
                    self.floris.flow_field.n_wind_directions,
                    self.floris.flow_field.n_wind_speeds,
                    self.floris.farm.n_turbines
                )
            )
        self.floris.farm.yaw_angles = yaw_angles

        # Initialize solution space
        self.floris.initialize_domain()

        # Finalize values to user-supplied order
        self.floris.finalize()

    def reinitialize(
        self,
        wind_speeds: list[float] | NDArrayFloat | None = None,
        wind_directions: list[float] | NDArrayFloat | None = None,
        # wind_layout: list[float] | NDArrayFloat | None = None,
        wind_shear: float | None = None,
        wind_veer: float | None = None,
        reference_wind_height: float | None = None,
        turbulence_intensity: float | None = None,
        # turbulence_kinetic_energy=None,
        air_density: float | None = None,
        # wake: WakeModelManager = None,
        layout_x: list[float] | NDArrayFloat | None = None,
        layout_y: list[float] | NDArrayFloat | None = None,
        turbine_type: list | None = None,
        turbine_library_path: str | Path | None = None,
        # turbine_id: list[str] | None = None,
        # wtg_id: list[str] | None = None,
        # with_resolution: float | None = None,
        solver_settings: dict | None = None,
        time_series: bool = False,
        het_config=None,
    ):
        # Export the floris object recursively as a dictionary
        floris_dict = self.floris.as_dict()
        flow_field_dict = floris_dict["flow_field"]
        farm_dict = floris_dict["farm"]

        # Make the given changes

        ## FlowField
        if wind_speeds is not None:
            flow_field_dict["wind_speeds"] = wind_speeds
        if wind_directions is not None:
            flow_field_dict["wind_directions"] = wind_directions
        if wind_shear is not None:
            flow_field_dict["wind_shear"] = wind_shear
        if wind_veer is not None:
            flow_field_dict["wind_veer"] = wind_veer
        if reference_wind_height is not None:
            flow_field_dict["reference_wind_height"] = reference_wind_height
        if turbulence_intensity is not None:
            flow_field_dict["turbulence_intensity"] = turbulence_intensity
        if air_density is not None:
            flow_field_dict["air_density"] = air_density
        if het_config is not None:
            flow_field_dict["het_config"] = het_config

        ## Farm
        if layout_x is not None:
            farm_dict["layout_x"] = layout_x
        if layout_y is not None:
            farm_dict["layout_y"] = layout_y
        if turbine_type is not None:
            farm_dict["turbine_type"] = turbine_type
        if turbine_library_path is not None:
            farm_dict["turbine_library_path"] = turbine_library_path

        flow_field_dict["time_series"] = time_series

        ## Wake
        # if wake is not None:
        #     self.floris.wake = wake
        # if turbulence_intensity is not None:
        #     pass  # TODO: this should be in the code, but maybe got skipped?
        # if turbulence_kinetic_energy is not None:
        #     pass  # TODO: not needed until GCH
        if solver_settings is not None:
            floris_dict["solver"] = solver_settings

        floris_dict["flow_field"] = flow_field_dict
        floris_dict["farm"] = farm_dict

        # Create a new instance of floris and attach to self
        self.floris = Floris.from_dict(floris_dict)

    def get_plane_of_points(
        self,
        normal_vector="z",
        planar_coordinate=None,
    ):
        """
        Calculates velocity values through the
        :py:meth:`FlorisInterface.calculate_wake` method at points in plane
        specified by inputs.

        Args:
            normal_vector (string, optional): Vector normal to plane.
                Defaults to z.
            planar_coordinate (float, optional): Value of normal vector
                to slice through. Defaults to None.

        Returns:
            :py:class:`pandas.DataFrame`: containing values of x1, x2, x3, u, v, w
        """
        # Get results vectors
        if (normal_vector == "z"):
            x_flat = self.floris.grid.x_sorted_inertial_frame[0, 0].flatten()
            y_flat = self.floris.grid.y_sorted_inertial_frame[0, 0].flatten()
            z_flat = self.floris.grid.z_sorted_inertial_frame[0, 0].flatten()
        else:
            x_flat = self.floris.grid.x_sorted[0, 0].flatten()
            y_flat = self.floris.grid.y_sorted[0, 0].flatten()
            z_flat = self.floris.grid.z_sorted[0, 0].flatten()
        u_flat = self.floris.flow_field.u_sorted[0, 0].flatten()
        v_flat = self.floris.flow_field.v_sorted[0, 0].flatten()
        w_flat = self.floris.flow_field.w_sorted[0, 0].flatten()

        # Create a df of these
        if normal_vector == "z":
            df = pd.DataFrame(
                {
                    "x1": x_flat,
                    "x2": y_flat,
                    "x3": z_flat,
                    "u": u_flat,
                    "v": v_flat,
                    "w": w_flat,
                }
            )
        if normal_vector == "x":
            df = pd.DataFrame(
                {
                    "x1": y_flat,
                    "x2": z_flat,
                    "x3": x_flat,
                    "u": u_flat,
                    "v": v_flat,
                    "w": w_flat,
                }
            )
        if normal_vector == "y":
            df = pd.DataFrame(
                {
                    "x1": x_flat,
                    "x2": z_flat,
                    "x3": y_flat,
                    "u": u_flat,
                    "v": v_flat,
                    "w": w_flat,
                }
            )

        # Subset to plane
        # TODO: Seems sloppy as need more than one plane in the z-direction for GCH
        if planar_coordinate is not None:
            df = df[np.isclose(df.x3, planar_coordinate)]  # , atol=0.1, rtol=0.0)]

        # Drop duplicates
        # TODO is this still needed now that we setup a grid for just this plane?
        df = df.drop_duplicates()

        # Sort values of df to make sure plotting is acceptable
        df = df.sort_values(["x2", "x1"]).reset_index(drop=True)

        return df

    def calculate_horizontal_plane(
        self,
        height,
        x_resolution=200,
        y_resolution=200,
        x_bounds=None,
        y_bounds=None,
        wd=None,
        ws=None,
        yaw_angles=None,
    ):
        """
        Shortcut method to instantiate a :py:class:`~.tools.cut_plane.CutPlane`
        object containing the velocity field in a horizontal plane cut through
        the simulation domain at a specific height.

        Args:
            height (float): Height of cut plane. Defaults to Hub-height.
            x_resolution (float, optional): Output array resolution.
                Defaults to 200 points.
            y_resolution (float, optional): Output array resolution.
                Defaults to 200 points.
            x_bounds (tuple, optional): Limits of output array (in m).
                Defaults to None.
            y_bounds (tuple, optional): Limits of output array (in m).
                Defaults to None.

        Returns:
            :py:class:`~.tools.cut_plane.CutPlane`: containing values
            of x, y, u, v, w
        """
        # TODO update docstring
        if wd is None:
            wd = self.floris.flow_field.wind_directions
        if ws is None:
            ws = self.floris.flow_field.wind_speeds
        self.check_wind_condition_for_viz(wd=wd, ws=ws)

        # Store the current state for reinitialization
        floris_dict = self.floris.as_dict()
        current_yaw_angles = self.floris.farm.yaw_angles

        # Set the solver to a flow field planar grid
        solver_settings = {
            "type": "flow_field_planar_grid",
            "normal_vector": "z",
            "planar_coordinate": height,
            "flow_field_grid_points": [x_resolution, y_resolution],
            "flow_field_bounds": [x_bounds, y_bounds],
        }
        self.reinitialize(wind_directions=wd, wind_speeds=ws, solver_settings=solver_settings)

        # TODO this has to be done here as it seems to be lost with reinitialize
        if yaw_angles is not None:
            self.floris.farm.yaw_angles = yaw_angles

        # Calculate wake
        self.floris.solve_for_viz()

        # Get the points of data in a dataframe
        # TODO this just seems to be flattening and storing the data in a df; is this necessary?
        # It seems the biggest depenedcy is on CutPlane and the subsequent visualization tools.
        df = self.get_plane_of_points(
            normal_vector="z",
            planar_coordinate=height,
        )

        # Compute the cutplane
        horizontal_plane = CutPlane(
            df,
            self.floris.grid.grid_resolution[0],
            self.floris.grid.grid_resolution[1],
            "z"
        )

        # Reset the fi object back to the turbine grid configuration
        self.floris = Floris.from_dict(floris_dict)

        # Run the simulation again for futher postprocessing (i.e. now we can get farm power)
        self.calculate_wake(yaw_angles=current_yaw_angles)

        return horizontal_plane

    def calculate_cross_plane(
        self,
        downstream_dist,
        y_resolution=200,
        z_resolution=200,
        y_bounds=None,
        z_bounds=None,
        wd=None,
        ws=None,
        yaw_angles=None,
    ):
        """
        Shortcut method to instantiate a :py:class:`~.tools.cut_plane.CutPlane`
        object containing the velocity field in a horizontal plane cut through
        the simulation domain at a specific height.

        Args:
            height (float): Height of cut plane. Defaults to Hub-height.
            x_resolution (float, optional): Output array resolution.
                Defaults to 200 points.
            y_resolution (float, optional): Output array resolution.
                Defaults to 200 points.
            x_bounds (tuple, optional): Limits of output array (in m).
                Defaults to None.
            y_bounds (tuple, optional): Limits of output array (in m).
                Defaults to None.

        Returns:
            :py:class:`~.tools.cut_plane.CutPlane`: containing values
            of x, y, u, v, w
        """
        # TODO update docstring
        if wd is None:
            wd = self.floris.flow_field.wind_directions
        if ws is None:
            ws = self.floris.flow_field.wind_speeds
        self.check_wind_condition_for_viz(wd=wd, ws=ws)

        # Store the current state for reinitialization
        floris_dict = self.floris.as_dict()
        current_yaw_angles = self.floris.farm.yaw_angles

        # Set the solver to a flow field planar grid
        solver_settings = {
            "type": "flow_field_planar_grid",
            "normal_vector": "x",
            "planar_coordinate": downstream_dist,
            "flow_field_grid_points": [y_resolution, z_resolution],
            "flow_field_bounds": [y_bounds, z_bounds],
        }
        self.reinitialize(wind_directions=wd, wind_speeds=ws, solver_settings=solver_settings)

        # TODO this has to be done here as it seems to be lost with reinitialize
        if yaw_angles is not None:
            self.floris.farm.yaw_angles = yaw_angles

        # Calculate wake
        self.floris.solve_for_viz()

        # Get the points of data in a dataframe
        # TODO this just seems to be flattening and storing the data in a df; is this necessary?
        # It seems the biggest depenedcy is on CutPlane and the subsequent visualization tools.
        df = self.get_plane_of_points(
            normal_vector="x",
            planar_coordinate=downstream_dist,
        )

        # Compute the cutplane
        cross_plane = CutPlane(df, y_resolution, z_resolution, "x")

        # Reset the fi object back to the turbine grid configuration
        self.floris = Floris.from_dict(floris_dict)

        # Run the simulation again for futher postprocessing (i.e. now we can get farm power)
        self.calculate_wake(yaw_angles=current_yaw_angles)

        return cross_plane

    def calculate_y_plane(
        self,
        crossstream_dist,
        x_resolution=200,
        z_resolution=200,
        x_bounds=None,
        z_bounds=None,
        wd=None,
        ws=None,
        yaw_angles=None,
    ):
        """
        Shortcut method to instantiate a :py:class:`~.tools.cut_plane.CutPlane`
        object containing the velocity field in a horizontal plane cut through
        the simulation domain at a specific height.

        Args:
            height (float): Height of cut plane. Defaults to Hub-height.
            x_resolution (float, optional): Output array resolution.
                Defaults to 200 points.
            y_resolution (float, optional): Output array resolution.
                Defaults to 200 points.
            x_bounds (tuple, optional): Limits of output array (in m).
                Defaults to None.
            y_bounds (tuple, optional): Limits of output array (in m).
                Defaults to None.

        Returns:
            :py:class:`~.tools.cut_plane.CutPlane`: containing values
            of x, y, u, v, w
        """
        # TODO update docstring
        if wd is None:
            wd = self.floris.flow_field.wind_directions
        if ws is None:
            ws = self.floris.flow_field.wind_speeds
        self.check_wind_condition_for_viz(wd=wd, ws=ws)

        # Store the current state for reinitialization
        floris_dict = self.floris.as_dict()
        current_yaw_angles = self.floris.farm.yaw_angles

        # Set the solver to a flow field planar grid
        solver_settings = {
            "type": "flow_field_planar_grid",
            "normal_vector": "y",
            "planar_coordinate": crossstream_dist,
            "flow_field_grid_points": [x_resolution, z_resolution],
            "flow_field_bounds": [x_bounds, z_bounds],
        }
        self.reinitialize(wind_directions=wd, wind_speeds=ws, solver_settings=solver_settings)

        # TODO this has to be done here as it seems to be lost with reinitialize
        if yaw_angles is not None:
            self.floris.farm.yaw_angles = yaw_angles

        # Calculate wake
        self.floris.solve_for_viz()

        # Get the points of data in a dataframe
        # TODO this just seems to be flattening and storing the data in a df; is this necessary?
        # It seems the biggest depenedcy is on CutPlane and the subsequent visualization tools.
        df = self.get_plane_of_points(
            normal_vector="y",
            planar_coordinate=crossstream_dist,
        )

        # Compute the cutplane
        y_plane = CutPlane(df, x_resolution, z_resolution, "y")

        # Reset the fi object back to the turbine grid configuration
        self.floris = Floris.from_dict(floris_dict)

        # Run the simulation again for futher postprocessing (i.e. now we can get farm power)
        self.calculate_wake(yaw_angles=current_yaw_angles)

        return y_plane

    def check_wind_condition_for_viz(self, wd=None, ws=None):
        if len(wd) > 1 or len(wd) < 1:
            raise ValueError(
                "Wind direction input must be of length 1 for visualization. "
                f"Current length is {len(wd)}."
            )

        if len(ws) > 1 or len(ws) < 1:
            raise ValueError(
                "Wind speed input must be of length 1 for visualization. "
                f"Current length is {len(ws)}."
            )

    def get_turbine_powers(self) -> NDArrayFloat:
        """Calculates the power at each turbine in the windfarm.

        Returns:
            NDArrayFloat: [description]
        """

        # Confirm calculate wake has been run
        if self.floris.state is not State.USED:
            raise RuntimeError(
                "Can't run function `FlorisInterface.get_turbine_powers` without "
                "first running `FlorisInterface.calculate_wake`."
            )

        turbine_powers = power(
            ref_density_cp_ct=self.floris.farm.ref_density_cp_cts,
            rotor_effective_velocities=self.turbine_effective_velocities,
            power_interp=self.floris.farm.turbine_power_interps,
            turbine_type_map=self.floris.farm.turbine_type_map,
        )
        return turbine_powers

    def get_turbine_Cts(self) -> NDArrayFloat:
        turbine_Cts = Ct(
            velocities=self.floris.flow_field.u,
            yaw_angle=self.floris.farm.yaw_angles,
            tilt_angle=self.floris.farm.tilt_angles,
            ref_tilt_cp_ct=self.floris.farm.ref_tilt_cp_cts,
            fCt=self.floris.farm.turbine_fCts,
            tilt_interp=self.floris.farm.turbine_fTilts,
            correct_cp_ct_for_tilt=self.floris.farm.correct_cp_ct_for_tilt,
            turbine_type_map=self.floris.farm.turbine_type_map,
            average_method=self.floris.grid.average_method,
            cubature_weights=self.floris.grid.cubature_weights,
        )
        return turbine_Cts

    def get_turbine_ais(self) -> NDArrayFloat:
        turbine_ais = axial_induction(
            velocities=self.floris.flow_field.u,
            yaw_angle=self.floris.farm.yaw_angles,
            tilt_angle=self.floris.farm.tilt_angles,
            ref_tilt_cp_ct=self.floris.farm.ref_tilt_cp_cts,
            fCt=self.floris.farm.turbine_fCts,
            tilt_interp=self.floris.farm.turbine_fTilts,
            correct_cp_ct_for_tilt=self.floris.farm.correct_cp_ct_for_tilt,
            turbine_type_map=self.floris.farm.turbine_type_map,
            average_method=self.floris.grid.average_method,
            cubature_weights=self.floris.grid.cubature_weights,
        )
        return turbine_ais

    @property
    def turbine_average_velocities(self) -> NDArrayFloat:
        return average_velocity(
            velocities=self.floris.flow_field.u,
            method=self.floris.grid.average_method,
            cubature_weights=self.floris.grid.cubature_weights
        )

    @property
    def turbine_effective_velocities(self) -> NDArrayFloat:
        rotor_effective_velocities = rotor_effective_velocity(
            air_density=self.floris.flow_field.air_density,
            ref_density_cp_ct=self.floris.farm.ref_density_cp_cts,
            velocities=self.floris.flow_field.u,
            yaw_angle=self.floris.farm.yaw_angles,
            tilt_angle=self.floris.farm.tilt_angles,
            ref_tilt_cp_ct=self.floris.farm.ref_tilt_cp_cts,
            pP=self.floris.farm.pPs,
            pT=self.floris.farm.pTs,
            tilt_interp=self.floris.farm.turbine_fTilts,
            correct_cp_ct_for_tilt=self.floris.farm.correct_cp_ct_for_tilt,
            turbine_type_map=self.floris.farm.turbine_type_map,
            average_method=self.floris.grid.average_method,
            cubature_weights=self.floris.grid.cubature_weights
        )
        return rotor_effective_velocities

    def get_turbine_TIs(self) -> NDArrayFloat:
        return self.floris.flow_field.turbulence_intensity_field

    def get_farm_power(
        self,
        turbine_weights=None,
        use_turbulence_correction=False,
    ):
        """
        Report wind plant power from instance of floris. Optionally includes
        uncertainty in wind direction and yaw position when determining power.
        Uncertainty is included by computing the mean wind farm power for a
        distribution of wind direction and yaw position deviations from the
        original wind direction and yaw angles.

        Args:
            turbine_weights (NDArrayFloat | list[float] | None, optional):
                weighing terms that allow the user to emphasize power at
                particular turbines and/or completely ignore the power
                from other turbines. This is useful when, for example, you are
                modeling multiple wind farms in a single floris object. If you
                only want to calculate the power production for one of those
                farms and include the wake effects of the neighboring farms,
                you can set the turbine_weights for the neighboring farms'
                turbines to 0.0. The array of turbine powers from floris
                is multiplied with this array in the calculation of the
                objective function. If None, this  is an array with all values
                1.0 and with shape equal to (n_wind_directions, n_wind_speeds,
                n_turbines). Defaults to None.
            use_turbulence_correction: (bool, optional): When *True* uses a
                turbulence parameter to adjust power output calculations.
                Defaults to *False*.

        Returns:
            float: Sum of wind turbine powers in W.
        """
        # TODO: Turbulence correction used in the power calculation, but may not be in
        # the model yet
        # TODO: Turbines need a switch for using turbulence correction
        # TODO: Uncomment out the following two lines once the above are resolved
        # for turbine in self.floris.farm.turbines:
        #     turbine.use_turbulence_correction = use_turbulence_correction

        # Confirm calculate wake has been run
        if self.floris.state is not State.USED:
            raise RuntimeError(
                "Can't run function `FlorisInterface.get_turbine_powers` without "
                "first running `FlorisInterface.calculate_wake`."
            )

        if turbine_weights is None:
            # Default to equal weighing of all turbines when turbine_weights is None
            turbine_weights = np.ones(
                (
                    self.floris.flow_field.n_wind_directions,
                    self.floris.flow_field.n_wind_speeds,
                    self.floris.farm.n_turbines
                )
            )
        elif len(np.shape(turbine_weights)) == 1:
            # Deal with situation when 1D array is provided
            turbine_weights = np.tile(
                turbine_weights,
                (
                    self.floris.flow_field.n_wind_directions,
                    self.floris.flow_field.n_wind_speeds,
                    1
                )
            )

        # Calculate all turbine powers and apply weights
        turbine_powers = self.get_turbine_powers()
        turbine_powers = np.multiply(turbine_weights, turbine_powers)

        return np.sum(turbine_powers, axis=2)

    def get_farm_AEP(
        self,
        freq,
        cut_in_wind_speed=0.001,
        cut_out_wind_speed=None,
        yaw_angles=None,
        turbine_weights=None,
        no_wake=False,
    ) -> float:
        """
        Estimate annual energy production (AEP) for distributions of wind speed, wind
        direction, frequency of occurrence, and yaw offset.

        Args:
            freq (NDArrayFloat): NumPy array with shape (n_wind_directions,
                n_wind_speeds) with the frequencies of each wind direction and
                wind speed combination. These frequencies should typically sum
                up to 1.0 and are used to weigh the wind farm power for every
                condition in calculating the wind farm's AEP.
            cut_in_wind_speed (float, optional): Wind speed in m/s below which
                any calculations are ignored and the wind farm is known to
                produce 0.0 W of power. Note that to prevent problems with the
                wake models at negative / zero wind speeds, this variable must
                always have a positive value. Defaults to 0.001 [m/s].
            cut_out_wind_speed (float, optional): Wind speed above which the
                wind farm is known to produce 0.0 W of power. If None is
                specified, will assume that the wind farm does not cut out
                at high wind speeds. Defaults to None.
            yaw_angles (NDArrayFloat | list[float] | None, optional):
                The relative turbine yaw angles in degrees. If None is
                specified, will assume that the turbine yaw angles are all
                zero degrees for all conditions. Defaults to None.
            turbine_weights (NDArrayFloat | list[float] | None, optional):
                weighing terms that allow the user to emphasize power at
                particular turbines and/or completely ignore the power
                from other turbines. This is useful when, for example, you are
                modeling multiple wind farms in a single floris object. If you
                only want to calculate the power production for one of those
                farms and include the wake effects of the neighboring farms,
                you can set the turbine_weights for the neighboring farms'
                turbines to 0.0. The array of turbine powers from floris
                is multiplied with this array in the calculation of the
                objective function. If None, this  is an array with all values
                1.0 and with shape equal to (n_wind_directions, n_wind_speeds,
                n_turbines). Defaults to None.
            no_wake: (bool, optional): When *True* updates the turbine
                quantities without calculating the wake or adding the wake to
                the flow field. This can be useful when quantifying the loss
                in AEP due to wakes. Defaults to *False*.

        Returns:
            float:
                The Annual Energy Production (AEP) for the wind farm in
                watt-hours.
        """

        # Verify dimensions of the variable "freq"
        if not (
            (np.shape(freq)[0] == self.floris.flow_field.n_wind_directions)
            & (np.shape(freq)[1] == self.floris.flow_field.n_wind_speeds)
            & (len(np.shape(freq)) == 2)
        ):
            raise UserWarning(
                "'freq' should be a two-dimensional array with dimensions "
                " (n_wind_directions, n_wind_speeds)."
            )

        # Check if frequency vector sums to 1.0. If not, raise a warning
        if np.abs(np.sum(freq) - 1.0) > 0.001:
            self.logger.warning(
                "WARNING: The frequency array provided to get_farm_AEP() "
                "does not sum to 1.0."
            )

        # Copy the full wind speed array from the floris object and initialize
        # the the farm_power variable as an empty array.
        wind_speeds = np.array(self.floris.flow_field.wind_speeds, copy=True)
        farm_power = np.zeros((self.floris.flow_field.n_wind_directions, len(wind_speeds)))

        # Determine which wind speeds we must evaluate in floris
        conditions_to_evaluate = wind_speeds >= cut_in_wind_speed
        if cut_out_wind_speed is not None:
            conditions_to_evaluate = conditions_to_evaluate & (wind_speeds < cut_out_wind_speed)

        # Evaluate the conditions in floris
        if np.any(conditions_to_evaluate):
            wind_speeds_subset = wind_speeds[conditions_to_evaluate]
            yaw_angles_subset = None
            if yaw_angles is not None:
                yaw_angles_subset = yaw_angles[:, conditions_to_evaluate]
            self.reinitialize(wind_speeds=wind_speeds_subset)
            if no_wake:
                self.calculate_no_wake(yaw_angles=yaw_angles_subset)
            else:
                self.calculate_wake(yaw_angles=yaw_angles_subset)
            farm_power[:, conditions_to_evaluate] = (
                self.get_farm_power(turbine_weights=turbine_weights)
            )

        # Finally, calculate AEP in GWh
        aep = np.sum(np.multiply(freq, farm_power) * 365 * 24)

        # Reset the FLORIS object to the full wind speed array
        self.reinitialize(wind_speeds=wind_speeds)

        return aep

    def get_farm_AEP_wind_rose_class(
        self,
        wind_rose,
        cut_in_wind_speed=0.001,
        cut_out_wind_speed=None,
        yaw_angles=None,
        turbine_weights=None,
        no_wake=False,
    ) -> float:
        """
        Estimate annual energy production (AEP) for distributions of wind speed, wind
        direction, frequency of occurrence, and yaw offset.

        Args:
            wind_rose (wind_rose): An object of the wind rose class
            cut_in_wind_speed (float, optional): Wind speed in m/s below which
                any calculations are ignored and the wind farm is known to
                produce 0.0 W of power. Note that to prevent problems with the
                wake models at negative / zero wind speeds, this variable must
                always have a positive value. Defaults to 0.001 [m/s].
            cut_out_wind_speed (float, optional): Wind speed above which the
                wind farm is known to produce 0.0 W of power. If None is
                specified, will assume that the wind farm does not cut out
                at high wind speeds. Defaults to None.
            yaw_angles (NDArrayFloat | list[float] | None, optional):
                The relative turbine yaw angles in degrees. If None is
                specified, will assume that the turbine yaw angles are all
                zero degrees for all conditions. Defaults to None.
            turbine_weights (NDArrayFloat | list[float] | None, optional):
                weighing terms that allow the user to emphasize power at
                particular turbines and/or completely ignore the power
                from other turbines. This is useful when, for example, you are
                modeling multiple wind farms in a single floris object. If you
                only want to calculate the power production for one of those
                farms and include the wake effects of the neighboring farms,
                you can set the turbine_weights for the neighboring farms'
                turbines to 0.0. The array of turbine powers from floris
                is multiplied with this array in the calculation of the
                objective function. If None, this  is an array with all values
                1.0 and with shape equal to (n_wind_directions, n_wind_speeds,
                n_turbines). Defaults to None.
            no_wake: (bool, optional): When *True* updates the turbine
                quantities without calculating the wake or adding the wake to
                the flow field. This can be useful when quantifying the loss
                in AEP due to wakes. Defaults to *False*.

        Returns:
            float:
                The Annual Energy Production (AEP) for the wind farm in
                watt-hours.
        """

        # Hold the starting values of wind speed and direction
        wind_speeds = np.array(self.floris.flow_field.wind_speeds, copy=True)
        wind_directions = np.array(self.floris.flow_field.wind_directions, copy=True)

        # Now set FLORIS wind speed and wind direction
        # over to those values in the wind rose class
        wind_speeds_wind_rose = wind_rose.df.ws.unique()
        wind_directions_wind_rose = wind_rose.df.wd.unique()
        self.reinitialize(
            wind_speeds=wind_speeds_wind_rose,
            wind_directions=wind_directions_wind_rose
        )

        # Build the frequency matrix from wind rose
        freq = wind_rose.df.set_index(['wd','ws']).unstack().values

        # Now compute aep
        aep = self.get_farm_AEP(
            freq,
            cut_in_wind_speed=cut_in_wind_speed,
            cut_out_wind_speed=cut_out_wind_speed,
            yaw_angles=yaw_angles,
            turbine_weights=turbine_weights,
            no_wake=no_wake)


        # Reset the FLORIS object to the original wind speed and directions
        self.reinitialize(
            wind_speeds=wind_speeds,
            wind_directions=wind_directions
        )

        return aep

    def sample_flow_at_points(self, x: NDArrayFloat, y: NDArrayFloat, z: NDArrayFloat):
        """
        Extract the wind speed at points in the flow.

        Args:
            x (1DArrayFloat | list): x-locations of points where flow is desired.
            y (1DArrayFloat | list): y-locations of points where flow is desired.
            z (1DArrayFloat | list): z-locations of points where flow is desired.

        Returns:
            3DArrayFloat containing wind speed with dimensions
            (# of wind directions, # of wind speeds, # of sample points)
        """

        # Check that x, y, z are all the same length
        if not len(x) == len(y) == len(z):
            raise ValueError("x, y, and z must be the same size")

        return self.floris.solve_for_points(x, y, z)

    @property
    def layout_x(self):
        """
        Wind turbine coordinate information.

        Returns:
            np.array: Wind turbine x-coordinate.
        """
        return self.floris.farm.layout_x

    @property
    def layout_y(self):
        """
        Wind turbine coordinate information.

        Returns:
            np.array: Wind turbine y-coordinate.
        """
        return self.floris.farm.layout_y

    def get_turbine_layout(self, z=False):
        """
        Get turbine layout

        Args:
            z (bool): When *True*, return lists of x, y, and z coords,
            otherwise, return x and y only. Defaults to *False*.

        Returns:
            np.array: lists of x, y, and (optionally) z coordinates of
                each turbine
        """
        xcoords, ycoords, zcoords = np.array([c.elements for c in self.floris.farm.coordinates]).T
        if z:
            return xcoords, ycoords, zcoords
        else:
            return xcoords, ycoords

<<<<<<< HEAD

## Functionality removed in v3

def set_rotor_diameter(self, rotor_diameter):
    """
    This function has been replaced and no longer works correctly, assigning an error
    """
    raise Exception(
        "FlorinInterface.set_rotor_diameter has been removed in favor of "
        "FlorinInterface.change_turbine. See examples/change_turbine/."
    )
=======
def generate_heterogeneous_wind_map(speed_ups, x, y, z=None):
    if z is not None:
        # Compute the 3-dimensional interpolants for each wind diretion
        # Linear interpolation is used for points within the user-defined area of values,
        # while a nearest-neighbor interpolant is used for points outside that region
        in_region = [
            LinearNDInterpolator(list(zip(x, y, z)), speed_up, fill_value=np.nan)
            for speed_up in speed_ups
        ]
        out_region = [
            NearestNDInterpolator(list(zip(x, y, z)), speed_up)
            for speed_up in speed_ups
        ]
    else:
        # Compute the 2-dimensional interpolants for each wind diretion
        # Linear interpolation is used for points within the user-defined area of values,
        # while a nearest-neighbor interpolant is used for points outside that region
        in_region = [
            LinearNDInterpolator(list(zip(x, y)), speed_up, fill_value=np.nan)
            for speed_up in speed_ups
        ]
        out_region = [
            NearestNDInterpolator(list(zip(x, y)), speed_up)
            for speed_up in speed_ups
        ]

    return [in_region, out_region]
>>>>>>> d5d4b134
<|MERGE_RESOLUTION|>--- conflicted
+++ resolved
@@ -993,7 +993,6 @@
         else:
             return xcoords, ycoords
 
-<<<<<<< HEAD
 
 ## Functionality removed in v3
 
@@ -1004,33 +1003,4 @@
     raise Exception(
         "FlorinInterface.set_rotor_diameter has been removed in favor of "
         "FlorinInterface.change_turbine. See examples/change_turbine/."
-    )
-=======
-def generate_heterogeneous_wind_map(speed_ups, x, y, z=None):
-    if z is not None:
-        # Compute the 3-dimensional interpolants for each wind diretion
-        # Linear interpolation is used for points within the user-defined area of values,
-        # while a nearest-neighbor interpolant is used for points outside that region
-        in_region = [
-            LinearNDInterpolator(list(zip(x, y, z)), speed_up, fill_value=np.nan)
-            for speed_up in speed_ups
-        ]
-        out_region = [
-            NearestNDInterpolator(list(zip(x, y, z)), speed_up)
-            for speed_up in speed_ups
-        ]
-    else:
-        # Compute the 2-dimensional interpolants for each wind diretion
-        # Linear interpolation is used for points within the user-defined area of values,
-        # while a nearest-neighbor interpolant is used for points outside that region
-        in_region = [
-            LinearNDInterpolator(list(zip(x, y)), speed_up, fill_value=np.nan)
-            for speed_up in speed_ups
-        ]
-        out_region = [
-            NearestNDInterpolator(list(zip(x, y)), speed_up)
-            for speed_up in speed_ups
-        ]
-
-    return [in_region, out_region]
->>>>>>> d5d4b134
+    )