--- conflicted
+++ resolved
@@ -748,168 +748,6 @@
             return xcoords, ycoords
 
 
-<<<<<<< HEAD
-def _convert_v24_dictionary_to_v3(dict_legacy):
-    """
-    Converts a v2.4 floris input dictionary file to a v3.0-compatible
-    dictionary. See detailed instructions in the class 
-    FlorisInterface_legacy_v24.
-
-    Args:
-        dict_legacy (dict): Input dictionary in legacy floris v2.4 format.
-
-    Returns:
-        dict_out (dict): Converted dictionary containing the floris input
-        settings in v3.0-compatible format.
-    """
-    # Simple entries that can just be copied over
-    dict_out = dict()  # Output dictionary
-    dict_out["name"] = dict_legacy["name"] + " (auto-converted to v3)"
-    dict_out["description"] = dict_legacy["description"]
-    dict_out["floris_version"] = "v3.0 (converted from legacy format v2)"
-    dict_out["logging"] = dict_legacy["logging"]
-
-    dict_out["solver"] = {
-        "type": "turbine_grid",
-        "turbine_grid_points": dict_legacy["turbine"]["properties"]["ngrid"],
-    }
-
-    fp = dict_legacy["farm"]["properties"]
-    tp = dict_legacy["turbine"]["properties"]
-    dict_out["farm"] = {
-        "layout_x": fp["layout_x"],
-        "layout_y": fp["layout_y"],
-    }
-
-    ref_height = fp["specified_wind_height"]
-    if ref_height < 0:
-        ref_height = tp["hub_height"]
-
-    dict_out["flow_field"] = {
-        "air_density": fp["air_density"],
-        "reference_wind_height": ref_height,
-        "turbulence_intensity": fp["turbulence_intensity"][0],
-        "wind_directions": [fp["wind_direction"]],
-        "wind_shear": fp["wind_shear"],
-        "wind_speeds": [fp["wind_speed"]],
-        "wind_veer": fp["wind_veer"],
-    }
-
-    wp = dict_legacy["wake"]["properties"]
-    velocity_model = wp["velocity_model"]
-    velocity_model_str = velocity_model
-    if velocity_model == "gauss_legacy":
-        velocity_model_str = "gauss"
-    deflection_model = wp["deflection_model"]
-    turbulence_model = wp["turbulence_model"]
-    wdp = wp["parameters"]["wake_deflection_parameters"][deflection_model]
-    wvp = wp["parameters"]["wake_velocity_parameters"][velocity_model]
-    wtp = wp["parameters"]["wake_turbulence_parameters"][turbulence_model]
-    dict_out["wake"] = {
-        "model_strings": {
-            "combination_model": wp["combination_model"],
-            "deflection_model": deflection_model,
-            "turbulence_model": turbulence_model,
-            "velocity_model": velocity_model_str,
-        },
-        "enable_secondary_steering": wdp["use_secondary_steering"],
-        "enable_yaw_added_recovery": wvp["use_yaw_added_recovery"],
-        "enable_transverse_velocities": wvp["calculate_VW_velocities"],
-    }
-
-    # Copy over wake velocity parameters and remove unnecessary parameters
-    velocity_subdict = copy.deepcopy(wvp)
-    c = ["calculate_VW_velocities", "use_yaw_added_recovery", "eps_gain"]
-    for ci in [ci for ci in c if ci in velocity_subdict.keys()]:
-        velocity_subdict.pop(ci)
-
-    # Copy over wake deflection parameters and remove unnecessary parameters
-    deflection_subdict = copy.deepcopy(wdp)
-    c = ["use_secondary_steering"]
-    for ci in [ci for ci in c if ci in deflection_subdict.keys()]:
-        deflection_subdict.pop(ci)
-
-    # Copy over wake turbulence parameters and remove unnecessary parameters
-    turbulence_subdict = copy.deepcopy(wtp)
-
-    # Save parameter settings to wake dictionary
-    dict_out["wake"]["wake_velocity_parameters"] = {
-        velocity_model_str: velocity_subdict
-    }
-    dict_out["wake"]["wake_deflection_parameters"] = {
-        deflection_model: deflection_subdict
-    }
-    dict_out["wake"]["wake_turbulence_parameters"] = {
-        turbulence_model: turbulence_subdict
-    }
-
-    # Finally add turbine information
-    dict_out["turbine"] = {
-        "generator_efficiency": tp["generator_efficiency"],
-        "ref_density_cp_ct": tp["ref_density_cp_ct"],
-        "hub_height": tp["hub_height"],
-        "pP": tp["pP"],
-        "pT": tp["pT"],
-        "rotor_diameter": tp["rotor_diameter"],
-        "TSR": tp["TSR"],
-        "power_thrust_table": tp["power_thrust_table"],
-    }
-
-    return dict_out
-
-
-class FlorisInterface_legacy_v24(FlorisInterface):
-    """
-    FlorisInterface_legacy_v24 provides a wrapper around FlorisInterface
-    which enables compatibility of the class with legacy floris v2.4 input
-    files. The user can simply pass this class the path to a legacy v2.4
-    floris input file to this class and it'll convert it to a v3.0-compatible
-    input dictionary and load the floris v3.0 object.
-
-    After successfully loading the v3.0 Floris object, you can export the
-    input file using: fi.floris.to_file("converted_input_file_v3.yaml").
-
-    If you would like to manually convert the input dictionary without first
-    loading it in FLORIS, or if somehow the code fails to automatically
-    convert the input file to v3, you should follow the following steps:
-      1. Load the legacy v2.4 input floris JSON file as a dictionary
-      2. Pass the v2.4 dictionary to `_convert_v24_dictionary_to_v3(...)`.
-         That will return a v3.0-compatible input dictionary.
-      3. Save the converted configuration file to a YAML or JSON file.
-
-      For example:
-
-        import json, yaml
-        from floris.tools.floris_interface import _convert_v24_dictionary_to_v3
-
-        with open(<path_to_legacy_v24_input_file.json>) as legacy_dict_file:
-            configuration_v2 = json.load(legacy_dict_file)
-        configuration_v3 = _convert_v24_dictionary_to_v3(configuration_v2)
-        with open(r'converted_configuration_file_v3.yaml', 'w') as file:
-            yaml.dump(configuration_v3, file)
-
-    Args:
-        configuration (:py:obj:`dict`): The legacy v2.4 Floris configuration
-            dictionary or the file path to the JSON file.
-    """
-
-    def __init__(self, configuration: dict | str | Path, het_map=None):
-
-        if not isinstance(configuration, (str, Path, dict)):
-            raise TypeError("The Floris `configuration` must of type 'dict', 'str', or 'Path'.")
-
-        print("Importing and converting legacy floris v2.4 input file...")
-        if isinstance(configuration, (str, Path)):
-            import json
-            with open(configuration) as legacy_dict_file:
-                configuration = json.load(legacy_dict_file)
-
-        configuration = _convert_v24_dictionary_to_v3(configuration)
-        super().__init__(configuration, het_map=het_map)  # Initialize full class
-
-
-=======
->>>>>>> f30abbc4
 def generate_heterogeneous_wind_map(speed_ups, x, y, z=None):
     if z is not None:
         # Compute the 3-dimensional interpolants for each wind diretion
