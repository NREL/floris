# Copyright 2021 NREL
# Licensed under the Apache License, Version 2.0 (the "License"); you may not
# use this file except in compliance with the License. You may obtain a copy of
# the License at http://www.apache.org/licenses/LICENSE-2.0

# Unless required by applicable law or agreed to in writing, software
# distributed under the License is distributed on an "AS IS" BASIS, WITHOUT
# WARRANTIES OR CONDITIONS OF ANY KIND, either express or implied. See the
# License for the specific language governing permissions and limitations under
# the License.

# See https://floris.readthedocs.io for documentation


from __future__ import annotations

from pathlib import Path

import numpy as np
import pandas as pd
from scipy.interpolate import LinearNDInterpolator, NearestNDInterpolator

from floris.logging_manager import LoggerBase
from floris.simulation import Floris, State
from floris.simulation.turbine import (
    average_velocity,
    axial_induction,
    Ct,
    power,
<<<<<<< HEAD
    rotor_effective_velocity
=======
>>>>>>> f88b8543
)
from floris.tools.cut_plane import CutPlane
from floris.type_dec import NDArrayFloat


class FlorisInterface(LoggerBase):
    """
    FlorisInterface provides a high-level user interface to many of the
    underlying methods within the FLORIS framework. It is meant to act as a
    single entry-point for the majority of users, simplifying the calls to
    methods on objects within FLORIS.

    Args:
        configuration (:py:obj:`dict`): The Floris configuration dictarionary, JSON file,
            or YAML file. The configuration should have the following inputs specified.
                - **flow_field**: See `floris.simulation.flow_field.FlowField` for more details.
                - **farm**: See `floris.simulation.farm.Farm` for more details.
                - **turbine**: See `floris.simulation.turbine.Turbine` for more details.
                - **wake**: See `floris.simulation.wake.WakeManager` for more details.
                - **logging**: See `floris.simulation.floris.Floris` for more details.
    """

    def __init__(self, configuration: dict | str | Path, het_map=None):
        self.configuration = configuration

        if isinstance(self.configuration, (str, Path)):
            self.floris = Floris.from_file(self.configuration)

        elif isinstance(self.configuration, dict):
            self.floris = Floris.from_dict(self.configuration)

        else:
            raise TypeError("The Floris `configuration` must be of type 'dict', 'str', or 'Path'.")

        # Store the heterogeneous map for use after reinitailization
        self.het_map = het_map
        # Assign the heterogeneous map to the flow field
        # Needed for a direct call to fi.calculate_wake without fi.reinitialize
        self.floris.flow_field.het_map = het_map

        # If ref height is -1, assign the hub height
        if np.abs(self.floris.flow_field.reference_wind_height + 1.0) < 1.0e-6:
            self.assign_hub_height_to_ref_height()

        # Make a check on reference height and provide a helpful warning
        unique_heights = np.unique(np.round(self.floris.farm.hub_heights, decimals=6))
        if ((
            len(unique_heights) == 1) and
            (np.abs(self.floris.flow_field.reference_wind_height - unique_heights[0]) > 1.0e-6
        )):
            err_msg = (
                "The only unique hub-height is not the equal to the specified reference "
                "wind height. If this was unintended use -1 as the reference hub height to "
                " indicate use of hub-height as reference wind height."
            )
            self.logger.warning(err_msg, stack_info=True)

        # Check the turbine_grid_points is reasonable
        if self.floris.solver["type"] == "turbine_grid":
            if self.floris.solver["turbine_grid_points"] > 3:
                self.logger.error(
                    f"turbine_grid_points value is {self.floris.solver['turbine_grid_points']} "
                    "which is larger than the recommended value of less than or equal to 3. "
                    "High amounts of turbine grid points reduce the computational performance "
                    "but have a small change on accuracy."
                )
                raise ValueError("turbine_grid_points must be less than or equal to 3.")

    def assign_hub_height_to_ref_height(self):

        # Confirm can do this operation
        unique_heights = np.unique(self.floris.farm.hub_heights)
        if len(unique_heights) > 1:
            raise ValueError(
                "To assign hub heights to reference height, can not have more than one "
                "specified height. "
                f"Current length is {unique_heights}."
            )

        self.floris.flow_field.reference_wind_height = unique_heights[0]

    def copy(self):
        """Create an independent copy of the current FlorisInterface object"""
        return FlorisInterface(self.floris.as_dict(), het_map=self.het_map)

    def calculate_wake(
        self,
        yaw_angles: NDArrayFloat | list[float] | None = None,
        tilt_angles: NDArrayFloat | list[float] | None = None,
        # points: NDArrayFloat | list[float] | None = None,
        # track_n_upstream_wakes: bool = False,
    ) -> None:
        """
        Wrapper to the :py:meth:`~.Farm.set_yaw_angles` and
        :py:meth:`~.FlowField.calculate_wake` methods.

        Args:
            yaw_angles (NDArrayFloat | list[float] | None, optional): Turbine yaw angles.
                Defaults to None.
            tilt_angles (NDArrayFloat | list[float] | None, optional): Turbine tilt angles.
                Defaults to None.
            points: (NDArrayFloat | list[float] | None, optional): The x, y, and z
                coordinates at which the flow field velocity is to be recorded. Defaults
                to None.
            track_n_upstream_wakes (bool, optional): When *True*, will keep track of the
                number of upstream wakes a turbine is experiencing. Defaults to *False*.
        """

        if yaw_angles is None:
            yaw_angles = np.zeros(
                (
                    self.floris.flow_field.n_wind_directions,
                    self.floris.flow_field.n_wind_speeds,
                    self.floris.farm.n_turbines
                )
            )
        self.floris.farm.yaw_angles = yaw_angles
        
        # TODO is this required?
        if tilt_angles is not None:
            self.floris.farm.tilt_angles = tilt_angles
        else:
            self.floris.farm.set_tilt_to_ref_tilt(
                self.floris.flow_field.n_wind_directions,
                self.floris.flow_field.n_wind_speeds
            )

        # Initialize solution space
        self.floris.initialize_domain()

        # Perform the wake calculations
        self.floris.steady_state_atmospheric_condition()

    def calculate_no_wake(
        self,
        yaw_angles: NDArrayFloat | list[float] | None = None,
    ) -> None:
        """
        This function is similar to `calculate_wake()` except
        that it does not apply a wake model. That is, the wind
        farm is modeled as if there is no wake in the flow.
        Yaw angles are used to reduce the power and thrust of
        the turbine that is yawed.

        Args:
            yaw_angles (NDArrayFloat | list[float] | None, optional): Turbine yaw angles.
                Defaults to None.
        """

        # TODO decide where to handle this sign issue
        if (yaw_angles is not None) and not (np.all(yaw_angles==0.)):
            self.floris.farm.yaw_angles = yaw_angles

        # Initialize solution space
        self.floris.initialize_domain()

        # Finalize values to user-supplied order
        self.floris.finalize()

    def reinitialize(
        self,
        wind_speeds: list[float] | NDArrayFloat | None = None,
        wind_directions: list[float] | NDArrayFloat | None = None,
        # wind_layout: list[float] | NDArrayFloat | None = None,
        wind_shear: float | None = None,
        wind_veer: float | None = None,
        reference_wind_height: float | None = None,
        turbulence_intensity: float | None = None,
        # turbulence_kinetic_energy=None,
        air_density: float | None = None,
        # wake: WakeModelManager = None,
        layout_x: list[float] | NDArrayFloat | None = None,
        layout_y: list[float] | NDArrayFloat | None = None,
        turbine_type: list | None = None,
        # turbine_id: list[str] | None = None,
        # wtg_id: list[str] | None = None,
        # with_resolution: float | None = None,
        solver_settings: dict | None = None,
        time_series: bool | None = False,
        layout: tuple[list[float], list[float]] | tuple[NDArrayFloat, NDArrayFloat] | None = None,
    ):
        # Export the floris object recursively as a dictionary
        floris_dict = self.floris.as_dict()
        flow_field_dict = floris_dict["flow_field"]
        farm_dict = floris_dict["farm"]

        # Make the given changes

        ## FlowField
        if wind_speeds is not None:
            flow_field_dict["wind_speeds"] = wind_speeds
        if wind_directions is not None:
            flow_field_dict["wind_directions"] = wind_directions
        if wind_shear is not None:
            flow_field_dict["wind_shear"] = wind_shear
        if wind_veer is not None:
            flow_field_dict["wind_veer"] = wind_veer
        if reference_wind_height is not None:
            flow_field_dict["reference_wind_height"] = reference_wind_height
        if turbulence_intensity is not None:
            flow_field_dict["turbulence_intensity"] = turbulence_intensity
        if air_density is not None:
            flow_field_dict["air_density"] = air_density

        ## Farm
        if layout is not None:
            self.logger.warning(
                "Use the `layout_x` and `layout_y` parameters in place of `layout` "
                "because the `layout` parameter will be deprecated in 3.3."
            )
            layout_x = layout[0]
            layout_y = layout[1]
        if layout_x is not None:
            farm_dict["layout_x"] = layout_x
        if layout_y is not None:
            farm_dict["layout_y"] = layout_y
        if turbine_type is not None:
            farm_dict["turbine_type"] = turbine_type

        if time_series:
            flow_field_dict["time_series"] = True
        else:
            flow_field_dict["time_series"] = False

        ## Wake
        # if wake is not None:
        #     self.floris.wake = wake
        # if turbulence_intensity is not None:
        #     pass  # TODO: this should be in the code, but maybe got skipped?
        # if turbulence_kinetic_energy is not None:
        #     pass  # TODO: not needed until GCH
        if solver_settings is not None:
            floris_dict["solver"] = solver_settings

        floris_dict["flow_field"] = flow_field_dict
        floris_dict["farm"] = farm_dict

        # Create a new instance of floris and attach to self
        self.floris = Floris.from_dict(floris_dict)
        # Re-assign the hetergeneous inflow map to flow field
        self.floris.flow_field.het_map = self.het_map

    def get_plane_of_points(
        self,
        normal_vector="z",
        planar_coordinate=None,
    ):
        """
        Calculates velocity values through the
        :py:meth:`~.FlowField.calculate_wake` method at points in plane
        specified by inputs.

        Args:
            normal_vector (string, optional): Vector normal to plane.
                Defaults to z.
            planar_coordinate (float, optional): Value of normal vector
                to slice through. Defaults to None.


        Returns:
            :py:class:`pandas.DataFrame`: containing values of x1, x2, u, v, w
        """
        # Get results vectors
        x_flat = self.floris.grid.x_sorted[0, 0].flatten()
        y_flat = self.floris.grid.y_sorted[0, 0].flatten()
        z_flat = self.floris.grid.z_sorted[0, 0].flatten()
        u_flat = self.floris.flow_field.u_sorted[0, 0].flatten()
        v_flat = self.floris.flow_field.v_sorted[0, 0].flatten()
        w_flat = self.floris.flow_field.w_sorted[0, 0].flatten()

        # Create a df of these
        if normal_vector == "z":
            df = pd.DataFrame(
                {
                    "x1": x_flat,
                    "x2": y_flat,
                    "x3": z_flat,
                    "u": u_flat,
                    "v": v_flat,
                    "w": w_flat,
                }
            )
        if normal_vector == "x":
            df = pd.DataFrame(
                {
                    "x1": y_flat,
                    "x2": z_flat,
                    "x3": x_flat,
                    "u": u_flat,
                    "v": v_flat,
                    "w": w_flat,
                }
            )
        if normal_vector == "y":
            df = pd.DataFrame(
                {
                    "x1": x_flat,
                    "x2": z_flat,
                    "x3": y_flat,
                    "u": u_flat,
                    "v": v_flat,
                    "w": w_flat,
                }
            )

        # Subset to plane
        # TODO: Seems sloppy as need more than one plane in the z-direction for GCH
        if planar_coordinate is not None:
            df = df[np.isclose(df.x3, planar_coordinate)]  # , atol=0.1, rtol=0.0)]

        # Drop duplicates
        # TODO is this still needed now that we setup a grid for just this plane?
        df = df.drop_duplicates()

        # Sort values of df to make sure plotting is acceptable
        df = df.sort_values(["x2", "x1"]).reset_index(drop=True)

        return df

    def calculate_horizontal_plane(
        self,
        height,
        x_resolution=200,
        y_resolution=200,
        x_bounds=None,
        y_bounds=None,
        wd=None,
        ws=None,
        yaw_angles=None,
    ):
        """
        Shortcut method to instantiate a :py:class:`~.tools.cut_plane.CutPlane`
        object containing the velocity field in a horizontal plane cut through
        the simulation domain at a specific height.

        Args:
            height (float): Height of cut plane. Defaults to Hub-height.
            x_resolution (float, optional): Output array resolution.
                Defaults to 200 points.
            y_resolution (float, optional): Output array resolution.
                Defaults to 200 points.
            x_bounds (tuple, optional): Limits of output array (in m).
                Defaults to None.
            y_bounds (tuple, optional): Limits of output array (in m).
                Defaults to None.

        Returns:
            :py:class:`~.tools.cut_plane.CutPlane`: containing values
            of x, y, u, v, w
        """
        # TODO update docstring
        if wd is None:
            wd = self.floris.flow_field.wind_directions
        if ws is None:
            ws = self.floris.flow_field.wind_speeds
        self.check_wind_condition_for_viz(wd=wd, ws=ws)

        # Store the current state for reinitialization
        floris_dict = self.floris.as_dict()
        current_yaw_angles = self.floris.farm.yaw_angles

        # Set the solver to a flow field planar grid
        solver_settings = {
            "type": "flow_field_planar_grid",
            "normal_vector": "z",
            "planar_coordinate": height,
            "flow_field_grid_points": [x_resolution, y_resolution],
            "flow_field_bounds": [x_bounds, y_bounds],
        }
        self.reinitialize(wind_directions=wd, wind_speeds=ws, solver_settings=solver_settings)

        # TODO this has to be done here as it seems to be lost with reinitialize
        if yaw_angles is not None:
            self.floris.farm.yaw_angles = yaw_angles

        # Calculate wake
        self.floris.solve_for_viz()

        # Get the points of data in a dataframe
        # TODO this just seems to be flattening and storing the data in a df; is this necessary?
        # It seems the biggest depenedcy is on CutPlane and the subsequent visualization tools.
        df = self.get_plane_of_points(
            normal_vector="z",
            planar_coordinate=height,
        )

        # Compute the cutplane
        horizontal_plane = CutPlane(
            df,
            self.floris.grid.grid_resolution[0],
            self.floris.grid.grid_resolution[1],
            "z"
        )

        # Reset the fi object back to the turbine grid configuration
        self.floris = Floris.from_dict(floris_dict)
        self.floris.flow_field.het_map = self.het_map

        # Run the simulation again for futher postprocessing (i.e. now we can get farm power)
        self.calculate_wake(yaw_angles=current_yaw_angles)

        return horizontal_plane

    def calculate_cross_plane(
        self,
        downstream_dist,
        y_resolution=200,
        z_resolution=200,
        y_bounds=None,
        z_bounds=None,
        wd=None,
        ws=None,
        yaw_angles=None,
    ):
        """
        Shortcut method to instantiate a :py:class:`~.tools.cut_plane.CutPlane`
        object containing the velocity field in a horizontal plane cut through
        the simulation domain at a specific height.

        Args:
            height (float): Height of cut plane. Defaults to Hub-height.
            x_resolution (float, optional): Output array resolution.
                Defaults to 200 points.
            y_resolution (float, optional): Output array resolution.
                Defaults to 200 points.
            x_bounds (tuple, optional): Limits of output array (in m).
                Defaults to None.
            y_bounds (tuple, optional): Limits of output array (in m).
                Defaults to None.

        Returns:
            :py:class:`~.tools.cut_plane.CutPlane`: containing values
            of x, y, u, v, w
        """
        # TODO update docstring
        if wd is None:
            wd = self.floris.flow_field.wind_directions
        if ws is None:
            ws = self.floris.flow_field.wind_speeds
        self.check_wind_condition_for_viz(wd=wd, ws=ws)

        # Store the current state for reinitialization
        floris_dict = self.floris.as_dict()
        current_yaw_angles = self.floris.farm.yaw_angles

        # Set the solver to a flow field planar grid
        solver_settings = {
            "type": "flow_field_planar_grid",
            "normal_vector": "x",
            "planar_coordinate": downstream_dist,
            "flow_field_grid_points": [y_resolution, z_resolution],
            "flow_field_bounds": [y_bounds, z_bounds],
        }
        self.reinitialize(wind_directions=wd, wind_speeds=ws, solver_settings=solver_settings)

        # TODO this has to be done here as it seems to be lost with reinitialize
        if yaw_angles is not None:
            self.floris.farm.yaw_angles = yaw_angles

        # Calculate wake
        self.floris.solve_for_viz()

        # Get the points of data in a dataframe
        # TODO this just seems to be flattening and storing the data in a df; is this necessary?
        # It seems the biggest depenedcy is on CutPlane and the subsequent visualization tools.
        df = self.get_plane_of_points(
            normal_vector="x",
            planar_coordinate=downstream_dist,
        )

        # Compute the cutplane
        cross_plane = CutPlane(df, y_resolution, z_resolution, "x")

        # Reset the fi object back to the turbine grid configuration
        self.floris = Floris.from_dict(floris_dict)
        self.floris.flow_field.het_map = self.het_map

        # Run the simulation again for futher postprocessing (i.e. now we can get farm power)
        self.calculate_wake(yaw_angles=current_yaw_angles)

        return cross_plane

    def calculate_y_plane(
        self,
        crossstream_dist,
        x_resolution=200,
        z_resolution=200,
        x_bounds=None,
        z_bounds=None,
        wd=None,
        ws=None,
        yaw_angles=None,
    ):
        """
        Shortcut method to instantiate a :py:class:`~.tools.cut_plane.CutPlane`
        object containing the velocity field in a horizontal plane cut through
        the simulation domain at a specific height.

        Args:
            height (float): Height of cut plane. Defaults to Hub-height.
            x_resolution (float, optional): Output array resolution.
                Defaults to 200 points.
            y_resolution (float, optional): Output array resolution.
                Defaults to 200 points.
            x_bounds (tuple, optional): Limits of output array (in m).
                Defaults to None.
            y_bounds (tuple, optional): Limits of output array (in m).
                Defaults to None.

        Returns:
            :py:class:`~.tools.cut_plane.CutPlane`: containing values
            of x, y, u, v, w
        """
        # TODO update docstring
        if wd is None:
            wd = self.floris.flow_field.wind_directions
        if ws is None:
            ws = self.floris.flow_field.wind_speeds
        self.check_wind_condition_for_viz(wd=wd, ws=ws)

        # Store the current state for reinitialization
        floris_dict = self.floris.as_dict()
        current_yaw_angles = self.floris.farm.yaw_angles

        # Set the solver to a flow field planar grid
        solver_settings = {
            "type": "flow_field_planar_grid",
            "normal_vector": "y",
            "planar_coordinate": crossstream_dist,
            "flow_field_grid_points": [x_resolution, z_resolution],
            "flow_field_bounds": [x_bounds, z_bounds],
        }
        self.reinitialize(wind_directions=wd, wind_speeds=ws, solver_settings=solver_settings)

        # TODO this has to be done here as it seems to be lost with reinitialize
        if yaw_angles is not None:
            self.floris.farm.yaw_angles = yaw_angles

        # Calculate wake
        self.floris.solve_for_viz()

        # Get the points of data in a dataframe
        # TODO this just seems to be flattening and storing the data in a df; is this necessary?
        # It seems the biggest depenedcy is on CutPlane and the subsequent visualization tools.
        df = self.get_plane_of_points(
            normal_vector="y",
            planar_coordinate=crossstream_dist,
        )

        # Compute the cutplane
        y_plane = CutPlane(df, x_resolution, z_resolution, "y")

        # Reset the fi object back to the turbine grid configuration
        self.floris = Floris.from_dict(floris_dict)
        self.floris.flow_field.het_map = self.het_map

        # Run the simulation again for futher postprocessing (i.e. now we can get farm power)
        self.calculate_wake(yaw_angles=current_yaw_angles)

        return y_plane

    def check_wind_condition_for_viz(self, wd=None, ws=None):
        if len(wd) > 1 or len(wd) < 1:
            raise ValueError(
                "Wind direction input must be of length 1 for visualization. "
                f"Current length is {len(wd)}."
            )

        if len(ws) > 1 or len(ws) < 1:
            raise ValueError(
                "Wind speed input must be of length 1 for visualization. "
                f"Current length is {len(ws)}."
            )

    def get_turbine_powers(self) -> NDArrayFloat:
        """Calculates the power at each turbine in the windfarm.

        Returns:
            NDArrayFloat: [description]
        """

        # Confirm calculate wake has been run
        if self.floris.state is not State.USED:
            raise RuntimeError(
                "Can't run function `FlorisInterface.get_turbine_powers` without "
                "first running `FlorisInterface.calculate_wake`."
            )

        rotor_effective_velocities = rotor_effective_velocity(
            air_density=self.floris.flow_field.air_density,
            ref_density_cp_ct=self.floris.farm.ref_density_cp_cts,
            velocities=self.floris.flow_field.u,
            yaw_angle=self.floris.farm.yaw_angles,
            tilt_angle=self.floris.farm.tilt_angles,
            ref_tilt_cp_ct=self.floris.farm.ref_tilt_cp_cts,
            pP=self.floris.farm.pPs,
            pT=self.floris.farm.pTs,
            tilt_interp=self.floris.farm.turbine_fTilts,
            correct_cp_ct_for_tilt=self.floris.farm.correct_cp_ct_for_tilt,
            turbine_type_map=self.floris.farm.turbine_type_map,
        )

        turbine_powers = power(
            ref_density_cp_ct=self.floris.farm.ref_density_cp_cts,
            rotor_effective_velocities=rotor_effective_velocities,
            power_interp=self.floris.farm.turbine_power_interps,
            turbine_type_map=self.floris.farm.turbine_type_map,
        )
        return turbine_powers

    def get_turbine_Cts(self) -> NDArrayFloat:
        turbine_Cts = Ct(
            velocities=self.floris.flow_field.u,
            yaw_angle=self.floris.farm.yaw_angles,
            tilt_angle=self.floris.farm.tilt_angles,
            ref_tilt_cp_ct=self.floris.farm.ref_tilt_cp_cts,
            fCt=self.floris.farm.turbine_fCts,
            tilt_interp=self.floris.farm.turbine_fTilts,
            correct_cp_ct_for_tilt=self.floris.farm.correct_cp_ct_for_tilt,
            turbine_type_map=self.floris.farm.turbine_type_map,
        )
        return turbine_Cts

    def get_turbine_ais(self) -> NDArrayFloat:
        turbine_ais = axial_induction(
            velocities=self.floris.flow_field.u,
            yaw_angle=self.floris.farm.yaw_angles,
            tilt_angle=self.floris.farm.tilt_angles,
            ref_tilt_cp_ct=self.floris.farm.ref_tilt_cp_cts,
            fCt=self.floris.farm.turbine_fCts,
            tilt_interp=self.floris.farm.turbine_fTilts,
            correct_cp_ct_for_tilt=self.floris.farm.correct_cp_ct_for_tilt,
            turbine_type_map=self.floris.farm.turbine_type_map,
        )
        return turbine_ais

    @property
    def turbine_average_velocities(self) -> NDArrayFloat:
        # TODO: Should we have a `turbine_effective_velocities` function?
        return average_velocity(velocities=self.floris.flow_field.u)

    def get_turbine_TIs(self) -> NDArrayFloat:
        return self.floris.flow_field.turbulence_intensity_field

    def get_farm_power(
        self,
        turbine_weights=None,
        use_turbulence_correction=False,
    ):
        """
        Report wind plant power from instance of floris. Optionally includes
        uncertainty in wind direction and yaw position when determining power.
        Uncertainty is included by computing the mean wind farm power for a
        distribution of wind direction and yaw position deviations from the
        original wind direction and yaw angles.

        Args:
            turbine_weights (NDArrayFloat | list[float] | None, optional):
                weighing terms that allow the user to emphasize power at
                particular turbines and/or completely ignore the power
                from other turbines. This is useful when, for example, you are
                modeling multiple wind farms in a single floris object. If you
                only want to calculate the power production for one of those
                farms and include the wake effects of the neighboring farms,
                you can set the turbine_weights for the neighboring farms'
                turbines to 0.0. The array of turbine powers from floris
                is multiplied with this array in the calculation of the
                objective function. If None, this  is an array with all values
                1.0 and with shape equal to (n_wind_directions, n_wind_speeds,
                n_turbines). Defaults to None.
            use_turbulence_correction: (bool, optional): When *True* uses a
                turbulence parameter to adjust power output calculations.
                Defaults to *False*.

        Returns:
            float: Sum of wind turbine powers in W.
        """
        # TODO: Turbulence correction used in the power calculation, but may not be in
        # the model yet
        # TODO: Turbines need a switch for using turbulence correction
        # TODO: Uncomment out the following two lines once the above are resolved
        # for turbine in self.floris.farm.turbines:
        #     turbine.use_turbulence_correction = use_turbulence_correction

        # Confirm calculate wake has been run
        if self.floris.state is not State.USED:
            raise RuntimeError(
                "Can't run function `FlorisInterface.get_turbine_powers` without "
                "first running `FlorisInterface.calculate_wake`."
            )

        if turbine_weights is None:
            # Default to equal weighing of all turbines when turbine_weights is None
            turbine_weights = np.ones(
                (
                    self.floris.flow_field.n_wind_directions,
                    self.floris.flow_field.n_wind_speeds,
                    self.floris.farm.n_turbines
                )
            )
        elif len(np.shape(turbine_weights)) == 1:
            # Deal with situation when 1D array is provided
            turbine_weights = np.tile(
                turbine_weights,
                (
                    self.floris.flow_field.n_wind_directions,
                    self.floris.flow_field.n_wind_speeds,
                    1
                )
            )

        # Calculate all turbine powers and apply weights
        turbine_powers = self.get_turbine_powers()
        turbine_powers = np.multiply(turbine_weights, turbine_powers)

        return np.sum(turbine_powers, axis=2)

    def get_farm_AEP(
        self,
        freq,
        cut_in_wind_speed=0.001,
        cut_out_wind_speed=None,
        yaw_angles=None,
        turbine_weights=None,
        no_wake=False,
    ) -> float:
        """
        Estimate annual energy production (AEP) for distributions of wind speed, wind
        direction, frequency of occurrence, and yaw offset.

        Args:
            freq (NDArrayFloat): NumPy array with shape (n_wind_directions,
                n_wind_speeds) with the frequencies of each wind direction and
                wind speed combination. These frequencies should typically sum
                up to 1.0 and are used to weigh the wind farm power for every
                condition in calculating the wind farm's AEP.
            cut_in_wind_speed (float, optional): Wind speed in m/s below which
                any calculations are ignored and the wind farm is known to
                produce 0.0 W of power. Note that to prevent problems with the
                wake models at negative / zero wind speeds, this variable must
                always have a positive value. Defaults to 0.001 [m/s].
            cut_out_wind_speed (float, optional): Wind speed above which the
                wind farm is known to produce 0.0 W of power. If None is
                specified, will assume that the wind farm does not cut out
                at high wind speeds. Defaults to None.
            yaw_angles (NDArrayFloat | list[float] | None, optional):
                The relative turbine yaw angles in degrees. If None is
                specified, will assume that the turbine yaw angles are all
                zero degrees for all conditions. Defaults to None.
            turbine_weights (NDArrayFloat | list[float] | None, optional):
                weighing terms that allow the user to emphasize power at
                particular turbines and/or completely ignore the power
                from other turbines. This is useful when, for example, you are
                modeling multiple wind farms in a single floris object. If you
                only want to calculate the power production for one of those
                farms and include the wake effects of the neighboring farms,
                you can set the turbine_weights for the neighboring farms'
                turbines to 0.0. The array of turbine powers from floris
                is multiplied with this array in the calculation of the
                objective function. If None, this  is an array with all values
                1.0 and with shape equal to (n_wind_directions, n_wind_speeds,
                n_turbines). Defaults to None.
            no_wake: (bool, optional): When *True* updates the turbine
                quantities without calculating the wake or adding the wake to
                the flow field. This can be useful when quantifying the loss
                in AEP due to wakes. Defaults to *False*.

        Returns:
            float:
                The Annual Energy Production (AEP) for the wind farm in
                watt-hours.
        """

        # Verify dimensions of the variable "freq"
        if not (
            (np.shape(freq)[0] == self.floris.flow_field.n_wind_directions)
            & (np.shape(freq)[1] == self.floris.flow_field.n_wind_speeds)
            & (len(np.shape(freq)) == 2)
        ):
            raise UserWarning(
                "'freq' should be a two-dimensional array with dimensions "
                " (n_wind_directions, n_wind_speeds)."
            )

        # Check if frequency vector sums to 1.0. If not, raise a warning
        if np.abs(np.sum(freq) - 1.0) > 0.001:
            self.logger.warning(
                "WARNING: The frequency array provided to get_farm_AEP() "
                "does not sum to 1.0."
            )

        # Copy the full wind speed array from the floris object and initialize
        # the the farm_power variable as an empty array.
        wind_speeds = np.array(self.floris.flow_field.wind_speeds, copy=True)
        farm_power = np.zeros((self.floris.flow_field.n_wind_directions, len(wind_speeds)))

        # Determine which wind speeds we must evaluate in floris
        conditions_to_evaluate = wind_speeds >= cut_in_wind_speed
        if cut_out_wind_speed is not None:
            conditions_to_evaluate = conditions_to_evaluate & (wind_speeds < cut_out_wind_speed)

        # Evaluate the conditions in floris
        if np.any(conditions_to_evaluate):
            wind_speeds_subset = wind_speeds[conditions_to_evaluate]
            yaw_angles_subset = None
            if yaw_angles is not None:
                yaw_angles_subset = yaw_angles[:, conditions_to_evaluate]
            self.reinitialize(wind_speeds=wind_speeds_subset)
            if no_wake:
                self.calculate_no_wake(yaw_angles=yaw_angles_subset)
            else:
                self.calculate_wake(yaw_angles=yaw_angles_subset)
            farm_power[:, conditions_to_evaluate] = (
                self.get_farm_power(turbine_weights=turbine_weights)
            )

        # Finally, calculate AEP in GWh
        aep = np.sum(np.multiply(freq, farm_power) * 365 * 24)

        # Reset the FLORIS object to the full wind speed array
        self.reinitialize(wind_speeds=wind_speeds)

        return aep

    def get_farm_AEP_wind_rose_class(
        self,
        wind_rose,
        cut_in_wind_speed=0.001,
        cut_out_wind_speed=None,
        yaw_angles=None,
        turbine_weights=None,
        no_wake=False,
    ) -> float:
        """
        Estimate annual energy production (AEP) for distributions of wind speed, wind
        direction, frequency of occurrence, and yaw offset.

        Args:
            wind_rose (wind_rose): An object of the wind rose class
            cut_in_wind_speed (float, optional): Wind speed in m/s below which
                any calculations are ignored and the wind farm is known to
                produce 0.0 W of power. Note that to prevent problems with the
                wake models at negative / zero wind speeds, this variable must
                always have a positive value. Defaults to 0.001 [m/s].
            cut_out_wind_speed (float, optional): Wind speed above which the
                wind farm is known to produce 0.0 W of power. If None is
                specified, will assume that the wind farm does not cut out
                at high wind speeds. Defaults to None.
            yaw_angles (NDArrayFloat | list[float] | None, optional):
                The relative turbine yaw angles in degrees. If None is
                specified, will assume that the turbine yaw angles are all
                zero degrees for all conditions. Defaults to None.
            turbine_weights (NDArrayFloat | list[float] | None, optional):
                weighing terms that allow the user to emphasize power at
                particular turbines and/or completely ignore the power
                from other turbines. This is useful when, for example, you are
                modeling multiple wind farms in a single floris object. If you
                only want to calculate the power production for one of those
                farms and include the wake effects of the neighboring farms,
                you can set the turbine_weights for the neighboring farms'
                turbines to 0.0. The array of turbine powers from floris
                is multiplied with this array in the calculation of the
                objective function. If None, this  is an array with all values
                1.0 and with shape equal to (n_wind_directions, n_wind_speeds,
                n_turbines). Defaults to None.
            no_wake: (bool, optional): When *True* updates the turbine
                quantities without calculating the wake or adding the wake to
                the flow field. This can be useful when quantifying the loss
                in AEP due to wakes. Defaults to *False*.

        Returns:
            float:
                The Annual Energy Production (AEP) for the wind farm in
                watt-hours.
        """

        # Hold the starting values of wind speed and direction
        wind_speeds = np.array(self.floris.flow_field.wind_speeds, copy=True)
        wind_directions = np.array(self.floris.flow_field.wind_directions, copy=True)

        # Now set FLORIS wind speed and wind direction
        # over to those values in the wind rose class
        wind_speeds_wind_rose = wind_rose.df.ws.unique()
        wind_directions_wind_rose = wind_rose.df.wd.unique()
        self.reinitialize(
            wind_speeds=wind_speeds_wind_rose,
            wind_directions=wind_directions_wind_rose
        )

        # Build the frequency matrix from wind rose
        freq = wind_rose.df.set_index(['wd','ws']).unstack().values

        # Now compute aep
        aep = self.get_farm_AEP(
            freq,
            cut_in_wind_speed=cut_in_wind_speed,
            cut_out_wind_speed=cut_out_wind_speed,
            yaw_angles=yaw_angles,
            turbine_weights=turbine_weights,
            no_wake=no_wake)


        # Reset the FLORIS object to the original wind speed and directions
        self.reinitialize(
            wind_speeds=wind_speeds,
            wind_directions=wind_directions
        )


        return aep



    @property
    def layout_x(self):
        """
        Wind turbine coordinate information.

        Returns:
            np.array: Wind turbine x-coordinate.
        """
        return self.floris.farm.layout_x

    @property
    def layout_y(self):
        """
        Wind turbine coordinate information.

        Returns:
            np.array: Wind turbine y-coordinate.
        """
        return self.floris.farm.layout_y

    def get_turbine_layout(self, z=False):
        """
        Get turbine layout

        Args:
            z (bool): When *True*, return lists of x, y, and z coords,
            otherwise, return x and y only. Defaults to *False*.

        Returns:
            np.array: lists of x, y, and (optionally) z coordinates of
                each turbine
        """
        xcoords, ycoords, zcoords = np.array([c.elements for c in self.floris.farm.coordinates]).T
        if z:
            return xcoords, ycoords, zcoords
        else:
            return xcoords, ycoords


def generate_heterogeneous_wind_map(speed_ups, x, y, z=None):
    if z is not None:
        # Compute the 3-dimensional interpolants for each wind diretion
        # Linear interpolation is used for points within the user-defined area of values,
        # while a nearest-neighbor interpolant is used for points outside that region
        in_region = [
            LinearNDInterpolator(list(zip(x, y, z)), speed_up, fill_value=np.nan)
            for speed_up in speed_ups
        ]
        out_region = [
            NearestNDInterpolator(list(zip(x, y, z)), speed_up)
            for speed_up in speed_ups
        ]
    else:
        # Compute the 2-dimensional interpolants for each wind diretion
        # Linear interpolation is used for points within the user-defined area of values,
        # while a nearest-neighbor interpolant is used for points outside that region
        in_region = [
            LinearNDInterpolator(list(zip(x, y)), speed_up, fill_value=np.nan)
            for speed_up in speed_ups
        ]
        out_region = [
            NearestNDInterpolator(list(zip(x, y)), speed_up)
            for speed_up in speed_ups
        ]

    return [in_region, out_region]

## Functionality removed in v3

def set_rotor_diameter(self, rotor_diameter):
    """
    This function has been replaced and no longer works correctly, assigning an error
    """
    raise Exception(
        "FlorinInterface.set_rotor_diameter has been removed in favor of "
        "FlorinInterface.change_turbine. See examples/change_turbine/."
    )<|MERGE_RESOLUTION|>--- conflicted
+++ resolved
@@ -27,10 +27,7 @@
     axial_induction,
     Ct,
     power,
-<<<<<<< HEAD
-    rotor_effective_velocity
-=======
->>>>>>> f88b8543
+    rotor_effective_velocity,
 )
 from floris.tools.cut_plane import CutPlane
 from floris.type_dec import NDArrayFloat
