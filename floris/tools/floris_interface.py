# Copyright 2021 NREL
# Licensed under the Apache License, Version 2.0 (the "License"); you may not
# use this file except in compliance with the License. You may obtain a copy of
# the License at http://www.apache.org/licenses/LICENSE-2.0

# Unless required by applicable law or agreed to in writing, software
# distributed under the License is distributed on an "AS IS" BASIS, WITHOUT
# WARRANTIES OR CONDITIONS OF ANY KIND, either express or implied. See the
# License for the specific language governing permissions and limitations under
# the License.

# See https://floris.readthedocs.io for documentation


from __future__ import annotations

from pathlib import Path

import numpy as np
import pandas as pd
from scipy.interpolate import LinearNDInterpolator, NearestNDInterpolator

from floris.type_dec import NDArrayFloat
from floris.simulation import Floris
from floris.logging_manager import LoggerBase

from floris.simulation import State

from floris.tools.cut_plane import CutPlane
from floris.simulation.turbine import Ct, power, axial_induction, average_velocity


class FlorisInterface(LoggerBase):
    """
    FlorisInterface provides a high-level user interface to many of the
    underlying methods within the FLORIS framework. It is meant to act as a
    single entry-point for the majority of users, simplifying the calls to
    methods on objects within FLORIS.

    Args:
        configuration (:py:obj:`dict`): The Floris configuration dictarionary, JSON file,
            or YAML file. The configuration should have the following inputs specified.
                - **flow_field**: See `floris.simulation.flow_field.FlowField` for more details.
                - **farm**: See `floris.simulation.farm.Farm` for more details.
                - **turbine**: See `floris.simulation.turbine.Turbine` for more details.
                - **wake**: See `floris.simulation.wake.WakeManager` for more details.
                - **logging**: See `floris.simulation.floris.Floris` for more details.
    """

    def __init__(self, configuration: dict | str | Path, het_map=None):
        self.configuration = configuration

        if isinstance(self.configuration, (str, Path)):
            self.floris = Floris.from_file(self.configuration)

        elif isinstance(self.configuration, dict):
            self.floris = Floris.from_dict(self.configuration)

        else:
            raise TypeError("The Floris `configuration` must be of type 'dict', 'str', or 'Path'.")

        # Store the heterogeneous map for use after reinitailization
        self.het_map = het_map
        # Assign the heterogeneous map to the flow field
        # Needed for a direct call to fi.calculate_wake without fi.reinitialize
        self.floris.flow_field.het_map = het_map

        # If ref height is -1, assign the hub height
        if self.floris.flow_field.reference_wind_height == -1:
            self.assign_hub_height_to_ref_height()

        # Make a check on reference height and provide a helpful warning
        unique_heights = np.unique(self.floris.farm.hub_heights)
        if (len(unique_heights) == 1) and (self.floris.flow_field.reference_wind_height != unique_heights[0]):
            err_msg = "The only unique hub-height is not the equal to the specified reference wind height.  If this was unintended use -1 as the reference hub height to indicate use of hub-height as reference wind height."
            self.logger.warning(err_msg, stack_info=True)

        # Check the turbine_grid_points is reasonable
        if self.floris.solver["type"] == "turbine_grid":
            if self.floris.solver["turbine_grid_points"] > 3:
                self.logger.error(f"turbine_grid_points value is {self.floris.solver['turbine_grid_points']} which is larger than the recommended value of less than or equal to 3. High amounts of turbine grid points reduce the computational performance but have a small change on accuracy.")
                raise ValueError("turbine_grid_points must be less than or equal to 3.")

    def assign_hub_height_to_ref_height(self):

        # Confirm can do this operation
        unique_heights = np.unique(self.floris.farm.hub_heights)
        if len(unique_heights) > 1:
            raise ValueError(
                "To assign hub heights to reference height, can not have more than one specified height. Current length is {}.".format(
                    len(unique_heights)
                )
            )

        self.floris.flow_field.reference_wind_height = unique_heights[0]

    def copy(self):
        """Create an independent copy of the current FlorisInterface object"""
        return FlorisInterface(self.floris.as_dict(), het_map=self.het_map)

    def calculate_wake(
        self,
        yaw_angles: NDArrayFloat | list[float] | None = None,
        # points: NDArrayFloat | list[float] | None = None,
        # track_n_upstream_wakes: bool = False,
    ) -> None:
        """
        Wrapper to the :py:meth:`~.Farm.set_yaw_angles` and
        :py:meth:`~.FlowField.calculate_wake` methods.

        Args:
            yaw_angles (NDArrayFloat | list[float] | None, optional): Turbine yaw angles.
                Defaults to None.
            points: (NDArrayFloat | list[float] | None, optional): The x, y, and z
                coordinates at which the flow field velocity is to be recorded. Defaults
                to None.
            track_n_upstream_wakes (bool, optional): When *True*, will keep track of the
                number of upstream wakes a turbine is experiencing. Defaults to *False*.
        """
        # self.floris.flow_field.calculate_wake(
        #     no_wake=no_wake,
        #     points=points,
        #     track_n_upstream_wakes=track_n_upstream_wakes,
        # )

        # TODO decide where to handle this sign issue
        if (yaw_angles is not None) and not (np.all(yaw_angles==0.)):
            self.floris.farm.yaw_angles = yaw_angles

        # Initialize solution space
        self.floris.initialize_domain()

        # Perform the wake calculations
        self.floris.steady_state_atmospheric_condition()

    def calculate_no_wake(
        self,
        yaw_angles: NDArrayFloat | list[float] | None = None,
    ) -> None:
        """
        This function is similar to `calculate_wake()` except
        that it does not apply a wake model. That is, the wind
        farm is modeled as if there is no wake in the flow.
        Yaw angles are used to reduce the power and thrust of
        the turbine that is yawed.

        Args:
            yaw_angles (NDArrayFloat | list[float] | None, optional): Turbine yaw angles.
                Defaults to None.
        """

        # TODO decide where to handle this sign issue
        if (yaw_angles is not None) and not (np.all(yaw_angles==0.)):
            self.floris.farm.yaw_angles = yaw_angles

        # Initialize solution space
        self.floris.initialize_domain()

        # Finalize values to user-supplied order
        self.floris.finalize()

    def reinitialize(
        self,
        wind_speeds: list[float] | NDArrayFloat | None = None,
        wind_directions: list[float] | NDArrayFloat | None = None,
        # wind_layout: list[float] | NDArrayFloat | None = None,
        wind_shear: float | None = None,
        wind_veer: float | None = None,
        reference_wind_height: float | None = None,
        turbulence_intensity: float | None = None,
        # turbulence_kinetic_energy=None,
        air_density: float | None = None,
        # wake: WakeModelManager = None,
        layout_x: list[float] | NDArrayFloat | None = None,
        layout_y: list[float] | NDArrayFloat | None = None,
        turbine_type: list | None = None,
        # turbine_id: list[str] | None = None,
        # wtg_id: list[str] | None = None,
        # with_resolution: float | None = None,
        solver_settings: dict | None = None,
        time_series: bool | None = False,
        layout: tuple[list[float], list[float]] | tuple[NDArrayFloat, NDArrayFloat] | None = None,
    ):
        # Export the floris object recursively as a dictionary
        floris_dict = self.floris.as_dict()
        flow_field_dict = floris_dict["flow_field"]
        farm_dict = floris_dict["farm"]

        # Make the given changes

        ## FlowField
        if wind_speeds is not None:
            flow_field_dict["wind_speeds"] = wind_speeds
        if wind_directions is not None:
            flow_field_dict["wind_directions"] = wind_directions
        if wind_shear is not None:
            flow_field_dict["wind_shear"] = wind_shear
        if wind_veer is not None:
            flow_field_dict["wind_veer"] = wind_veer
        if reference_wind_height is not None:
            flow_field_dict["reference_wind_height"] = reference_wind_height
        if turbulence_intensity is not None:
            flow_field_dict["turbulence_intensity"] = turbulence_intensity
        if air_density is not None:
            flow_field_dict["air_density"] = air_density

        ## Farm
        if layout is not None:
            msg = "Use the `layout_x` and `layout_y` parameters in place of `layout` because the `layout` parameter will be deprecated in 3.3."
            self.logger.warning(msg)
            layout_x = layout[0]
            layout_y = layout[1]
        if layout_x is not None:
            farm_dict["layout_x"] = layout_x
        if layout_y is not None:
            farm_dict["layout_y"] = layout_y
        if turbine_type is not None:
            farm_dict["turbine_type"] = turbine_type

        if time_series:
            flow_field_dict["time_series"] = True
        else:
            flow_field_dict["time_series"] = False

        ## Wake
        # if wake is not None:
        #     self.floris.wake = wake
        # if turbulence_intensity is not None:
        #     pass  # TODO: this should be in the code, but maybe got skipped?
        # if turbulence_kinetic_energy is not None:
        #     pass  # TODO: not needed until GCH
        if solver_settings is not None:
            floris_dict["solver"] = solver_settings

        floris_dict["flow_field"] = flow_field_dict
        floris_dict["farm"] = farm_dict

        # Create a new instance of floris and attach to self
        self.floris = Floris.from_dict(floris_dict)
        # Re-assign the hetergeneous inflow map to flow field
        self.floris.flow_field.het_map = self.het_map

    def get_plane_of_points(
        self,
        normal_vector="z",
        planar_coordinate=None,
    ):
        """
        Calculates velocity values through the
        :py:meth:`~.FlowField.calculate_wake` method at points in plane
        specified by inputs.

        Args:
            normal_vector (string, optional): Vector normal to plane.
                Defaults to z.
            planar_coordinate (float, optional): Value of normal vector to slice through. Defaults to None.


        Returns:
            :py:class:`pandas.DataFrame`: containing values of x1, x2, u, v, w
        """
        # Get results vectors
        x_flat = self.floris.grid.x_sorted[0, 0].flatten()
        y_flat = self.floris.grid.y_sorted[0, 0].flatten()
        z_flat = self.floris.grid.z_sorted[0, 0].flatten()
        u_flat = self.floris.flow_field.u_sorted[0, 0].flatten()
        v_flat = self.floris.flow_field.v_sorted[0, 0].flatten()
        w_flat = self.floris.flow_field.w_sorted[0, 0].flatten()

        # Create a df of these
        if normal_vector == "z":
            df = pd.DataFrame(
                {
                    "x1": x_flat,
                    "x2": y_flat,
                    "x3": z_flat,
                    "u": u_flat,
                    "v": v_flat,
                    "w": w_flat,
                }
            )
        if normal_vector == "x":
            df = pd.DataFrame(
                {
                    "x1": y_flat,
                    "x2": z_flat,
                    "x3": x_flat,
                    "u": u_flat,
                    "v": v_flat,
                    "w": w_flat,
                }
            )
        if normal_vector == "y":
            df = pd.DataFrame(
                {
                    "x1": x_flat,
                    "x2": z_flat,
                    "x3": y_flat,
                    "u": u_flat,
                    "v": v_flat,
                    "w": w_flat,
                }
            )

        # Subset to plane
        # TODO: Seems sloppy as need more than one plane in the z-direction for GCH
        if planar_coordinate is not None:
            df = df[np.isclose(df.x3, planar_coordinate)]  # , atol=0.1, rtol=0.0)]

        # Drop duplicates
        # TODO is this still needed now that we setup a grid for just this plane?
        df = df.drop_duplicates()

        # Sort values of df to make sure plotting is acceptable
        df = df.sort_values(["x2", "x1"]).reset_index(drop=True)

        return df

    def calculate_horizontal_plane(
        self,
        height,
        x_resolution=200,
        y_resolution=200,
        x_bounds=None,
        y_bounds=None,
        wd=None,
        ws=None,
        yaw_angles=None,
    ):
        """
        Shortcut method to instantiate a :py:class:`~.tools.cut_plane.CutPlane`
        object containing the velocity field in a horizontal plane cut through
        the simulation domain at a specific height.

        Args:
            height (float): Height of cut plane. Defaults to Hub-height.
            x_resolution (float, optional): Output array resolution.
                Defaults to 200 points.
            y_resolution (float, optional): Output array resolution.
                Defaults to 200 points.
            x_bounds (tuple, optional): Limits of output array (in m).
                Defaults to None.
            y_bounds (tuple, optional): Limits of output array (in m).
                Defaults to None.

        Returns:
            :py:class:`~.tools.cut_plane.CutPlane`: containing values
            of x, y, u, v, w
        """
        # TODO update docstring
        if wd is None:
            wd = self.floris.flow_field.wind_directions
        if ws is None:
            ws = self.floris.flow_field.wind_speeds
        self.check_wind_condition_for_viz(wd=wd, ws=ws)

        # Store the current state for reinitialization
        floris_dict = self.floris.as_dict()
        current_yaw_angles = self.floris.farm.yaw_angles

        # Set the solver to a flow field planar grid
        solver_settings = {
            "type": "flow_field_planar_grid",
            "normal_vector": "z",
            "planar_coordinate": height,
            "flow_field_grid_points": [x_resolution, y_resolution],
            "flow_field_bounds": [x_bounds, y_bounds],
        }
        self.reinitialize(wind_directions=wd, wind_speeds=ws, solver_settings=solver_settings)

        # TODO this has to be done here as it seems to be lost with reinitialize
        if yaw_angles is not None:
            self.floris.farm.yaw_angles = yaw_angles

        # Calculate wake
        self.floris.solve_for_viz()

        # Get the points of data in a dataframe
        # TODO this just seems to be flattening and storing the data in a df; is this necessary? It seems the biggest depenedcy is on CutPlane and the subsequent visualization tools.
        df = self.get_plane_of_points(
            normal_vector="z",
            planar_coordinate=height,
        )

        # Compute the cutplane
        horizontal_plane = CutPlane(df, self.floris.grid.grid_resolution[0], self.floris.grid.grid_resolution[1], "z")

        # Reset the fi object back to the turbine grid configuration
        self.floris = Floris.from_dict(floris_dict)
        self.floris.flow_field.het_map = self.het_map

        # Run the simulation again for futher postprocessing (i.e. now we can get farm power)
        self.calculate_wake(yaw_angles=current_yaw_angles)

        return horizontal_plane

    def calculate_cross_plane(
        self,
        downstream_dist,
        y_resolution=200,
        z_resolution=200,
        y_bounds=None,
        z_bounds=None,
        wd=None,
        ws=None,
        yaw_angles=None,
    ):
        """
        Shortcut method to instantiate a :py:class:`~.tools.cut_plane.CutPlane`
        object containing the velocity field in a horizontal plane cut through
        the simulation domain at a specific height.

        Args:
            height (float): Height of cut plane. Defaults to Hub-height.
            x_resolution (float, optional): Output array resolution.
                Defaults to 200 points.
            y_resolution (float, optional): Output array resolution.
                Defaults to 200 points.
            x_bounds (tuple, optional): Limits of output array (in m).
                Defaults to None.
            y_bounds (tuple, optional): Limits of output array (in m).
                Defaults to None.

        Returns:
            :py:class:`~.tools.cut_plane.CutPlane`: containing values
            of x, y, u, v, w
        """
        # TODO update docstring
        if wd is None:
            wd = self.floris.flow_field.wind_directions
        if ws is None:
            ws = self.floris.flow_field.wind_speeds
        self.check_wind_condition_for_viz(wd=wd, ws=ws)

        # Store the current state for reinitialization
        floris_dict = self.floris.as_dict()
        current_yaw_angles = self.floris.farm.yaw_angles

        # Set the solver to a flow field planar grid
        solver_settings = {
            "type": "flow_field_planar_grid",
            "normal_vector": "x",
            "planar_coordinate": downstream_dist,
            "flow_field_grid_points": [y_resolution, z_resolution],
            "flow_field_bounds": [y_bounds, z_bounds],
        }
        self.reinitialize(wind_directions=wd, wind_speeds=ws, solver_settings=solver_settings)

        # TODO this has to be done here as it seems to be lost with reinitialize
        if yaw_angles is not None:
            self.floris.farm.yaw_angles = yaw_angles

        # Calculate wake
        self.floris.solve_for_viz()

        # Get the points of data in a dataframe
        # TODO this just seems to be flattening and storing the data in a df; is this necessary? It seems the biggest depenedcy is on CutPlane and the subsequent visualization tools.
        df = self.get_plane_of_points(
            normal_vector="x",
            planar_coordinate=downstream_dist,
        )

        # Compute the cutplane
        cross_plane = CutPlane(df, y_resolution, z_resolution, "x")

        # Reset the fi object back to the turbine grid configuration
        self.floris = Floris.from_dict(floris_dict)
        self.floris.flow_field.het_map = self.het_map

        # Run the simulation again for futher postprocessing (i.e. now we can get farm power)
        self.calculate_wake(yaw_angles=current_yaw_angles)

        return cross_plane

    def calculate_y_plane(
        self,
        crossstream_dist,
        x_resolution=200,
        z_resolution=200,
        x_bounds=None,
        z_bounds=None,
        wd=None,
        ws=None,
        yaw_angles=None,
    ):
        """
        Shortcut method to instantiate a :py:class:`~.tools.cut_plane.CutPlane`
        object containing the velocity field in a horizontal plane cut through
        the simulation domain at a specific height.

        Args:
            height (float): Height of cut plane. Defaults to Hub-height.
            x_resolution (float, optional): Output array resolution.
                Defaults to 200 points.
            y_resolution (float, optional): Output array resolution.
                Defaults to 200 points.
            x_bounds (tuple, optional): Limits of output array (in m).
                Defaults to None.
            y_bounds (tuple, optional): Limits of output array (in m).
                Defaults to None.

        Returns:
            :py:class:`~.tools.cut_plane.CutPlane`: containing values
            of x, y, u, v, w
        """
        # TODO update docstring
        if wd is None:
            wd = self.floris.flow_field.wind_directions
        if ws is None:
            ws = self.floris.flow_field.wind_speeds
        self.check_wind_condition_for_viz(wd=wd, ws=ws)

        # Store the current state for reinitialization
        floris_dict = self.floris.as_dict()
        current_yaw_angles = self.floris.farm.yaw_angles

        # Set the solver to a flow field planar grid
        solver_settings = {
            "type": "flow_field_planar_grid",
            "normal_vector": "y",
            "planar_coordinate": crossstream_dist,
            "flow_field_grid_points": [x_resolution, z_resolution],
            "flow_field_bounds": [x_bounds, z_bounds],
        }
        self.reinitialize(wind_directions=wd, wind_speeds=ws, solver_settings=solver_settings)

        # TODO this has to be done here as it seems to be lost with reinitialize
        if yaw_angles is not None:
            self.floris.farm.yaw_angles = yaw_angles

        # Calculate wake
        self.floris.solve_for_viz()

        # Get the points of data in a dataframe
        # TODO this just seems to be flattening and storing the data in a df; is this necessary? It seems the biggest depenedcy is on CutPlane and the subsequent visualization tools.
        df = self.get_plane_of_points(
            normal_vector="y",
            planar_coordinate=crossstream_dist,
        )

        # Compute the cutplane
        y_plane = CutPlane(df, x_resolution, z_resolution, "y")

        # Reset the fi object back to the turbine grid configuration
        self.floris = Floris.from_dict(floris_dict)
        self.floris.flow_field.het_map = self.het_map

        # Run the simulation again for futher postprocessing (i.e. now we can get farm power)
        self.calculate_wake(yaw_angles=current_yaw_angles)

        return y_plane

    def check_wind_condition_for_viz(self, wd=None, ws=None):
        if len(wd) > 1 or len(wd) < 1:
            raise ValueError(
                "Wind direction input must be of length 1 for visualization. Current length is {}.".format(len(wd))
            )

        if len(ws) > 1 or len(ws) < 1:
            raise ValueError(
                "Wind speed input must be of length 1 for visualization. Current length is {}.".format(len(ws))
            )

    def get_turbine_powers(self) -> NDArrayFloat:
        """Calculates the power at each turbine in the windfarm.

        Returns:
            NDArrayFloat: [description]
        """

        # Confirm calculate wake has been run
        if self.floris.state is not State.USED:
            raise RuntimeError(f"Can't run function `FlorisInterface.get_turbine_powers` without first running `FlorisInterface.calculate_wake`.")

        turbine_powers = power(
            air_density=self.floris.flow_field.air_density,
            velocities=self.floris.flow_field.u,
            yaw_angle=self.floris.farm.yaw_angles,
            pP=self.floris.farm.pPs,
            power_interp=self.floris.farm.turbine_power_interps,
            turbine_type_map=self.floris.farm.turbine_type_map,
        )
        return turbine_powers

    def get_turbine_Cts(self) -> NDArrayFloat:
        turbine_Cts = Ct(
            velocities=self.floris.flow_field.u,
            yaw_angle=self.floris.farm.yaw_angles,
            fCt=self.floris.farm.turbine_fCts,
            turbine_type_map=self.floris.farm.turbine_type_map,
        )
        return turbine_Cts

    def get_turbine_ais(self) -> NDArrayFloat:
        turbine_ais = axial_induction(
            velocities=self.floris.flow_field.u,
            yaw_angle=self.floris.farm.yaw_angles,
            fCt=self.floris.farm.turbine_fCts,
            turbine_type_map=self.floris.farm.turbine_type_map,
        )
        return turbine_ais

    def get_turbine_average_velocities(self) -> NDArrayFloat:
        turbine_avg_vels = average_velocity(
            velocities=self.floris.flow_field.u,
        )
        return turbine_avg_vels

    def get_turbine_TIs(self) -> NDArrayFloat:
        return self.floris.flow_field.turbulence_intensity_field

    def get_farm_power(
        self,
        turbine_weights=None,
        use_turbulence_correction=False,
    ):
        """
        Report wind plant power from instance of floris. Optionally includes
        uncertainty in wind direction and yaw position when determining power.
        Uncertainty is included by computing the mean wind farm power for a
        distribution of wind direction and yaw position deviations from the
        original wind direction and yaw angles.

        Args:
            turbine_weights (NDArrayFloat | list[float] | None, optional):
                weighing terms that allow the user to emphasize power at
                particular turbines and/or completely ignore the power 
                from other turbines. This is useful when, for example, you are
                modeling multiple wind farms in a single floris object. If you
                only want to calculate the power production for one of those
                farms and include the wake effects of the neighboring farms,
                you can set the turbine_weights for the neighboring farms'
                turbines to 0.0. The array of turbine powers from floris
                is multiplied with this array in the calculation of the
                objective function. If None, this  is an array with all values
                1.0 and with shape equal to (n_wind_directions, n_wind_speeds,
                n_turbines). Defaults to None.
            use_turbulence_correction: (bool, optional): When *True* uses a
                turbulence parameter to adjust power output calculations.
                Defaults to *False*.

        Returns:
            float: Sum of wind turbine powers in W.
        """
        # TODO: Turbulence correction used in the power calculation, but may not be in
        # the model yet
        # TODO: Turbines need a switch for using turbulence correction
        # TODO: Uncomment out the following two lines once the above are resolved
        # for turbine in self.floris.farm.turbines:
        #     turbine.use_turbulence_correction = use_turbulence_correction

<<<<<<< HEAD

        if turbine_weights is None:
            # Default to equal weighing of all turbines when turbine_weights is None
            turbine_weights = np.ones(
                (
                    self.floris.flow_field.n_wind_directions,
                    self.floris.flow_field.n_wind_speeds,
                    self.floris.farm.n_turbines
                )
            )
        elif len(np.shape(turbine_weights)) == 1:
            # Deal with situation when 1D array is provided
            turbine_weights = np.tile(
                turbine_weights,
                (
                    self.floris.flow_field.n_wind_directions,
                    self.floris.flow_field.n_wind_speeds,
                    1
                )
            )

        # Calculate all turbine powers and apply weights
=======
        # Confirm calculate wake has been run
        if self.floris.state is not State.USED:
            raise RuntimeError(f"Can't run function `FlorisInterface.get_turbine_powers` without running `FlorisInterface.calculate_wake`.")

>>>>>>> 58fe45d1
        turbine_powers = self.get_turbine_powers()
        turbine_powers = np.multiply(turbine_weights, turbine_powers)

        return np.sum(turbine_powers, axis=2)

    def get_farm_AEP(
        self,
        freq,
        cut_in_wind_speed=0.001,
        cut_out_wind_speed=None,
        yaw_angles=None,
        turbine_weights=None,
        no_wake=False,
    ) -> float:
        """
        Estimate annual energy production (AEP) for distributions of wind speed, wind
        direction, frequency of occurrence, and yaw offset.

        Args:
            freq (NDArrayFloat): NumPy array with shape (n_wind_directions,
                n_wind_speeds) with the frequencies of each wind direction and
                wind speed combination. These frequencies should typically sum
                up to 1.0 and are used to weigh the wind farm power for every
                condition in calculating the wind farm's AEP.
            cut_in_wind_speed (float, optional): Wind speed in m/s below which
                any calculations are ignored and the wind farm is known to
                produce 0.0 W of power. Note that to prevent problems with the
                wake models at negative / zero wind speeds, this variable must
                always have a positive value. Defaults to 0.001 [m/s].
            cut_out_wind_speed (float, optional): Wind speed above which the
                wind farm is known to produce 0.0 W of power. If None is
                specified, will assume that the wind farm does not cut out
                at high wind speeds. Defaults to None.
            yaw_angles (NDArrayFloat | list[float] | None, optional):
                The relative turbine yaw angles in degrees. If None is
                specified, will assume that the turbine yaw angles are all
                zero degrees for all conditions. Defaults to None.
            turbine_weights (NDArrayFloat | list[float] | None, optional):
                weighing terms that allow the user to emphasize power at
                particular turbines and/or completely ignore the power 
                from other turbines. This is useful when, for example, you are
                modeling multiple wind farms in a single floris object. If you
                only want to calculate the power production for one of those
                farms and include the wake effects of the neighboring farms,
                you can set the turbine_weights for the neighboring farms'
                turbines to 0.0. The array of turbine powers from floris
                is multiplied with this array in the calculation of the
                objective function. If None, this  is an array with all values
                1.0 and with shape equal to (n_wind_directions, n_wind_speeds,
                n_turbines). Defaults to None.
            no_wake: (bool, optional): When *True* updates the turbine
                quantities without calculating the wake or adding the wake to
                the flow field. This can be useful when quantifying the loss
                in AEP due to wakes. Defaults to *False*.

        Returns:
            float:
                The Annual Energy Production (AEP) for the wind farm in
                watt-hours.
        """

        # Verify dimensions of the variable "freq"
        if not (
            (np.shape(freq)[0] == self.floris.flow_field.n_wind_directions)
            & (np.shape(freq)[1] == self.floris.flow_field.n_wind_speeds)
            & (len(np.shape(freq)) == 2)
        ):
            raise UserWarning(
                "'freq' should be a two-dimensional array with dimensions" + " (n_wind_directions, n_wind_speeds)."
            )

        # Check if frequency vector sums to 1.0. If not, raise a warning
        if np.abs(np.sum(freq) - 1.0) > 0.001:
            self.logger.warning("WARNING: The frequency array provided to get_farm_AEP() " + "does not sum to 1.0. ")

        # Copy the full wind speed array from the floris object and initialize
        # the the farm_power variable as an empty array.
        wind_speeds = np.array(self.floris.flow_field.wind_speeds, copy=True)
        farm_power = np.zeros((self.floris.flow_field.n_wind_directions, len(wind_speeds)))

        # Determine which wind speeds we must evaluate in floris
        conditions_to_evaluate = wind_speeds >= cut_in_wind_speed
        if cut_out_wind_speed is not None:
            conditions_to_evaluate = conditions_to_evaluate & (wind_speeds < cut_out_wind_speed)

        # Evaluate the conditions in floris
        if np.any(conditions_to_evaluate):
            wind_speeds_subset = wind_speeds[conditions_to_evaluate]
            yaw_angles_subset = None
            if yaw_angles is not None:
                yaw_angles_subset = yaw_angles[:, conditions_to_evaluate]
            self.reinitialize(wind_speeds=wind_speeds_subset)
            if no_wake:
                self.calculate_no_wake(yaw_angles=yaw_angles_subset)
            else:
                self.calculate_wake(yaw_angles=yaw_angles_subset)
            farm_power[:, conditions_to_evaluate] = (
                self.get_farm_power(turbine_weights=turbine_weights)
            )

        # Finally, calculate AEP in GWh
        aep = np.sum(np.multiply(freq, farm_power) * 365 * 24)

        # Reset the FLORIS object to the full wind speed array
        self.reinitialize(wind_speeds=wind_speeds)

        return aep

    @property
    def layout_x(self):
        """
        Wind turbine coordinate information.

        Returns:
            np.array: Wind turbine x-coordinate.
        """
        return self.floris.farm.layout_x

    @property
    def layout_y(self):
        """
        Wind turbine coordinate information.

        Returns:
            np.array: Wind turbine y-coordinate.
        """
        return self.floris.farm.layout_y

    def get_turbine_layout(self, z=False):
        """
        Get turbine layout

        Args:
            z (bool): When *True*, return lists of x, y, and z coords,
            otherwise, return x and y only. Defaults to *False*.

        Returns:
            np.array: lists of x, y, and (optionally) z coordinates of
                      each turbine
        """
        xcoords, ycoords, zcoords = np.array([c.elements for c in self.floris.farm.coordinates]).T
        if z:
            return xcoords, ycoords, zcoords
        else:
            return xcoords, ycoords


def generate_heterogeneous_wind_map(speed_ups, x, y, z=None):
    if z is not None:
        # Compute the 3-dimensional interpolants for each wind diretion
        # Linear interpolation is used for points within the user-defined area of values,
        # while a nearest-neighbor interpolant is used for points outside that region
        in_region = [LinearNDInterpolator(list(zip(x, y, z)), speed_up, fill_value=np.nan) for speed_up in speed_ups]
        out_region = [NearestNDInterpolator(list(zip(x, y, z)), speed_up) for speed_up in speed_ups]
    else:
        # Compute the 2-dimensional interpolants for each wind diretion
        # Linear interpolation is used for points within the user-defined area of values,
        # while a nearest-neighbor interpolant is used for points outside that region
        in_region = [LinearNDInterpolator(list(zip(x, y)), speed_up, fill_value=np.nan) for speed_up in speed_ups]
        out_region = [NearestNDInterpolator(list(zip(x, y)), speed_up) for speed_up in speed_ups]

    return [in_region, out_region]

    ## Functionality removed in v3

    def set_rotor_diameter(self, rotor_diameter):
        """
        This function has been replaced and no longer works correctly, assigning an error
        """
        raise Exception(
            "FlorinInterface.set_rotor_diameter has been removed in favor of FlorinInterface.change_turbine. See examples/change_turbine/."
        )<|MERGE_RESOLUTION|>--- conflicted
+++ resolved
@@ -649,7 +649,9 @@
         # for turbine in self.floris.farm.turbines:
         #     turbine.use_turbulence_correction = use_turbulence_correction
 
-<<<<<<< HEAD
+        # Confirm calculate wake has been run
+        if self.floris.state is not State.USED:
+            raise RuntimeError(f"Can't run function `FlorisInterface.get_turbine_powers` without running `FlorisInterface.calculate_wake`.")
 
         if turbine_weights is None:
             # Default to equal weighing of all turbines when turbine_weights is None
@@ -672,12 +674,6 @@
             )
 
         # Calculate all turbine powers and apply weights
-=======
-        # Confirm calculate wake has been run
-        if self.floris.state is not State.USED:
-            raise RuntimeError(f"Can't run function `FlorisInterface.get_turbine_powers` without running `FlorisInterface.calculate_wake`.")
-
->>>>>>> 58fe45d1
         turbine_powers = self.get_turbine_powers()
         turbine_powers = np.multiply(turbine_weights, turbine_powers)
 
