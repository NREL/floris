--- conflicted
+++ resolved
@@ -350,7 +350,6 @@
         # Create a new instance of floris and attach to self
         self.floris = Floris.from_dict(floris_dict)
 
-<<<<<<< HEAD
     def get_heterogenous_inflow_config(self, heterogenous_inflow_config_by_wd, wind_directions):
         """
         Processes heterogenous inflow configuration data to generate a speed multiplier array
@@ -387,7 +386,6 @@
         # Construct the output array using the calculated indices
         return speed_multipliers[closest_wd_indices]
 
-=======
     def _set_operation(
         self,
         yaw_angles: NDArrayFloat | list[float] | None = None,
@@ -470,7 +468,6 @@
 
         # Finalize values to user-supplied order
         self.floris.finalize()
->>>>>>> dc1b5708
 
     def get_plane_of_points(
         self,
