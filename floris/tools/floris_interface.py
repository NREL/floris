# Copyright 2021 NREL
# Licensed under the Apache License, Version 2.0 (the "License"); you may not
# use this file except in compliance with the License. You may obtain a copy of
# the License at http://www.apache.org/licenses/LICENSE-2.0

# Unless required by applicable law or agreed to in writing, software
# distributed under the License is distributed on an "AS IS" BASIS, WITHOUT
# WARRANTIES OR CONDITIONS OF ANY KIND, either express or implied. See the
# License for the specific language governing permissions and limitations under
# the License.

# See https://floris.readthedocs.io for documentation


from __future__ import annotations

from pathlib import Path

import numpy as np
import pandas as pd
from scipy.interpolate import LinearNDInterpolator, NearestNDInterpolator

from floris.logging_manager import LoggerBase
from floris.simulation import Floris, State
from floris.simulation.turbine import (
    average_velocity,
    axial_induction,
    Ct,
    power
)
from floris.tools.cut_plane import CutPlane
from floris.type_dec import NDArrayFloat


class FlorisInterface(LoggerBase):
    """
    FlorisInterface provides a high-level user interface to many of the
    underlying methods within the FLORIS framework. It is meant to act as a
    single entry-point for the majority of users, simplifying the calls to
    methods on objects within FLORIS.

    Args:
        configuration (:py:obj:`dict`): The Floris configuration dictarionary, JSON file,
            or YAML file. The configuration should have the following inputs specified.
                - **flow_field**: See `floris.simulation.flow_field.FlowField` for more details.
                - **farm**: See `floris.simulation.farm.Farm` for more details.
                - **turbine**: See `floris.simulation.turbine.Turbine` for more details.
                - **wake**: See `floris.simulation.wake.WakeManager` for more details.
                - **logging**: See `floris.simulation.floris.Floris` for more details.
    """

    def __init__(self, configuration: dict | str | Path, het_map=None):
        self.configuration = configuration

        if isinstance(self.configuration, (str, Path)):
            self.floris = Floris.from_file(self.configuration)

        elif isinstance(self.configuration, dict):
            self.floris = Floris.from_dict(self.configuration)

        else:
            raise TypeError("The Floris `configuration` must be of type 'dict', 'str', or 'Path'.")

        # Store the heterogeneous map for use after reinitailization
        self.het_map = het_map
        # Assign the heterogeneous map to the flow field
        # Needed for a direct call to fi.calculate_wake without fi.reinitialize
        self.floris.flow_field.het_map = het_map

        # If ref height is -1, assign the hub height
        if np.abs(self.floris.flow_field.reference_wind_height + 1.0) < 1.0e-6:
            self.assign_hub_height_to_ref_height()

        # Make a check on reference height and provide a helpful warning
        unique_heights = np.unique(np.round(self.floris.farm.hub_heights, decimals=6))
        if (len(unique_heights) == 1) and (np.abs(self.floris.flow_field.reference_wind_height - unique_heights[0]) > 1.0e-6):
            err_msg = "The only unique hub-height is not the equal to the specified reference wind height.  If this was unintended use -1 as the reference hub height to indicate use of hub-height as reference wind height."
            self.logger.warning(err_msg, stack_info=True)

        # Check the turbine_grid_points is reasonable
        if self.floris.solver["type"] == "turbine_grid":
            if self.floris.solver["turbine_grid_points"] > 3:
                self.logger.error(f"turbine_grid_points value is {self.floris.solver['turbine_grid_points']} which is larger than the recommended value of less than or equal to 3. High amounts of turbine grid points reduce the computational performance but have a small change on accuracy.")
                raise ValueError("turbine_grid_points must be less than or equal to 3.")

    def assign_hub_height_to_ref_height(self):

        # Confirm can do this operation
        unique_heights = np.unique(self.floris.farm.hub_heights)
        if len(unique_heights) > 1:
            raise ValueError(
                "To assign hub heights to reference height, can not have more than one specified height. Current length is {}.".format(
                    len(unique_heights)
                )
            )

        self.floris.flow_field.reference_wind_height = unique_heights[0]

    def copy(self):
        """Create an independent copy of the current FlorisInterface object"""
        return FlorisInterface(self.floris.as_dict(), het_map=self.het_map)

    def calculate_wake(
        self,
        yaw_angles: NDArrayFloat | list[float] | None = None,
        # points: NDArrayFloat | list[float] | None = None,
        # track_n_upstream_wakes: bool = False,
    ) -> None:
        """
        Wrapper to the :py:meth:`~.Farm.set_yaw_angles` and
        :py:meth:`~.FlowField.calculate_wake` methods.

        Args:
            yaw_angles (NDArrayFloat | list[float] | None, optional): Turbine yaw angles.
                Defaults to None.
            points: (NDArrayFloat | list[float] | None, optional): The x, y, and z
                coordinates at which the flow field velocity is to be recorded. Defaults
                to None.
            track_n_upstream_wakes (bool, optional): When *True*, will keep track of the
                number of upstream wakes a turbine is experiencing. Defaults to *False*.
        """

        if yaw_angles is None:
            yaw_angles = np.zeros(
                (
                    self.floris.flow_field.n_wind_directions,
                    self.floris.flow_field.n_wind_speeds,
                    self.floris.farm.n_turbines
                )
            )
        self.floris.farm.yaw_angles = yaw_angles

        # Initialize solution space
        self.floris.initialize_domain()

        # Perform the wake calculations
        self.floris.steady_state_atmospheric_condition()

    def calculate_no_wake(
        self,
        yaw_angles: NDArrayFloat | list[float] | None = None,
    ) -> None:
        """
        This function is similar to `calculate_wake()` except
        that it does not apply a wake model. That is, the wind
        farm is modeled as if there is no wake in the flow.
        Yaw angles are used to reduce the power and thrust of
        the turbine that is yawed.

        Args:
            yaw_angles (NDArrayFloat | list[float] | None, optional): Turbine yaw angles.
                Defaults to None.
        """

        # TODO decide where to handle this sign issue
        if (yaw_angles is not None) and not (np.all(yaw_angles==0.)):
            self.floris.farm.yaw_angles = yaw_angles

        # Initialize solution space
        self.floris.initialize_domain()

        # Finalize values to user-supplied order
        self.floris.finalize()

    def reinitialize(
        self,
        wind_speeds: list[float] | NDArrayFloat | None = None,
        wind_directions: list[float] | NDArrayFloat | None = None,
        # wind_layout: list[float] | NDArrayFloat | None = None,
        wind_shear: float | None = None,
        wind_veer: float | None = None,
        reference_wind_height: float | None = None,
        turbulence_intensity: float | None = None,
        # turbulence_kinetic_energy=None,
        air_density: float | None = None,
        # wake: WakeModelManager = None,
        layout_x: list[float] | NDArrayFloat | None = None,
        layout_y: list[float] | NDArrayFloat | None = None,
        turbine_type: list | None = None,
        # turbine_id: list[str] | None = None,
        # wtg_id: list[str] | None = None,
        # with_resolution: float | None = None,
        solver_settings: dict | None = None,
        time_series: bool | None = False,
<<<<<<< HEAD
        het_map=None
=======
        layout: tuple[list[float], list[float]] | tuple[NDArrayFloat, NDArrayFloat] | None = None,
>>>>>>> 77a2612a
    ):
        # Export the floris object recursively as a dictionary
        floris_dict = self.floris.as_dict()
        flow_field_dict = floris_dict["flow_field"]
        farm_dict = floris_dict["farm"]

        # Make the given changes

        ## FlowField
        if wind_speeds is not None:
            flow_field_dict["wind_speeds"] = wind_speeds
        if wind_directions is not None:
            flow_field_dict["wind_directions"] = wind_directions
        if wind_shear is not None:
            flow_field_dict["wind_shear"] = wind_shear
        if wind_veer is not None:
            flow_field_dict["wind_veer"] = wind_veer
        if reference_wind_height is not None:
            flow_field_dict["reference_wind_height"] = reference_wind_height
        if turbulence_intensity is not None:
            flow_field_dict["turbulence_intensity"] = turbulence_intensity
        if air_density is not None:
            flow_field_dict["air_density"] = air_density
        if het_map is not None:
            self.het_map = het_map

        ## Farm
        if layout is not None:
            msg = "Use the `layout_x` and `layout_y` parameters in place of `layout` because the `layout` parameter will be deprecated in 3.3."
            self.logger.warning(msg)
            layout_x = layout[0]
            layout_y = layout[1]
        if layout_x is not None:
            farm_dict["layout_x"] = layout_x
        if layout_y is not None:
            farm_dict["layout_y"] = layout_y
        if turbine_type is not None:
            farm_dict["turbine_type"] = turbine_type

        if time_series:
            flow_field_dict["time_series"] = True
        else:
            flow_field_dict["time_series"] = False

        ## Wake
        # if wake is not None:
        #     self.floris.wake = wake
        # if turbulence_intensity is not None:
        #     pass  # TODO: this should be in the code, but maybe got skipped?
        # if turbulence_kinetic_energy is not None:
        #     pass  # TODO: not needed until GCH
        if solver_settings is not None:
            floris_dict["solver"] = solver_settings

        floris_dict["flow_field"] = flow_field_dict
        floris_dict["farm"] = farm_dict

        # Create a new instance of floris and attach to self
        self.floris = Floris.from_dict(floris_dict)
        # Re-assign the hetergeneous inflow map to flow field
        self.floris.flow_field.het_map = self.het_map

    def get_plane_of_points(
        self,
        normal_vector="z",
        planar_coordinate=None,
    ):
        """
        Calculates velocity values through the
        :py:meth:`~.FlowField.calculate_wake` method at points in plane
        specified by inputs.

        Args:
            normal_vector (string, optional): Vector normal to plane.
                Defaults to z.
            planar_coordinate (float, optional): Value of normal vector to slice through. Defaults to None.


        Returns:
            :py:class:`pandas.DataFrame`: containing values of x1, x2, u, v, w
        """
        # Get results vectors
        x_flat = self.floris.grid.x_sorted[0, 0].flatten()
        y_flat = self.floris.grid.y_sorted[0, 0].flatten()
        z_flat = self.floris.grid.z_sorted[0, 0].flatten()
        u_flat = self.floris.flow_field.u_sorted[0, 0].flatten()
        v_flat = self.floris.flow_field.v_sorted[0, 0].flatten()
        w_flat = self.floris.flow_field.w_sorted[0, 0].flatten()

        # Create a df of these
        if normal_vector == "z":
            df = pd.DataFrame(
                {
                    "x1": x_flat,
                    "x2": y_flat,
                    "x3": z_flat,
                    "u": u_flat,
                    "v": v_flat,
                    "w": w_flat,
                }
            )
        if normal_vector == "x":
            df = pd.DataFrame(
                {
                    "x1": y_flat,
                    "x2": z_flat,
                    "x3": x_flat,
                    "u": u_flat,
                    "v": v_flat,
                    "w": w_flat,
                }
            )
        if normal_vector == "y":
            df = pd.DataFrame(
                {
                    "x1": x_flat,
                    "x2": z_flat,
                    "x3": y_flat,
                    "u": u_flat,
                    "v": v_flat,
                    "w": w_flat,
                }
            )

        # Subset to plane
        # TODO: Seems sloppy as need more than one plane in the z-direction for GCH
        if planar_coordinate is not None:
            df = df[np.isclose(df.x3, planar_coordinate)]  # , atol=0.1, rtol=0.0)]

        # Drop duplicates
        # TODO is this still needed now that we setup a grid for just this plane?
        df = df.drop_duplicates()

        # Sort values of df to make sure plotting is acceptable
        df = df.sort_values(["x2", "x1"]).reset_index(drop=True)

        return df

    def calculate_horizontal_plane(
        self,
        height,
        x_resolution=200,
        y_resolution=200,
        x_bounds=None,
        y_bounds=None,
        wd=None,
        ws=None,
        yaw_angles=None,
    ):
        """
        Shortcut method to instantiate a :py:class:`~.tools.cut_plane.CutPlane`
        object containing the velocity field in a horizontal plane cut through
        the simulation domain at a specific height.

        Args:
            height (float): Height of cut plane. Defaults to Hub-height.
            x_resolution (float, optional): Output array resolution.
                Defaults to 200 points.
            y_resolution (float, optional): Output array resolution.
                Defaults to 200 points.
            x_bounds (tuple, optional): Limits of output array (in m).
                Defaults to None.
            y_bounds (tuple, optional): Limits of output array (in m).
                Defaults to None.

        Returns:
            :py:class:`~.tools.cut_plane.CutPlane`: containing values
            of x, y, u, v, w
        """
        # TODO update docstring
        if wd is None:
            wd = self.floris.flow_field.wind_directions
        if ws is None:
            ws = self.floris.flow_field.wind_speeds
        self.check_wind_condition_for_viz(wd=wd, ws=ws)

        # Store the current state for reinitialization
        floris_dict = self.floris.as_dict()
        current_yaw_angles = self.floris.farm.yaw_angles

        # Set the solver to a flow field planar grid
        solver_settings = {
            "type": "flow_field_planar_grid",
            "normal_vector": "z",
            "planar_coordinate": height,
            "flow_field_grid_points": [x_resolution, y_resolution],
            "flow_field_bounds": [x_bounds, y_bounds],
        }
        self.reinitialize(wind_directions=wd, wind_speeds=ws, solver_settings=solver_settings)

        # TODO this has to be done here as it seems to be lost with reinitialize
        if yaw_angles is not None:
            self.floris.farm.yaw_angles = yaw_angles

        # Calculate wake
        self.floris.solve_for_viz()

        # Get the points of data in a dataframe
        # TODO this just seems to be flattening and storing the data in a df; is this necessary? It seems the biggest depenedcy is on CutPlane and the subsequent visualization tools.
        df = self.get_plane_of_points(
            normal_vector="z",
            planar_coordinate=height,
        )

        # Compute the cutplane
        horizontal_plane = CutPlane(df, self.floris.grid.grid_resolution[0], self.floris.grid.grid_resolution[1], "z")

        # Reset the fi object back to the turbine grid configuration
        self.floris = Floris.from_dict(floris_dict)
        self.floris.flow_field.het_map = self.het_map

        # Run the simulation again for futher postprocessing (i.e. now we can get farm power)
        self.calculate_wake(yaw_angles=current_yaw_angles)

        return horizontal_plane

    def calculate_cross_plane(
        self,
        downstream_dist,
        y_resolution=200,
        z_resolution=200,
        y_bounds=None,
        z_bounds=None,
        wd=None,
        ws=None,
        yaw_angles=None,
    ):
        """
        Shortcut method to instantiate a :py:class:`~.tools.cut_plane.CutPlane`
        object containing the velocity field in a horizontal plane cut through
        the simulation domain at a specific height.

        Args:
            height (float): Height of cut plane. Defaults to Hub-height.
            x_resolution (float, optional): Output array resolution.
                Defaults to 200 points.
            y_resolution (float, optional): Output array resolution.
                Defaults to 200 points.
            x_bounds (tuple, optional): Limits of output array (in m).
                Defaults to None.
            y_bounds (tuple, optional): Limits of output array (in m).
                Defaults to None.

        Returns:
            :py:class:`~.tools.cut_plane.CutPlane`: containing values
            of x, y, u, v, w
        """
        # TODO update docstring
        if wd is None:
            wd = self.floris.flow_field.wind_directions
        if ws is None:
            ws = self.floris.flow_field.wind_speeds
        self.check_wind_condition_for_viz(wd=wd, ws=ws)

        # Store the current state for reinitialization
        floris_dict = self.floris.as_dict()
        current_yaw_angles = self.floris.farm.yaw_angles

        # Set the solver to a flow field planar grid
        solver_settings = {
            "type": "flow_field_planar_grid",
            "normal_vector": "x",
            "planar_coordinate": downstream_dist,
            "flow_field_grid_points": [y_resolution, z_resolution],
            "flow_field_bounds": [y_bounds, z_bounds],
        }
        self.reinitialize(wind_directions=wd, wind_speeds=ws, solver_settings=solver_settings)

        # TODO this has to be done here as it seems to be lost with reinitialize
        if yaw_angles is not None:
            self.floris.farm.yaw_angles = yaw_angles

        # Calculate wake
        self.floris.solve_for_viz()

        # Get the points of data in a dataframe
        # TODO this just seems to be flattening and storing the data in a df; is this necessary? It seems the biggest depenedcy is on CutPlane and the subsequent visualization tools.
        df = self.get_plane_of_points(
            normal_vector="x",
            planar_coordinate=downstream_dist,
        )

        # Compute the cutplane
        cross_plane = CutPlane(df, y_resolution, z_resolution, "x")

        # Reset the fi object back to the turbine grid configuration
        self.floris = Floris.from_dict(floris_dict)
        self.floris.flow_field.het_map = self.het_map

        # Run the simulation again for futher postprocessing (i.e. now we can get farm power)
        self.calculate_wake(yaw_angles=current_yaw_angles)

        return cross_plane

    def calculate_y_plane(
        self,
        crossstream_dist,
        x_resolution=200,
        z_resolution=200,
        x_bounds=None,
        z_bounds=None,
        wd=None,
        ws=None,
        yaw_angles=None,
    ):
        """
        Shortcut method to instantiate a :py:class:`~.tools.cut_plane.CutPlane`
        object containing the velocity field in a horizontal plane cut through
        the simulation domain at a specific height.

        Args:
            height (float): Height of cut plane. Defaults to Hub-height.
            x_resolution (float, optional): Output array resolution.
                Defaults to 200 points.
            y_resolution (float, optional): Output array resolution.
                Defaults to 200 points.
            x_bounds (tuple, optional): Limits of output array (in m).
                Defaults to None.
            y_bounds (tuple, optional): Limits of output array (in m).
                Defaults to None.

        Returns:
            :py:class:`~.tools.cut_plane.CutPlane`: containing values
            of x, y, u, v, w
        """
        # TODO update docstring
        if wd is None:
            wd = self.floris.flow_field.wind_directions
        if ws is None:
            ws = self.floris.flow_field.wind_speeds
        self.check_wind_condition_for_viz(wd=wd, ws=ws)

        # Store the current state for reinitialization
        floris_dict = self.floris.as_dict()
        current_yaw_angles = self.floris.farm.yaw_angles

        # Set the solver to a flow field planar grid
        solver_settings = {
            "type": "flow_field_planar_grid",
            "normal_vector": "y",
            "planar_coordinate": crossstream_dist,
            "flow_field_grid_points": [x_resolution, z_resolution],
            "flow_field_bounds": [x_bounds, z_bounds],
        }
        self.reinitialize(wind_directions=wd, wind_speeds=ws, solver_settings=solver_settings)

        # TODO this has to be done here as it seems to be lost with reinitialize
        if yaw_angles is not None:
            self.floris.farm.yaw_angles = yaw_angles

        # Calculate wake
        self.floris.solve_for_viz()

        # Get the points of data in a dataframe
        # TODO this just seems to be flattening and storing the data in a df; is this necessary? It seems the biggest depenedcy is on CutPlane and the subsequent visualization tools.
        df = self.get_plane_of_points(
            normal_vector="y",
            planar_coordinate=crossstream_dist,
        )

        # Compute the cutplane
        y_plane = CutPlane(df, x_resolution, z_resolution, "y")

        # Reset the fi object back to the turbine grid configuration
        self.floris = Floris.from_dict(floris_dict)
        self.floris.flow_field.het_map = self.het_map

        # Run the simulation again for futher postprocessing (i.e. now we can get farm power)
        self.calculate_wake(yaw_angles=current_yaw_angles)

        return y_plane

    def check_wind_condition_for_viz(self, wd=None, ws=None):
        if len(wd) > 1 or len(wd) < 1:
            raise ValueError(
                "Wind direction input must be of length 1 for visualization. Current length is {}.".format(len(wd))
            )

        if len(ws) > 1 or len(ws) < 1:
            raise ValueError(
                "Wind speed input must be of length 1 for visualization. Current length is {}.".format(len(ws))
            )

    def get_turbine_powers(self) -> NDArrayFloat:
        """Calculates the power at each turbine in the windfarm.

        Returns:
            NDArrayFloat: [description]
        """

        # Confirm calculate wake has been run
        if self.floris.state is not State.USED:
            raise RuntimeError(f"Can't run function `FlorisInterface.get_turbine_powers` without first running `FlorisInterface.calculate_wake`.")

        turbine_powers = power(
            air_density=self.floris.flow_field.air_density,
            ref_density_cp_ct=self.floris.farm.ref_density_cp_cts,
            velocities=self.floris.flow_field.u,
            yaw_angle=self.floris.farm.yaw_angles,
            pP=self.floris.farm.pPs,
            power_interp=self.floris.farm.turbine_power_interps,
            turbine_type_map=self.floris.farm.turbine_type_map,
        )
        return turbine_powers

    def get_turbine_Cts(self) -> NDArrayFloat:
        turbine_Cts = Ct(
            velocities=self.floris.flow_field.u,
            yaw_angle=self.floris.farm.yaw_angles,
            fCt=self.floris.farm.turbine_fCts,
            turbine_type_map=self.floris.farm.turbine_type_map,
        )
        return turbine_Cts

    def get_turbine_ais(self) -> NDArrayFloat:
        turbine_ais = axial_induction(
            velocities=self.floris.flow_field.u,
            yaw_angle=self.floris.farm.yaw_angles,
            fCt=self.floris.farm.turbine_fCts,
            turbine_type_map=self.floris.farm.turbine_type_map,
        )
        return turbine_ais

    @property
    def turbine_average_velocities(self) -> NDArrayFloat:
        return average_velocity(velocities=self.floris.flow_field.u)

    def get_turbine_TIs(self) -> NDArrayFloat:
        return self.floris.flow_field.turbulence_intensity_field

    def get_farm_power(
        self,
        turbine_weights=None,
        use_turbulence_correction=False,
    ):
        """
        Report wind plant power from instance of floris. Optionally includes
        uncertainty in wind direction and yaw position when determining power.
        Uncertainty is included by computing the mean wind farm power for a
        distribution of wind direction and yaw position deviations from the
        original wind direction and yaw angles.

        Args:
            turbine_weights (NDArrayFloat | list[float] | None, optional):
                weighing terms that allow the user to emphasize power at
                particular turbines and/or completely ignore the power 
                from other turbines. This is useful when, for example, you are
                modeling multiple wind farms in a single floris object. If you
                only want to calculate the power production for one of those
                farms and include the wake effects of the neighboring farms,
                you can set the turbine_weights for the neighboring farms'
                turbines to 0.0. The array of turbine powers from floris
                is multiplied with this array in the calculation of the
                objective function. If None, this  is an array with all values
                1.0 and with shape equal to (n_wind_directions, n_wind_speeds,
                n_turbines). Defaults to None.
            use_turbulence_correction: (bool, optional): When *True* uses a
                turbulence parameter to adjust power output calculations.
                Defaults to *False*.

        Returns:
            float: Sum of wind turbine powers in W.
        """
        # TODO: Turbulence correction used in the power calculation, but may not be in
        # the model yet
        # TODO: Turbines need a switch for using turbulence correction
        # TODO: Uncomment out the following two lines once the above are resolved
        # for turbine in self.floris.farm.turbines:
        #     turbine.use_turbulence_correction = use_turbulence_correction

        # Confirm calculate wake has been run
        if self.floris.state is not State.USED:
            raise RuntimeError(f"Can't run function `FlorisInterface.get_turbine_powers` without running `FlorisInterface.calculate_wake`.")

        if turbine_weights is None:
            # Default to equal weighing of all turbines when turbine_weights is None
            turbine_weights = np.ones(
                (
                    self.floris.flow_field.n_wind_directions,
                    self.floris.flow_field.n_wind_speeds,
                    self.floris.farm.n_turbines
                )
            )
        elif len(np.shape(turbine_weights)) == 1:
            # Deal with situation when 1D array is provided
            turbine_weights = np.tile(
                turbine_weights,
                (
                    self.floris.flow_field.n_wind_directions,
                    self.floris.flow_field.n_wind_speeds,
                    1
                )
            )

        # Calculate all turbine powers and apply weights
        turbine_powers = self.get_turbine_powers()
        turbine_powers = np.multiply(turbine_weights, turbine_powers)

        return np.sum(turbine_powers, axis=2)

    def get_farm_AEP(
        self,
        freq,
        cut_in_wind_speed=0.001,
        cut_out_wind_speed=None,
        yaw_angles=None,
        turbine_weights=None,
        no_wake=False,
    ) -> float:
        """
        Estimate annual energy production (AEP) for distributions of wind speed, wind
        direction, frequency of occurrence, and yaw offset.

        Args:
            freq (NDArrayFloat): NumPy array with shape (n_wind_directions,
                n_wind_speeds) with the frequencies of each wind direction and
                wind speed combination. These frequencies should typically sum
                up to 1.0 and are used to weigh the wind farm power for every
                condition in calculating the wind farm's AEP.
            cut_in_wind_speed (float, optional): Wind speed in m/s below which
                any calculations are ignored and the wind farm is known to
                produce 0.0 W of power. Note that to prevent problems with the
                wake models at negative / zero wind speeds, this variable must
                always have a positive value. Defaults to 0.001 [m/s].
            cut_out_wind_speed (float, optional): Wind speed above which the
                wind farm is known to produce 0.0 W of power. If None is
                specified, will assume that the wind farm does not cut out
                at high wind speeds. Defaults to None.
            yaw_angles (NDArrayFloat | list[float] | None, optional):
                The relative turbine yaw angles in degrees. If None is
                specified, will assume that the turbine yaw angles are all
                zero degrees for all conditions. Defaults to None.
            turbine_weights (NDArrayFloat | list[float] | None, optional):
                weighing terms that allow the user to emphasize power at
                particular turbines and/or completely ignore the power 
                from other turbines. This is useful when, for example, you are
                modeling multiple wind farms in a single floris object. If you
                only want to calculate the power production for one of those
                farms and include the wake effects of the neighboring farms,
                you can set the turbine_weights for the neighboring farms'
                turbines to 0.0. The array of turbine powers from floris
                is multiplied with this array in the calculation of the
                objective function. If None, this  is an array with all values
                1.0 and with shape equal to (n_wind_directions, n_wind_speeds,
                n_turbines). Defaults to None.
            no_wake: (bool, optional): When *True* updates the turbine
                quantities without calculating the wake or adding the wake to
                the flow field. This can be useful when quantifying the loss
                in AEP due to wakes. Defaults to *False*.

        Returns:
            float:
                The Annual Energy Production (AEP) for the wind farm in
                watt-hours.
        """

        # Verify dimensions of the variable "freq"
        if not (
            (np.shape(freq)[0] == self.floris.flow_field.n_wind_directions)
            & (np.shape(freq)[1] == self.floris.flow_field.n_wind_speeds)
            & (len(np.shape(freq)) == 2)
        ):
            raise UserWarning(
                "'freq' should be a two-dimensional array with dimensions" + " (n_wind_directions, n_wind_speeds)."
            )

        # Check if frequency vector sums to 1.0. If not, raise a warning
        if np.abs(np.sum(freq) - 1.0) > 0.001:
            self.logger.warning("WARNING: The frequency array provided to get_farm_AEP() " + "does not sum to 1.0. ")

        # Copy the full wind speed array from the floris object and initialize
        # the the farm_power variable as an empty array.
        wind_speeds = np.array(self.floris.flow_field.wind_speeds, copy=True)
        farm_power = np.zeros((self.floris.flow_field.n_wind_directions, len(wind_speeds)))

        # Determine which wind speeds we must evaluate in floris
        conditions_to_evaluate = wind_speeds >= cut_in_wind_speed
        if cut_out_wind_speed is not None:
            conditions_to_evaluate = conditions_to_evaluate & (wind_speeds < cut_out_wind_speed)

        # Evaluate the conditions in floris
        if np.any(conditions_to_evaluate):
            wind_speeds_subset = wind_speeds[conditions_to_evaluate]
            yaw_angles_subset = None
            if yaw_angles is not None:
                yaw_angles_subset = yaw_angles[:, conditions_to_evaluate]
            self.reinitialize(wind_speeds=wind_speeds_subset)
            if no_wake:
                self.calculate_no_wake(yaw_angles=yaw_angles_subset)
            else:
                self.calculate_wake(yaw_angles=yaw_angles_subset)
            farm_power[:, conditions_to_evaluate] = (
                self.get_farm_power(turbine_weights=turbine_weights)
            )

        # Finally, calculate AEP in GWh
        aep = np.sum(np.multiply(freq, farm_power) * 365 * 24)

        # Reset the FLORIS object to the full wind speed array
        self.reinitialize(wind_speeds=wind_speeds)

        return aep

    def get_farm_AEP_wind_rose_class(
        self,
        wind_rose,
        cut_in_wind_speed=0.001,
        cut_out_wind_speed=None,
        yaw_angles=None,
        turbine_weights=None,
        no_wake=False,
    ) -> float:
        """
        Estimate annual energy production (AEP) for distributions of wind speed, wind
        direction, frequency of occurrence, and yaw offset.

        Args:
            wind_rose (wind_rose): An object of the wind rose class
            cut_in_wind_speed (float, optional): Wind speed in m/s below which
                any calculations are ignored and the wind farm is known to 
                produce 0.0 W of power. Note that to prevent problems with the
                wake models at negative / zero wind speeds, this variable must
                always have a positive value. Defaults to 0.001 [m/s].
            cut_out_wind_speed (float, optional): Wind speed above which the
                wind farm is known to produce 0.0 W of power. If None is
                specified, will assume that the wind farm does not cut out
                at high wind speeds. Defaults to None.
            yaw_angles (NDArrayFloat | list[float] | None, optional):
                The relative turbine yaw angles in degrees. If None is
                specified, will assume that the turbine yaw angles are all
                zero degrees for all conditions. Defaults to None.
            turbine_weights (NDArrayFloat | list[float] | None, optional):
                weighing terms that allow the user to emphasize power at
                particular turbines and/or completely ignore the power 
                from other turbines. This is useful when, for example, you are
                modeling multiple wind farms in a single floris object. If you
                only want to calculate the power production for one of those
                farms and include the wake effects of the neighboring farms,
                you can set the turbine_weights for the neighboring farms'
                turbines to 0.0. The array of turbine powers from floris
                is multiplied with this array in the calculation of the
                objective function. If None, this  is an array with all values
                1.0 and with shape equal to (n_wind_directions, n_wind_speeds,
                n_turbines). Defaults to None.
            no_wake: (bool, optional): When *True* updates the turbine
                quantities without calculating the wake or adding the wake to
                the flow field. This can be useful when quantifying the loss
                in AEP due to wakes. Defaults to *False*.

        Returns:
            float: 
                The Annual Energy Production (AEP) for the wind farm in
                watt-hours.
        """

        # Hold the starting values of wind speed and direction
        wind_speeds = np.array(self.floris.flow_field.wind_speeds, copy=True)
        wind_directions = np.array(self.floris.flow_field.wind_directions, copy=True)

        # Now set FLORIS wind speed and wind direction
        # over to those values in the wind rose class
        wind_speeds_wind_rose = wind_rose.df.ws.unique()
        wind_directions_wind_rose = wind_rose.df.wd.unique()
        self.reinitialize(wind_speeds=wind_speeds_wind_rose, wind_directions=wind_directions_wind_rose)

        # Build the frequency matrix from wind rose
        freq = wind_rose.df.set_index(['wd','ws']).unstack().values

        # Now compute aep
        aep = self.get_farm_AEP(
            freq,
            cut_in_wind_speed=cut_in_wind_speed,
            cut_out_wind_speed=cut_out_wind_speed,
            yaw_angles=yaw_angles,
            turbine_weights=turbine_weights,
            no_wake=no_wake)


        # Reset the FLORIS object to the original wind speed and directions
        self.reinitialize(wind_speeds=wind_speeds, wind_directions=wind_directions)
        

        return aep



    @property
    def layout_x(self):
        """
        Wind turbine coordinate information.

        Returns:
            np.array: Wind turbine x-coordinate.
        """
        return self.floris.farm.layout_x

    @property
    def layout_y(self):
        """
        Wind turbine coordinate information.

        Returns:
            np.array: Wind turbine y-coordinate.
        """
        return self.floris.farm.layout_y

    def get_turbine_layout(self, z=False):
        """
        Get turbine layout

        Args:
            z (bool): When *True*, return lists of x, y, and z coords,
            otherwise, return x and y only. Defaults to *False*.

        Returns:
            np.array: lists of x, y, and (optionally) z coordinates of
                      each turbine
        """
        xcoords, ycoords, zcoords = np.array([c.elements for c in self.floris.farm.coordinates]).T
        if z:
            return xcoords, ycoords, zcoords
        else:
            return xcoords, ycoords


def generate_heterogeneous_wind_map(speed_ups, x, y, z=None):
    if z is not None:
        # Compute the 3-dimensional interpolants for each wind diretion
        # Linear interpolation is used for points within the user-defined area of values,
        # while a nearest-neighbor interpolant is used for points outside that region
        in_region = [LinearNDInterpolator(list(zip(x, y, z)), speed_up, fill_value=np.nan) for speed_up in speed_ups]
        out_region = [NearestNDInterpolator(list(zip(x, y, z)), speed_up) for speed_up in speed_ups]
    else:
        # Compute the 2-dimensional interpolants for each wind diretion
        # Linear interpolation is used for points within the user-defined area of values,
        # while a nearest-neighbor interpolant is used for points outside that region
        in_region = [LinearNDInterpolator(list(zip(x, y)), speed_up, fill_value=np.nan) for speed_up in speed_ups]
        out_region = [NearestNDInterpolator(list(zip(x, y)), speed_up) for speed_up in speed_ups]

    return [in_region, out_region]

    ## Functionality removed in v3

    def set_rotor_diameter(self, rotor_diameter):
        """
        This function has been replaced and no longer works correctly, assigning an error
        """
        raise Exception(
            "FlorinInterface.set_rotor_diameter has been removed in favor of FlorinInterface.change_turbine. See examples/change_turbine/."
        )<|MERGE_RESOLUTION|>--- conflicted
+++ resolved
@@ -182,11 +182,8 @@
         # with_resolution: float | None = None,
         solver_settings: dict | None = None,
         time_series: bool | None = False,
-<<<<<<< HEAD
-        het_map=None
-=======
+        het_map=None,
         layout: tuple[list[float], list[float]] | tuple[NDArrayFloat, NDArrayFloat] | None = None,
->>>>>>> 77a2612a
     ):
         # Export the floris object recursively as a dictionary
         floris_dict = self.floris.as_dict()
