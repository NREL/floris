--- conflicted
+++ resolved
@@ -79,11 +79,6 @@
         # Needed for a direct call to fi.calculate_wake without fi.reinitialize
         self.floris.flow_field.het_map = het_map
 
-<<<<<<< HEAD
-    def copy(self):
-        """Create an independent copy of the current FlorisInterface object"""
-        return FlorisInterface(self.floris.as_dict())
-=======
         # If ref height is -1, assign the hub height
         if self.floris.flow_field.reference_wind_height == -1:
             self.assign_hub_height_to_ref_height()
@@ -102,7 +97,10 @@
             raise ValueError("To assign hub heights to reference height, can not have more than one specified height. Current length is {}.".format(len(unique_heights)))
 
         self.floris.flow_field.reference_wind_height = unique_heights[0]
->>>>>>> 5c386ec8
+
+    def copy(self):
+        """Create an independent copy of the current FlorisInterface object"""
+        return FlorisInterface(self.floris.as_dict())
 
     def calculate_wake(
         self,
