# Copyright 2021 NREL
# Licensed under the Apache License, Version 2.0 (the "License"); you may not
# use this file except in compliance with the License. You may obtain a copy of
# the License at http://www.apache.org/licenses/LICENSE-2.0

# Unless required by applicable law or agreed to in writing, software
# distributed under the License is distributed on an "AS IS" BASIS, WITHOUT
# WARRANTIES OR CONDITIONS OF ANY KIND, either express or implied. See the
# License for the specific language governing permissions and limitations under
# the License.

# See https://floris.readthedocs.io for documentation


from __future__ import annotations

from pathlib import Path

import numpy as np
import pandas as pd
from scipy.interpolate import LinearNDInterpolator, NearestNDInterpolator

from floris.type_dec import NDArrayFloat
from floris.simulation import Floris
from floris.logging_manager import LoggerBase

from floris.simulation import State

from floris.tools.cut_plane import CutPlane
from floris.simulation.turbine import Ct, power, axial_induction, average_velocity, rotor_effective_velocity


class FlorisInterface(LoggerBase):
    """
    FlorisInterface provides a high-level user interface to many of the
    underlying methods within the FLORIS framework. It is meant to act as a
    single entry-point for the majority of users, simplifying the calls to
    methods on objects within FLORIS.

    Args:
        configuration (:py:obj:`dict`): The Floris configuration dictarionary, JSON file,
            or YAML file. The configuration should have the following inputs specified.
                - **flow_field**: See `floris.simulation.flow_field.FlowField` for more details.
                - **farm**: See `floris.simulation.farm.Farm` for more details.
                - **turbine**: See `floris.simulation.turbine.Turbine` for more details.
                - **wake**: See `floris.simulation.wake.WakeManager` for more details.
                - **logging**: See `floris.simulation.floris.Floris` for more details.
    """

    def __init__(self, configuration: dict | str | Path, het_map=None):
        self.configuration = configuration

        if isinstance(self.configuration, (str, Path)):
            self.floris = Floris.from_file(self.configuration)

        elif isinstance(self.configuration, dict):
            self.floris = Floris.from_dict(self.configuration)

        else:
            raise TypeError("The Floris `configuration` must be of type 'dict', 'str', or 'Path'.")

        # Store the heterogeneous map for use after reinitailization
        self.het_map = het_map
        # Assign the heterogeneous map to the flow field
        # Needed for a direct call to fi.calculate_wake without fi.reinitialize
        self.floris.flow_field.het_map = het_map

        # If ref height is -1, assign the hub height
        if np.abs(self.floris.flow_field.reference_wind_height + 1.0) < 1.0e-6:
            self.assign_hub_height_to_ref_height()

        # Make a check on reference height and provide a helpful warning
        unique_heights = np.unique(np.round(self.floris.farm.hub_heights, decimals=6))
        if (len(unique_heights) == 1) and (np.abs(self.floris.flow_field.reference_wind_height - unique_heights[0]) > 1.0e-6):
            err_msg = "The only unique hub-height is not the equal to the specified reference wind height.  If this was unintended use -1 as the reference hub height to indicate use of hub-height as reference wind height."
            self.logger.warning(err_msg, stack_info=True)

        # Check the turbine_grid_points is reasonable
        if self.floris.solver["type"] == "turbine_grid":
            if self.floris.solver["turbine_grid_points"] > 3:
                self.logger.error(f"turbine_grid_points value is {self.floris.solver['turbine_grid_points']} which is larger than the recommended value of less than or equal to 3. High amounts of turbine grid points reduce the computational performance but have a small change on accuracy.")
                raise ValueError("turbine_grid_points must be less than or equal to 3.")

    def assign_hub_height_to_ref_height(self):

        # Confirm can do this operation
        unique_heights = np.unique(self.floris.farm.hub_heights)
        if len(unique_heights) > 1:
            raise ValueError(
                "To assign hub heights to reference height, can not have more than one specified height. Current length is {}.".format(
                    len(unique_heights)
                )
            )

        self.floris.flow_field.reference_wind_height = unique_heights[0]

    def copy(self):
        """Create an independent copy of the current FlorisInterface object"""
        return FlorisInterface(self.floris.as_dict(), het_map=self.het_map)

    def calculate_wake(
        self,
        yaw_angles: NDArrayFloat | list[float] | None = None,
        tilt_angles: NDArrayFloat | list[float] | None = None,
        # points: NDArrayFloat | list[float] | None = None,
        # track_n_upstream_wakes: bool = False,
    ) -> None:
        """
        Wrapper to the :py:meth:`~.Farm.set_yaw_angles` and
        :py:meth:`~.FlowField.calculate_wake` methods.

        Args:
            yaw_angles (NDArrayFloat | list[float] | None, optional): Turbine yaw angles.
                Defaults to None.
            tilt_angles (NDArrayFloat | list[float] | None, optional): Turbine tilt angles.
                Defaults to None.
            points: (NDArrayFloat | list[float] | None, optional): The x, y, and z
                coordinates at which the flow field velocity is to be recorded. Defaults
                to None.
            track_n_upstream_wakes (bool, optional): When *True*, will keep track of the
                number of upstream wakes a turbine is experiencing. Defaults to *False*.
        """

<<<<<<< HEAD
        # TODO decide where to handle this sign issue
        if (yaw_angles is not None) and not (np.all(yaw_angles==0.)):
            self.floris.farm.yaw_angles = yaw_angles
        
        # TODO is this required?
        if tilt_angles is not None:
            self.floris.farm.tilt_angles = tilt_angles
        else:
            self.floris.farm.set_tilt_to_ref_tilt(
                self.floris.flow_field.n_wind_directions,
                self.floris.flow_field.n_wind_speeds
            )
=======
        if yaw_angles is None:
            yaw_angles = np.zeros(
                (
                    self.floris.flow_field.n_wind_directions,
                    self.floris.flow_field.n_wind_speeds,
                    self.floris.farm.n_turbines
                )
            )
        self.floris.farm.yaw_angles = yaw_angles
>>>>>>> 5e71acc0

        # Initialize solution space
        self.floris.initialize_domain()

        # Perform the wake calculations
        self.floris.steady_state_atmospheric_condition()

    def calculate_no_wake(
        self,
        yaw_angles: NDArrayFloat | list[float] | None = None,
    ) -> None:
        """
        This function is similar to `calculate_wake()` except
        that it does not apply a wake model. That is, the wind
        farm is modeled as if there is no wake in the flow.
        Yaw angles are used to reduce the power and thrust of
        the turbine that is yawed.

        Args:
            yaw_angles (NDArrayFloat | list[float] | None, optional): Turbine yaw angles.
                Defaults to None.
        """

        # TODO decide where to handle this sign issue
        if (yaw_angles is not None) and not (np.all(yaw_angles==0.)):
            self.floris.farm.yaw_angles = yaw_angles

        # Initialize solution space
        self.floris.initialize_domain()

        # Finalize values to user-supplied order
        self.floris.finalize()

    def reinitialize(
        self,
        wind_speeds: list[float] | NDArrayFloat | None = None,
        wind_directions: list[float] | NDArrayFloat | None = None,
        # wind_layout: list[float] | NDArrayFloat | None = None,
        wind_shear: float | None = None,
        wind_veer: float | None = None,
        reference_wind_height: float | None = None,
        turbulence_intensity: float | None = None,
        # turbulence_kinetic_energy=None,
        air_density: float | None = None,
        # wake: WakeModelManager = None,
        layout_x: list[float] | NDArrayFloat | None = None,
        layout_y: list[float] | NDArrayFloat | None = None,
        turbine_type: list | None = None,
        # turbine_id: list[str] | None = None,
        # wtg_id: list[str] | None = None,
        # with_resolution: float | None = None,
        solver_settings: dict | None = None,
        time_series: bool | None = False,
        layout: tuple[list[float], list[float]] | tuple[NDArrayFloat, NDArrayFloat] | None = None,
    ):
        # Export the floris object recursively as a dictionary
        floris_dict = self.floris.as_dict()
        flow_field_dict = floris_dict["flow_field"]
        farm_dict = floris_dict["farm"]

        # Make the given changes

        ## FlowField
        if wind_speeds is not None:
            flow_field_dict["wind_speeds"] = wind_speeds
        if wind_directions is not None:
            flow_field_dict["wind_directions"] = wind_directions
        if wind_shear is not None:
            flow_field_dict["wind_shear"] = wind_shear
        if wind_veer is not None:
            flow_field_dict["wind_veer"] = wind_veer
        if reference_wind_height is not None:
            flow_field_dict["reference_wind_height"] = reference_wind_height
        if turbulence_intensity is not None:
            flow_field_dict["turbulence_intensity"] = turbulence_intensity
        if air_density is not None:
            flow_field_dict["air_density"] = air_density

        ## Farm
        if layout is not None:
            msg = "Use the `layout_x` and `layout_y` parameters in place of `layout` because the `layout` parameter will be deprecated in 3.3."
            self.logger.warning(msg)
            layout_x = layout[0]
            layout_y = layout[1]
        if layout_x is not None:
            farm_dict["layout_x"] = layout_x
        if layout_y is not None:
            farm_dict["layout_y"] = layout_y
        if turbine_type is not None:
            farm_dict["turbine_type"] = turbine_type

        if time_series:
            flow_field_dict["time_series"] = True
        else:
            flow_field_dict["time_series"] = False

        ## Wake
        # if wake is not None:
        #     self.floris.wake = wake
        # if turbulence_intensity is not None:
        #     pass  # TODO: this should be in the code, but maybe got skipped?
        # if turbulence_kinetic_energy is not None:
        #     pass  # TODO: not needed until GCH
        if solver_settings is not None:
            floris_dict["solver"] = solver_settings

        floris_dict["flow_field"] = flow_field_dict
        floris_dict["farm"] = farm_dict

        # Create a new instance of floris and attach to self
        self.floris = Floris.from_dict(floris_dict)
        # Re-assign the hetergeneous inflow map to flow field
        self.floris.flow_field.het_map = self.het_map

    def get_plane_of_points(
        self,
        normal_vector="z",
        planar_coordinate=None,
    ):
        """
        Calculates velocity values through the
        :py:meth:`~.FlowField.calculate_wake` method at points in plane
        specified by inputs.

        Args:
            normal_vector (string, optional): Vector normal to plane.
                Defaults to z.
            planar_coordinate (float, optional): Value of normal vector to slice through. Defaults to None.


        Returns:
            :py:class:`pandas.DataFrame`: containing values of x1, x2, u, v, w
        """
        # Get results vectors
        x_flat = self.floris.grid.x_sorted[0, 0].flatten()
        y_flat = self.floris.grid.y_sorted[0, 0].flatten()
        z_flat = self.floris.grid.z_sorted[0, 0].flatten()
        u_flat = self.floris.flow_field.u_sorted[0, 0].flatten()
        v_flat = self.floris.flow_field.v_sorted[0, 0].flatten()
        w_flat = self.floris.flow_field.w_sorted[0, 0].flatten()

        # Create a df of these
        if normal_vector == "z":
            df = pd.DataFrame(
                {
                    "x1": x_flat,
                    "x2": y_flat,
                    "x3": z_flat,
                    "u": u_flat,
                    "v": v_flat,
                    "w": w_flat,
                }
            )
        if normal_vector == "x":
            df = pd.DataFrame(
                {
                    "x1": y_flat,
                    "x2": z_flat,
                    "x3": x_flat,
                    "u": u_flat,
                    "v": v_flat,
                    "w": w_flat,
                }
            )
        if normal_vector == "y":
            df = pd.DataFrame(
                {
                    "x1": x_flat,
                    "x2": z_flat,
                    "x3": y_flat,
                    "u": u_flat,
                    "v": v_flat,
                    "w": w_flat,
                }
            )

        # Subset to plane
        # TODO: Seems sloppy as need more than one plane in the z-direction for GCH
        if planar_coordinate is not None:
            df = df[np.isclose(df.x3, planar_coordinate)]  # , atol=0.1, rtol=0.0)]

        # Drop duplicates
        # TODO is this still needed now that we setup a grid for just this plane?
        df = df.drop_duplicates()

        # Sort values of df to make sure plotting is acceptable
        df = df.sort_values(["x2", "x1"]).reset_index(drop=True)

        return df

    def calculate_horizontal_plane(
        self,
        height,
        x_resolution=200,
        y_resolution=200,
        x_bounds=None,
        y_bounds=None,
        wd=None,
        ws=None,
        yaw_angles=None,
    ):
        """
        Shortcut method to instantiate a :py:class:`~.tools.cut_plane.CutPlane`
        object containing the velocity field in a horizontal plane cut through
        the simulation domain at a specific height.

        Args:
            height (float): Height of cut plane. Defaults to Hub-height.
            x_resolution (float, optional): Output array resolution.
                Defaults to 200 points.
            y_resolution (float, optional): Output array resolution.
                Defaults to 200 points.
            x_bounds (tuple, optional): Limits of output array (in m).
                Defaults to None.
            y_bounds (tuple, optional): Limits of output array (in m).
                Defaults to None.

        Returns:
            :py:class:`~.tools.cut_plane.CutPlane`: containing values
            of x, y, u, v, w
        """
        # TODO update docstring
        if wd is None:
            wd = self.floris.flow_field.wind_directions
        if ws is None:
            ws = self.floris.flow_field.wind_speeds
        self.check_wind_condition_for_viz(wd=wd, ws=ws)

        # Store the current state for reinitialization
        floris_dict = self.floris.as_dict()
        current_yaw_angles = self.floris.farm.yaw_angles

        # Set the solver to a flow field planar grid
        solver_settings = {
            "type": "flow_field_planar_grid",
            "normal_vector": "z",
            "planar_coordinate": height,
            "flow_field_grid_points": [x_resolution, y_resolution],
            "flow_field_bounds": [x_bounds, y_bounds],
        }
        self.reinitialize(wind_directions=wd, wind_speeds=ws, solver_settings=solver_settings)

        # TODO this has to be done here as it seems to be lost with reinitialize
        if yaw_angles is not None:
            self.floris.farm.yaw_angles = yaw_angles

        # Calculate wake
        self.floris.solve_for_viz()

        # Get the points of data in a dataframe
        # TODO this just seems to be flattening and storing the data in a df; is this necessary? It seems the biggest depenedcy is on CutPlane and the subsequent visualization tools.
        df = self.get_plane_of_points(
            normal_vector="z",
            planar_coordinate=height,
        )

        # Compute the cutplane
        horizontal_plane = CutPlane(df, self.floris.grid.grid_resolution[0], self.floris.grid.grid_resolution[1], "z")

        # Reset the fi object back to the turbine grid configuration
        self.floris = Floris.from_dict(floris_dict)
        self.floris.flow_field.het_map = self.het_map

        # Run the simulation again for futher postprocessing (i.e. now we can get farm power)
        self.calculate_wake(yaw_angles=current_yaw_angles)

        return horizontal_plane

    def calculate_cross_plane(
        self,
        downstream_dist,
        y_resolution=200,
        z_resolution=200,
        y_bounds=None,
        z_bounds=None,
        wd=None,
        ws=None,
        yaw_angles=None,
    ):
        """
        Shortcut method to instantiate a :py:class:`~.tools.cut_plane.CutPlane`
        object containing the velocity field in a horizontal plane cut through
        the simulation domain at a specific height.

        Args:
            height (float): Height of cut plane. Defaults to Hub-height.
            x_resolution (float, optional): Output array resolution.
                Defaults to 200 points.
            y_resolution (float, optional): Output array resolution.
                Defaults to 200 points.
            x_bounds (tuple, optional): Limits of output array (in m).
                Defaults to None.
            y_bounds (tuple, optional): Limits of output array (in m).
                Defaults to None.

        Returns:
            :py:class:`~.tools.cut_plane.CutPlane`: containing values
            of x, y, u, v, w
        """
        # TODO update docstring
        if wd is None:
            wd = self.floris.flow_field.wind_directions
        if ws is None:
            ws = self.floris.flow_field.wind_speeds
        self.check_wind_condition_for_viz(wd=wd, ws=ws)

        # Store the current state for reinitialization
        floris_dict = self.floris.as_dict()
        current_yaw_angles = self.floris.farm.yaw_angles

        # Set the solver to a flow field planar grid
        solver_settings = {
            "type": "flow_field_planar_grid",
            "normal_vector": "x",
            "planar_coordinate": downstream_dist,
            "flow_field_grid_points": [y_resolution, z_resolution],
            "flow_field_bounds": [y_bounds, z_bounds],
        }
        self.reinitialize(wind_directions=wd, wind_speeds=ws, solver_settings=solver_settings)

        # TODO this has to be done here as it seems to be lost with reinitialize
        if yaw_angles is not None:
            self.floris.farm.yaw_angles = yaw_angles

        # Calculate wake
        self.floris.solve_for_viz()

        # Get the points of data in a dataframe
        # TODO this just seems to be flattening and storing the data in a df; is this necessary? It seems the biggest depenedcy is on CutPlane and the subsequent visualization tools.
        df = self.get_plane_of_points(
            normal_vector="x",
            planar_coordinate=downstream_dist,
        )

        # Compute the cutplane
        cross_plane = CutPlane(df, y_resolution, z_resolution, "x")

        # Reset the fi object back to the turbine grid configuration
        self.floris = Floris.from_dict(floris_dict)
        self.floris.flow_field.het_map = self.het_map

        # Run the simulation again for futher postprocessing (i.e. now we can get farm power)
        self.calculate_wake(yaw_angles=current_yaw_angles)

        return cross_plane

    def calculate_y_plane(
        self,
        crossstream_dist,
        x_resolution=200,
        z_resolution=200,
        x_bounds=None,
        z_bounds=None,
        wd=None,
        ws=None,
        yaw_angles=None,
    ):
        """
        Shortcut method to instantiate a :py:class:`~.tools.cut_plane.CutPlane`
        object containing the velocity field in a horizontal plane cut through
        the simulation domain at a specific height.

        Args:
            height (float): Height of cut plane. Defaults to Hub-height.
            x_resolution (float, optional): Output array resolution.
                Defaults to 200 points.
            y_resolution (float, optional): Output array resolution.
                Defaults to 200 points.
            x_bounds (tuple, optional): Limits of output array (in m).
                Defaults to None.
            y_bounds (tuple, optional): Limits of output array (in m).
                Defaults to None.

        Returns:
            :py:class:`~.tools.cut_plane.CutPlane`: containing values
            of x, y, u, v, w
        """
        # TODO update docstring
        if wd is None:
            wd = self.floris.flow_field.wind_directions
        if ws is None:
            ws = self.floris.flow_field.wind_speeds
        self.check_wind_condition_for_viz(wd=wd, ws=ws)

        # Store the current state for reinitialization
        floris_dict = self.floris.as_dict()
        current_yaw_angles = self.floris.farm.yaw_angles

        # Set the solver to a flow field planar grid
        solver_settings = {
            "type": "flow_field_planar_grid",
            "normal_vector": "y",
            "planar_coordinate": crossstream_dist,
            "flow_field_grid_points": [x_resolution, z_resolution],
            "flow_field_bounds": [x_bounds, z_bounds],
        }
        self.reinitialize(wind_directions=wd, wind_speeds=ws, solver_settings=solver_settings)

        # TODO this has to be done here as it seems to be lost with reinitialize
        if yaw_angles is not None:
            self.floris.farm.yaw_angles = yaw_angles

        # Calculate wake
        self.floris.solve_for_viz()

        # Get the points of data in a dataframe
        # TODO this just seems to be flattening and storing the data in a df; is this necessary? It seems the biggest depenedcy is on CutPlane and the subsequent visualization tools.
        df = self.get_plane_of_points(
            normal_vector="y",
            planar_coordinate=crossstream_dist,
        )

        # Compute the cutplane
        y_plane = CutPlane(df, x_resolution, z_resolution, "y")

        # Reset the fi object back to the turbine grid configuration
        self.floris = Floris.from_dict(floris_dict)
        self.floris.flow_field.het_map = self.het_map

        # Run the simulation again for futher postprocessing (i.e. now we can get farm power)
        self.calculate_wake(yaw_angles=current_yaw_angles)

        return y_plane

    def check_wind_condition_for_viz(self, wd=None, ws=None):
        if len(wd) > 1 or len(wd) < 1:
            raise ValueError(
                "Wind direction input must be of length 1 for visualization. Current length is {}.".format(len(wd))
            )

        if len(ws) > 1 or len(ws) < 1:
            raise ValueError(
                "Wind speed input must be of length 1 for visualization. Current length is {}.".format(len(ws))
            )

    def get_turbine_powers(self) -> NDArrayFloat:
        """Calculates the power at each turbine in the windfarm.

        Returns:
            NDArrayFloat: [description]
        """

        # Confirm calculate wake has been run
        if self.floris.state is not State.USED:
            raise RuntimeError(f"Can't run function `FlorisInterface.get_turbine_powers` without first running `FlorisInterface.calculate_wake`.")

        rotor_effective_velocities = rotor_effective_velocity(
            air_density=self.floris.flow_field.air_density,
            ref_density_cp_ct=self.floris.farm.ref_density_cp_cts,
            velocities=self.floris.flow_field.u,
            yaw_angle=self.floris.farm.yaw_angles,
            tilt_angle=self.floris.farm.tilt_angles,
            ref_tilt_cp_ct=self.floris.farm.ref_tilt_cp_cts,
            pP=self.floris.farm.pPs,
            pT=self.floris.farm.pTs,
            tilt_interp=self.floris.farm.turbine_fTilts,
            turbine_type_map=self.floris.farm.turbine_type_map,
        )

        turbine_powers = power(
            ref_density_cp_ct=self.floris.farm.ref_density_cp_cts,
            rotor_effective_velocities=rotor_effective_velocities,
            power_interp=self.floris.farm.turbine_power_interps,
            turbine_type_map=self.floris.farm.turbine_type_map,
        )
        return turbine_powers

    def get_turbine_Cts(self) -> NDArrayFloat:
        turbine_Cts = Ct(
            velocities=self.floris.flow_field.u,
            yaw_angle=self.floris.farm.yaw_angles,
            tilt_angle=self.floris.farm.tilt_angles,
            ref_tilt_cp_ct=self.floris.farm.ref_tilt_cp_cts,
            fCt=self.floris.farm.turbine_fCts,
            tilt_interp=self.floris.farm.turbine_fTilts,
            turbine_type_map=self.floris.farm.turbine_type_map,
        )
        return turbine_Cts

    def get_turbine_ais(self) -> NDArrayFloat:
        turbine_ais = axial_induction(
            velocities=self.floris.flow_field.u,
            yaw_angle=self.floris.farm.yaw_angles,
            tilt_angle=self.floris.farm.tilt_angles,
            ref_tilt_cp_ct=self.floris.farm.ref_tilt_cp_cts,
            fCt=self.floris.farm.turbine_fCts,
            tilt_interp=self.floris.farm.turbine_fTilts,
            turbine_type_map=self.floris.farm.turbine_type_map,
        )
        return turbine_ais

<<<<<<< HEAD
    def get_turbine_average_velocities(self) -> NDArrayFloat:
        # TODO: Should we have a `get_turbine_effective_velocities` function?
        turbine_avg_vels = average_velocity(
            velocities=self.floris.flow_field.u,
        )
        return turbine_avg_vels
=======
    @property
    def turbine_average_velocities(self) -> NDArrayFloat:
        return average_velocity(velocities=self.floris.flow_field.u)
>>>>>>> 5e71acc0

    def get_turbine_TIs(self) -> NDArrayFloat:
        return self.floris.flow_field.turbulence_intensity_field

    def get_farm_power(
        self,
        turbine_weights=None,
        use_turbulence_correction=False,
    ):
        """
        Report wind plant power from instance of floris. Optionally includes
        uncertainty in wind direction and yaw position when determining power.
        Uncertainty is included by computing the mean wind farm power for a
        distribution of wind direction and yaw position deviations from the
        original wind direction and yaw angles.

        Args:
            turbine_weights (NDArrayFloat | list[float] | None, optional):
                weighing terms that allow the user to emphasize power at
                particular turbines and/or completely ignore the power 
                from other turbines. This is useful when, for example, you are
                modeling multiple wind farms in a single floris object. If you
                only want to calculate the power production for one of those
                farms and include the wake effects of the neighboring farms,
                you can set the turbine_weights for the neighboring farms'
                turbines to 0.0. The array of turbine powers from floris
                is multiplied with this array in the calculation of the
                objective function. If None, this  is an array with all values
                1.0 and with shape equal to (n_wind_directions, n_wind_speeds,
                n_turbines). Defaults to None.
            use_turbulence_correction: (bool, optional): When *True* uses a
                turbulence parameter to adjust power output calculations.
                Defaults to *False*.

        Returns:
            float: Sum of wind turbine powers in W.
        """
        # TODO: Turbulence correction used in the power calculation, but may not be in
        # the model yet
        # TODO: Turbines need a switch for using turbulence correction
        # TODO: Uncomment out the following two lines once the above are resolved
        # for turbine in self.floris.farm.turbines:
        #     turbine.use_turbulence_correction = use_turbulence_correction

        # Confirm calculate wake has been run
        if self.floris.state is not State.USED:
            raise RuntimeError(f"Can't run function `FlorisInterface.get_turbine_powers` without running `FlorisInterface.calculate_wake`.")

        if turbine_weights is None:
            # Default to equal weighing of all turbines when turbine_weights is None
            turbine_weights = np.ones(
                (
                    self.floris.flow_field.n_wind_directions,
                    self.floris.flow_field.n_wind_speeds,
                    self.floris.farm.n_turbines
                )
            )
        elif len(np.shape(turbine_weights)) == 1:
            # Deal with situation when 1D array is provided
            turbine_weights = np.tile(
                turbine_weights,
                (
                    self.floris.flow_field.n_wind_directions,
                    self.floris.flow_field.n_wind_speeds,
                    1
                )
            )

        # Calculate all turbine powers and apply weights
        turbine_powers = self.get_turbine_powers()
        turbine_powers = np.multiply(turbine_weights, turbine_powers)

        return np.sum(turbine_powers, axis=2)

    def get_farm_AEP(
        self,
        freq,
        cut_in_wind_speed=0.001,
        cut_out_wind_speed=None,
        yaw_angles=None,
        turbine_weights=None,
        no_wake=False,
    ) -> float:
        """
        Estimate annual energy production (AEP) for distributions of wind speed, wind
        direction, frequency of occurrence, and yaw offset.

        Args:
            freq (NDArrayFloat): NumPy array with shape (n_wind_directions,
                n_wind_speeds) with the frequencies of each wind direction and
                wind speed combination. These frequencies should typically sum
                up to 1.0 and are used to weigh the wind farm power for every
                condition in calculating the wind farm's AEP.
            cut_in_wind_speed (float, optional): Wind speed in m/s below which
                any calculations are ignored and the wind farm is known to
                produce 0.0 W of power. Note that to prevent problems with the
                wake models at negative / zero wind speeds, this variable must
                always have a positive value. Defaults to 0.001 [m/s].
            cut_out_wind_speed (float, optional): Wind speed above which the
                wind farm is known to produce 0.0 W of power. If None is
                specified, will assume that the wind farm does not cut out
                at high wind speeds. Defaults to None.
            yaw_angles (NDArrayFloat | list[float] | None, optional):
                The relative turbine yaw angles in degrees. If None is
                specified, will assume that the turbine yaw angles are all
                zero degrees for all conditions. Defaults to None.
            turbine_weights (NDArrayFloat | list[float] | None, optional):
                weighing terms that allow the user to emphasize power at
                particular turbines and/or completely ignore the power 
                from other turbines. This is useful when, for example, you are
                modeling multiple wind farms in a single floris object. If you
                only want to calculate the power production for one of those
                farms and include the wake effects of the neighboring farms,
                you can set the turbine_weights for the neighboring farms'
                turbines to 0.0. The array of turbine powers from floris
                is multiplied with this array in the calculation of the
                objective function. If None, this  is an array with all values
                1.0 and with shape equal to (n_wind_directions, n_wind_speeds,
                n_turbines). Defaults to None.
            no_wake: (bool, optional): When *True* updates the turbine
                quantities without calculating the wake or adding the wake to
                the flow field. This can be useful when quantifying the loss
                in AEP due to wakes. Defaults to *False*.

        Returns:
            float:
                The Annual Energy Production (AEP) for the wind farm in
                watt-hours.
        """

        # Verify dimensions of the variable "freq"
        if not (
            (np.shape(freq)[0] == self.floris.flow_field.n_wind_directions)
            & (np.shape(freq)[1] == self.floris.flow_field.n_wind_speeds)
            & (len(np.shape(freq)) == 2)
        ):
            raise UserWarning(
                "'freq' should be a two-dimensional array with dimensions" + " (n_wind_directions, n_wind_speeds)."
            )

        # Check if frequency vector sums to 1.0. If not, raise a warning
        if np.abs(np.sum(freq) - 1.0) > 0.001:
            self.logger.warning("WARNING: The frequency array provided to get_farm_AEP() " + "does not sum to 1.0. ")

        # Copy the full wind speed array from the floris object and initialize
        # the the farm_power variable as an empty array.
        wind_speeds = np.array(self.floris.flow_field.wind_speeds, copy=True)
        farm_power = np.zeros((self.floris.flow_field.n_wind_directions, len(wind_speeds)))

        # Determine which wind speeds we must evaluate in floris
        conditions_to_evaluate = wind_speeds >= cut_in_wind_speed
        if cut_out_wind_speed is not None:
            conditions_to_evaluate = conditions_to_evaluate & (wind_speeds < cut_out_wind_speed)

        # Evaluate the conditions in floris
        if np.any(conditions_to_evaluate):
            wind_speeds_subset = wind_speeds[conditions_to_evaluate]
            yaw_angles_subset = None
            if yaw_angles is not None:
                yaw_angles_subset = yaw_angles[:, conditions_to_evaluate]
            self.reinitialize(wind_speeds=wind_speeds_subset)
            if no_wake:
                self.calculate_no_wake(yaw_angles=yaw_angles_subset)
            else:
                self.calculate_wake(yaw_angles=yaw_angles_subset)
            farm_power[:, conditions_to_evaluate] = (
                self.get_farm_power(turbine_weights=turbine_weights)
            )

        # Finally, calculate AEP in GWh
        aep = np.sum(np.multiply(freq, farm_power) * 365 * 24)

        # Reset the FLORIS object to the full wind speed array
        self.reinitialize(wind_speeds=wind_speeds)

        return aep

    def get_farm_AEP_wind_rose_class(
        self,
        wind_rose,
        cut_in_wind_speed=0.001,
        cut_out_wind_speed=None,
        yaw_angles=None,
        no_wake=False,
    ) -> float:
        """
        Estimate annual energy production (AEP) for distributions of wind speed, wind
        direction, frequency of occurrence, and yaw offset.

        Args:
            wind_rose (wind_rose): An object of the wind rose class
            cut_in_wind_speed (float, optional): Wind speed in m/s below which
                any calculations are ignored and the wind farm is known to 
                produce 0.0 W of power. Note that to prevent problems with the
                wake models at negative / zero wind speeds, this variable must
                always have a positive value. Defaults to 0.001 [m/s].
            cut_out_wind_speed (float, optional): Wind speed above which the
                wind farm is known to produce 0.0 W of power. If None is
                specified, will assume that the wind farm does not cut out
                at high wind speeds. Defaults to None.
            yaw_angles (NDArrayFloat | list[float] | None, optional):
                The relative turbine yaw angles in degrees. If None is
                specified, will assume that the turbine yaw angles are all
                zero degrees for all conditions. Defaults to None.
            no_wake: (bool, optional): When *True* updates the turbine
                quantities without calculating the wake or adding the wake to
                the flow field. This can be useful when quantifying the loss
                in AEP due to wakes. Defaults to *False*.

        Returns:
            float: 
                The Annual Energy Production (AEP) for the wind farm in
                watt-hours.
        """

        # Hold the starting values of wind speed and direction
        wind_speeds = np.array(self.floris.flow_field.wind_speeds, copy=True)
        wind_directions = np.array(self.floris.flow_field.wind_directions, copy=True)

        # Now set FLORIS wind speed and wind direction
        # over to those values in the wind rose class
        wind_speeds_wind_rose = wind_rose.df.ws.unique()
        wind_directions_wind_rose = wind_rose.df.wd.unique()
        self.reinitialize(wind_speeds=wind_speeds_wind_rose, wind_directions=wind_directions_wind_rose)

        # Build the frequency matrix from wind rose
        freq = wind_rose.df.set_index(['wd','ws']).unstack().values

        # Now compute aep
        aep = self.get_farm_AEP(
            freq,
            cut_in_wind_speed=cut_in_wind_speed,
            cut_out_wind_speed=cut_out_wind_speed,
            yaw_angles=yaw_angles,
            no_wake=no_wake)


        # Reset the FLORIS object to the original wind speed and directions
        self.reinitialize(wind_speeds=wind_speeds, wind_directions=wind_directions)
        

        return aep



    @property
    def layout_x(self):
        """
        Wind turbine coordinate information.

        Returns:
            np.array: Wind turbine x-coordinate.
        """
        return self.floris.farm.layout_x

    @property
    def layout_y(self):
        """
        Wind turbine coordinate information.

        Returns:
            np.array: Wind turbine y-coordinate.
        """
        return self.floris.farm.layout_y

    def get_turbine_layout(self, z=False):
        """
        Get turbine layout

        Args:
            z (bool): When *True*, return lists of x, y, and z coords,
            otherwise, return x and y only. Defaults to *False*.

        Returns:
            np.array: lists of x, y, and (optionally) z coordinates of
                      each turbine
        """
        xcoords, ycoords, zcoords = np.array([c.elements for c in self.floris.farm.coordinates]).T
        if z:
            return xcoords, ycoords, zcoords
        else:
            return xcoords, ycoords


def generate_heterogeneous_wind_map(speed_ups, x, y, z=None):
    if z is not None:
        # Compute the 3-dimensional interpolants for each wind diretion
        # Linear interpolation is used for points within the user-defined area of values,
        # while a nearest-neighbor interpolant is used for points outside that region
        in_region = [LinearNDInterpolator(list(zip(x, y, z)), speed_up, fill_value=np.nan) for speed_up in speed_ups]
        out_region = [NearestNDInterpolator(list(zip(x, y, z)), speed_up) for speed_up in speed_ups]
    else:
        # Compute the 2-dimensional interpolants for each wind diretion
        # Linear interpolation is used for points within the user-defined area of values,
        # while a nearest-neighbor interpolant is used for points outside that region
        in_region = [LinearNDInterpolator(list(zip(x, y)), speed_up, fill_value=np.nan) for speed_up in speed_ups]
        out_region = [NearestNDInterpolator(list(zip(x, y)), speed_up) for speed_up in speed_ups]

    return [in_region, out_region]

    ## Functionality removed in v3

    def set_rotor_diameter(self, rotor_diameter):
        """
        This function has been replaced and no longer works correctly, assigning an error
        """
        raise Exception(
            "FlorinInterface.set_rotor_diameter has been removed in favor of FlorinInterface.change_turbine. See examples/change_turbine/."
        )<|MERGE_RESOLUTION|>--- conflicted
+++ resolved
@@ -121,10 +121,15 @@
                 number of upstream wakes a turbine is experiencing. Defaults to *False*.
         """
 
-<<<<<<< HEAD
-        # TODO decide where to handle this sign issue
-        if (yaw_angles is not None) and not (np.all(yaw_angles==0.)):
-            self.floris.farm.yaw_angles = yaw_angles
+        if yaw_angles is None:
+            yaw_angles = np.zeros(
+                (
+                    self.floris.flow_field.n_wind_directions,
+                    self.floris.flow_field.n_wind_speeds,
+                    self.floris.farm.n_turbines
+                )
+            )
+        self.floris.farm.yaw_angles = yaw_angles
         
         # TODO is this required?
         if tilt_angles is not None:
@@ -134,17 +139,6 @@
                 self.floris.flow_field.n_wind_directions,
                 self.floris.flow_field.n_wind_speeds
             )
-=======
-        if yaw_angles is None:
-            yaw_angles = np.zeros(
-                (
-                    self.floris.flow_field.n_wind_directions,
-                    self.floris.flow_field.n_wind_speeds,
-                    self.floris.farm.n_turbines
-                )
-            )
-        self.floris.farm.yaw_angles = yaw_angles
->>>>>>> 5e71acc0
 
         # Initialize solution space
         self.floris.initialize_domain()
@@ -636,18 +630,10 @@
         )
         return turbine_ais
 
-<<<<<<< HEAD
-    def get_turbine_average_velocities(self) -> NDArrayFloat:
-        # TODO: Should we have a `get_turbine_effective_velocities` function?
-        turbine_avg_vels = average_velocity(
-            velocities=self.floris.flow_field.u,
-        )
-        return turbine_avg_vels
-=======
     @property
     def turbine_average_velocities(self) -> NDArrayFloat:
+        # TODO: Should we have a `turbine_effective_velocities` function?
         return average_velocity(velocities=self.floris.flow_field.u)
->>>>>>> 5e71acc0
 
     def get_turbine_TIs(self) -> NDArrayFloat:
         return self.floris.flow_field.turbulence_intensity_field
