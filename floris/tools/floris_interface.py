--- conflicted
+++ resolved
@@ -132,16 +132,12 @@
         """
 
         if yaw_angles is None:
-<<<<<<< HEAD
-            yaw_angles = np.zeros((self.floris.flow_field.n_findex, self.floris.farm.n_turbines))
-=======
             yaw_angles = np.zeros(
                 (
                     self.floris.flow_field.n_findex,
                     self.floris.farm.n_turbines,
                 )
             )
->>>>>>> 420fb0f2
         self.floris.farm.yaw_angles = yaw_angles
 
         # None should be ok
@@ -178,16 +174,12 @@
         """
 
         if yaw_angles is None:
-<<<<<<< HEAD
-            yaw_angles = np.zeros((self.floris.flow_field.n_findex, self.floris.farm.n_turbines))
-=======
             yaw_angles = np.zeros(
                 (
                     self.floris.flow_field.n_findex,
                     self.floris.farm.n_turbines,
                 )
             )
->>>>>>> 420fb0f2
         self.floris.farm.yaw_angles = yaw_angles
 
         # Initialize solution space
@@ -431,14 +423,10 @@
 
         # Compute the cutplane
         horizontal_plane = CutPlane(
-<<<<<<< HEAD
-            df, self.floris.grid.grid_resolution[0], self.floris.grid.grid_resolution[1], "z"
-=======
             df,
             self.floris.grid.grid_resolution[0],
             self.floris.grid.grid_resolution[1],
             "z",
->>>>>>> 420fb0f2
         )
 
         # Reset the fi object back to the turbine grid configuration
@@ -743,13 +731,6 @@
         if turbine_weights is None:
             # Default to equal weighing of all turbines when turbine_weights is None
             turbine_weights = np.ones(
-<<<<<<< HEAD
-                (self.floris.flow_field.n_findex, self.floris.farm.n_turbines)
-            )
-        elif len(np.shape(turbine_weights)) == 1:
-            # Deal with situation when 1D array is provided
-            turbine_weights = np.tile(turbine_weights, (self.floris.flow_field.n_findex, 1))
-=======
                 (
                     self.floris.flow_field.n_findex,
                     self.floris.farm.n_turbines,
@@ -761,7 +742,6 @@
                 turbine_weights,
                 (self.floris.flow_field.n_findex, 1),
             )
->>>>>>> 420fb0f2
 
         # Calculate all turbine powers and apply weights
         turbine_powers = self.get_turbine_powers()
@@ -836,11 +816,7 @@
         # Check if frequency vector sums to 1.0. If not, raise a warning
         if np.abs(np.sum(freq) - 1.0) > 0.001:
             self.logger.warning(
-<<<<<<< HEAD
-                "WARNING: The frequency array provided to get_farm_AEP() " "does not sum to 1.0."
-=======
                 "WARNING: The frequency array provided to get_farm_AEP() does not sum to 1.0."
->>>>>>> 420fb0f2
             )
 
         # Copy the full wind speed array from the floris object and initialize
@@ -862,12 +838,8 @@
             if yaw_angles is not None:
                 yaw_angles_subset = yaw_angles[conditions_to_evaluate]
             self.reinitialize(
-<<<<<<< HEAD
-                wind_speeds=wind_speeds_subset, wind_directions=wind_directions_subset
-=======
                 wind_speeds=wind_speeds_subset,
                 wind_directions=wind_directions_subset,
->>>>>>> 420fb0f2
             )
             if no_wake:
                 self.calculate_no_wake(yaw_angles=yaw_angles_subset)
