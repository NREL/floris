--- conflicted
+++ resolved
@@ -25,13 +25,9 @@
 from floris.simulation.turbine import (
     average_velocity,
     axial_induction,
-    rotor_effective_velocity,
     Ct,
     power,
-<<<<<<< HEAD
     rotor_effective_velocity
-=======
->>>>>>> e5957dd9
 )
 from floris.tools.cut_plane import CutPlane
 from floris.type_dec import NDArrayFloat
