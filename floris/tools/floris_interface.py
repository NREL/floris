--- conflicted
+++ resolved
@@ -131,17 +131,6 @@
             track_n_upstream_wakes (bool, optional): When *True*, will keep track of the
                 number of upstream wakes a turbine is experiencing. Defaults to *False*.
         """
-<<<<<<< HEAD
-        # self.floris.flow_field.calculate_wake(
-        #     no_wake=no_wake,
-        #     points=points,
-        #     track_n_upstream_wakes=track_n_upstream_wakes,
-        # )
-
-        # TODO decide where to handle this sign issue
-        if (yaw_angles is not None) and not (np.all(yaw_angles==0.)):
-            self.floris.farm.yaw_angles = yaw_angles
-=======
 
         if yaw_angles is None:
             yaw_angles = np.zeros(
@@ -152,7 +141,6 @@
                 )
             )
         self.floris.farm.yaw_angles = yaw_angles
->>>>>>> 6124d2a8
 
         # Initialize solution space
         self.floris.initialize_domain()
@@ -176,11 +164,6 @@
                 Defaults to None.
         """
 
-<<<<<<< HEAD
-        # TODO decide where to handle this sign issue
-        if (yaw_angles is not None) and not (np.all(yaw_angles==0.)):
-            self.floris.farm.yaw_angles = yaw_angles
-=======
         if yaw_angles is None:
             yaw_angles = np.zeros(
                 (
@@ -190,7 +173,6 @@
                 )
             )
         self.floris.farm.yaw_angles = yaw_angles
->>>>>>> 6124d2a8
 
         # Initialize solution space
         self.floris.initialize_domain()
@@ -855,10 +837,7 @@
         cut_in_wind_speed=0.001,
         cut_out_wind_speed=None,
         yaw_angles=None,
-<<<<<<< HEAD
-=======
         turbine_weights=None,
->>>>>>> 6124d2a8
         no_wake=False,
     ) -> float:
         """
@@ -868,11 +847,7 @@
         Args:
             wind_rose (wind_rose): An object of the wind rose class
             cut_in_wind_speed (float, optional): Wind speed in m/s below which
-<<<<<<< HEAD
-                any calculations are ignored and the wind farm is known to 
-=======
                 any calculations are ignored and the wind farm is known to
->>>>>>> 6124d2a8
                 produce 0.0 W of power. Note that to prevent problems with the
                 wake models at negative / zero wind speeds, this variable must
                 always have a positive value. Defaults to 0.001 [m/s].
@@ -884,8 +859,6 @@
                 The relative turbine yaw angles in degrees. If None is
                 specified, will assume that the turbine yaw angles are all
                 zero degrees for all conditions. Defaults to None.
-<<<<<<< HEAD
-=======
             turbine_weights (NDArrayFloat | list[float] | None, optional):
                 weighing terms that allow the user to emphasize power at
                 particular turbines and/or completely ignore the power
@@ -899,18 +872,13 @@
                 objective function. If None, this  is an array with all values
                 1.0 and with shape equal to (n_wind_directions, n_wind_speeds,
                 n_turbines). Defaults to None.
->>>>>>> 6124d2a8
             no_wake: (bool, optional): When *True* updates the turbine
                 quantities without calculating the wake or adding the wake to
                 the flow field. This can be useful when quantifying the loss
                 in AEP due to wakes. Defaults to *False*.
 
         Returns:
-<<<<<<< HEAD
-            float: 
-=======
             float:
->>>>>>> 6124d2a8
                 The Annual Energy Production (AEP) for the wind farm in
                 watt-hours.
         """
@@ -923,14 +891,10 @@
         # over to those values in the wind rose class
         wind_speeds_wind_rose = wind_rose.df.ws.unique()
         wind_directions_wind_rose = wind_rose.df.wd.unique()
-<<<<<<< HEAD
-        self.reinitialize(wind_speeds=wind_speeds_wind_rose, wind_directions=wind_directions_wind_rose)
-=======
         self.reinitialize(
             wind_speeds=wind_speeds_wind_rose,
             wind_directions=wind_directions_wind_rose
         )
->>>>>>> 6124d2a8
 
         # Build the frequency matrix from wind rose
         freq = wind_rose.df.set_index(['wd','ws']).unstack().values
@@ -941,24 +905,16 @@
             cut_in_wind_speed=cut_in_wind_speed,
             cut_out_wind_speed=cut_out_wind_speed,
             yaw_angles=yaw_angles,
-<<<<<<< HEAD
-=======
             turbine_weights=turbine_weights,
->>>>>>> 6124d2a8
             no_wake=no_wake)
 
 
         # Reset the FLORIS object to the original wind speed and directions
-<<<<<<< HEAD
-        self.reinitialize(wind_speeds=wind_speeds, wind_directions=wind_directions)
-        
-=======
         self.reinitialize(
             wind_speeds=wind_speeds,
             wind_directions=wind_directions
         )
 
->>>>>>> 6124d2a8
 
         return aep
 
