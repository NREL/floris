
from __future__ import annotations

import copy
import warnings
from typing import Union

import attrs
import matplotlib as mpl
import matplotlib.colors as mplcolors
import matplotlib.pyplot as plt
import numpy as np
import pandas as pd
from attrs import define, field
from matplotlib import rcParams
from scipy.spatial import ConvexHull

from floris.simulation import Floris
from floris.simulation.turbine.operation_models import POWER_SETPOINT_DEFAULT
from floris.tools.cut_plane import CutPlane
from floris.tools.floris_interface import FlorisInterface
from floris.type_dec import (
    floris_array_converter,
    NDArrayFloat,
)
from floris.utilities import rotate_coordinates_rel_west, wind_delta


def show_plots():
    plt.show()

def plot_turbines(
    ax,
    layout_x,
    layout_y,
    yaw_angles,
    rotor_diameters,
    color: str | None = None,
):
    """
    This function is deprecated and will be removed in v3.5, use `plot_turbines_with_fi` instead.

    Plot wind plant layout from turbine locations.

    Args:
        ax (:py:class:`matplotlib.pyplot.axes`): Figure axes.
        layout_x (np.array): Wind turbine locations (east-west).
        layout_y (np.array): Wind turbine locations (north-south).
        yaw_angles (np.array): Yaw angles of each wind turbine.
        rotor_diameters (np.array): Wind turbine rotor diameter.
        color (str): pyplot color option to plot the turbines.
    """
    warnings.warn(
        "The `plot_turbines` function is deprecated and will be removed in v3.5, "
        "use `plot_turbines_with_fi` instead.",
        DeprecationWarning,
        stacklevel=2  # This prints the calling function and this function in the warning
    )

    if color is None:
        color = "k"

    for x, y, yaw, d in zip(layout_x, layout_y, yaw_angles, rotor_diameters):
        R = d / 2.0
        x_0 = x + np.sin(np.deg2rad(yaw)) * R
        x_1 = x - np.sin(np.deg2rad(yaw)) * R
        y_0 = y - np.cos(np.deg2rad(yaw)) * R
        y_1 = y + np.cos(np.deg2rad(yaw)) * R
        ax.plot([x_0, x_1], [y_0, y_1], color=color)


def plot_turbines_with_fi(
    fi: FlorisInterface,
    ax: plt.Axes = None,
    color: str = None,
    wd: np.ndarray = None,
    yaw_angles: np.ndarray = None,
):
    """
    Plot the wind plant layout from turbine locations gotten from a FlorisInterface object.
    Note that this function automatically uses the first wind direction and first wind speed.
    Generally, it is most explicit to create a new FlorisInterface with only the single
    wind condition that should be plotted.

    Args:
        fi (:py:class:`floris.tools.floris_interface.FlorisInterface`): FlorisInterface object.
        ax (:py:class:`matplotlib.pyplot.axes`): Figure axes. Defaults to None.
        color (str, optional): Color to plot turbines. Defaults to None.
        wd (list, optional): The wind direction to plot the turbines relative to. Defaults to None.
        yaw_angles (NDArray, optional): The yaw angles for the turbines. Defaults to None.
    """
    if not ax:
        fig, ax = plt.subplots()
    if yaw_angles is None:
        yaw_angles = fi.floris.farm.yaw_angles
    if wd is None:
        wd = fi.floris.flow_field.wind_directions[0]

    # Rotate yaw angles to inertial frame for plotting turbines relative to wind direction
    yaw_angles = yaw_angles - wind_delta(np.array(wd))

    if color is None:
        color = "k"

    rotor_diameters = fi.floris.farm.rotor_diameters.flatten()
    for x, y, yaw, d in zip(fi.layout_x, fi.layout_y, yaw_angles[0], rotor_diameters):
        R = d / 2.0
        x_0 = x + np.sin(np.deg2rad(yaw)) * R
        x_1 = x - np.sin(np.deg2rad(yaw)) * R
        y_0 = y - np.cos(np.deg2rad(yaw)) * R
        y_1 = y + np.cos(np.deg2rad(yaw)) * R
        ax.plot([x_0, x_1], [y_0, y_1], color=color)


def add_turbine_id_labels(fi: FlorisInterface, ax: plt.Axes, **kwargs):
    """
    Adds index labels to a plot based on the given FlorisInterface.
    See the pyplot.annotate docs for more info:
    https://matplotlib.org/stable/api/_as_gen/matplotlib.pyplot.annotate.html.
    kwargs are passed to Text
    (https://matplotlib.org/stable/api/text_api.html#matplotlib.text.Text).

    Args:
        fi (FlorisInterface): Simulation object to get the layout and index information.
        ax (plt.Axes): Axes object to add the labels.
    """

    # Rotate layout to inertial frame for plotting turbines relative to wind direction
    coordinates_array = np.array([
        [x, y, 0.0]
        for x, y in list(zip(fi.layout_x, fi.layout_y))
    ])
    wind_direction = fi.floris.flow_field.wind_directions[0]
    layout_x, layout_y, _, _, _ = rotate_coordinates_rel_west(
        np.array([wind_direction]),
        coordinates_array
    )

    for i in range(fi.floris.farm.n_turbines):
        ax.annotate(
            i,
            (layout_x[0,i], layout_y[0,i]),
            xytext=(0,10),
            textcoords="offset points",
            **kwargs
        )


def line_contour_cut_plane(
    cut_plane,
    ax=None,
    levels=None,
    colors=None,
    label_contours=False,
    **kwargs):
    """
    Visualize a cut_plane as a line contour plot.

    Args:
        cut_plane (:py:class:`~.tools.cut_plane.CutPlane`):
            CutPlane Object.
        ax (:py:class:`matplotlib.pyplot.axes`): Figure axes. Defaults
            to None.
        levels (np.array, optional): Contour levels for plot.
            Defaults to None.
        colors (list, optional): Strings of color specification info.
            Defaults to None.
        label_contours (Boolean, optional): Flag to include a numerical contour labels
            on the plot. Defaults to False.
        **kwargs: Additional parameters to pass to `ax.contour`.
    """

    if not ax:
        fig, ax = plt.subplots()

    rcParams["contour.negative_linestyle"] = "solid"

    # Plot the cut-through
    contours = ax.tricontour(
        cut_plane.df.x1,
        cut_plane.df.x2,
        cut_plane.df.u,
        levels=levels,
        colors=colors,
        extend="both",
        **kwargs,
    )

    if label_contours:
        ax.clabel(contours, contours.levels, inline=True, fontsize=10, colors="black")

    # Make equal axis
    ax.set_aspect("equal")


def visualize_cut_plane(
    cut_plane,
    ax=None,
    vel_component='u',
    min_speed=None,
    max_speed=None,
    cmap="coolwarm",
    levels=None,
    clevels=None,
    color_bar=False,
    label_contours=False,
    title="",
    **kwargs
):
    """
    Generate pseudocolor mesh plot of the cut_plane.

    Args:
        cut_plane (:py:class:`~.tools.cut_plane.CutPlane`): 2D
            plane through wind plant.
        ax (:py:class:`matplotlib.pyplot.axes`, optional): Figure axes. Defaults
            to None.
        vel_component (str, optional): The velocity component that the cut plane is
            perpendicular to.
        min_speed (float, optional): Minimum value of wind speed for
            contours. Defaults to None.
        max_speed (float, optional): Maximum value of wind speed for
            contours. Defaults to None.
        cmap (str, optional): Colormap specifier. Defaults to
            'coolwarm'.
        levels (np.array, optional): Contour levels for line contour plot.
            Defaults to None.
        clevels (np.array, optional): Contour levels for tricontourf plot.
            Defaults to None.
        color_bar (Boolean, optional): Flag to include a color bar on the plot.
            Defaults to False.
        label_contours (Boolean, optional): Flag to include a numerical contour labels
            on the plot. Defaults to False.
        title (str, optional): User-supplied title for the plot. Defaults to "".
        **kwargs: Additional parameters to pass to line contour plot.

    Returns:
        im (:py:class:`matplotlib.plt.pcolormesh`): Image handle.
    """

    if not ax:
        fig, ax = plt.subplots()

    if vel_component=='u':
        # vel_mesh = cut_plane.df.u.values.reshape(cut_plane.resolution[1], cut_plane.resolution[0])
        if min_speed is None:
            min_speed = cut_plane.df.u.min()
        if max_speed is None:
            max_speed = cut_plane.df.u.max()
    elif vel_component=='v':
        # vel_mesh = cut_plane.df.v.values.reshape(cut_plane.resolution[1], cut_plane.resolution[0])
        if min_speed is None:
            min_speed = cut_plane.df.v.min()
        if max_speed is None:
            max_speed = cut_plane.df.v.max()
    elif vel_component=='w':
        # vel_mesh = cut_plane.df.w.values.reshape(cut_plane.resolution[1], cut_plane.resolution[0])
        if min_speed is None:
            min_speed = cut_plane.df.w.min()
        if max_speed is None:
            max_speed = cut_plane.df.w.max()

    # Allow separate number of levels for tricontourf and for line_contour
    if clevels is None:
        clevels = levels

    # Plot the cut-through
    im = ax.tricontourf(
        cut_plane.df.x1,
        cut_plane.df.x2,
        cut_plane.df.u,
        vmin=min_speed,
        vmax=max_speed,
        levels=clevels,
        cmap=cmap,
        extend="both",
    )

    # Add line contour
    line_contour_cut_plane(
        cut_plane,
        ax=ax,
        levels=levels,
        colors="b",
        label_contours=label_contours,
        linewidths=0.8,
        alpha=0.3,
        **kwargs
    )

    if cut_plane.normal_vector == "x":
        ax.invert_xaxis()

    if color_bar:
        cbar = plt.colorbar(im, ax=ax)
        cbar.set_label('m/s')

    # Set the title
    ax.set_title(title)

    # Make equal axis
    ax.set_aspect("equal")

    return ax


def visualize_heterogeneous_cut_plane(
    cut_plane,
    fi,
    ax=None,
    vel_component='u',
    min_speed=None,
    max_speed=None,
    cmap="coolwarm",
    levels=None,
    clevels=None,
    color_bar=False,
    label_contours=False,
    title="",
    plot_het_bounds=True,
    **kwargs
):
    """
    Generate pseudocolor mesh plot of the heterogeneous cut_plane.

    Args:
        cut_plane (:py:class:`~.tools.cut_plane.CutPlane`): 2D
            plane through wind plant.
        fi (:py:class:`~.tools.floris_interface.FlorisInterface`): FlorisInterface object.
        ax (:py:class:`matplotlib.pyplot.axes`): Figure axes. Defaults
            to None.
        vel_component (str, optional): The velocity component that the cut plane is
            perpendicular to.
        min_speed (float, optional): Minimum value of wind speed for
            contours. Defaults to None.
        max_speed (float, optional): Maximum value of wind speed for
            contours. Defaults to None.
        cmap (str, optional): Colormap specifier. Defaults to
            'coolwarm'.
        levels (np.array, optional): Contour levels for line contour plot.
            Defaults to None.
        clevels (np.array, optional): Contour levels for tricontourf plot.
            Defaults to None.
        color_bar (Boolean, optional): Flag to include a color bar on the plot.
            Defaults to False.
        label_contours (Boolean, optional): Flag to include a numerical contour labels
            on the plot. Defaults to False.
        title (str, optional): User-supplied title for the plot. Defaults to "".
        plot_het_bonds (boolean, optional): Flag to include the user-defined bounds of the
            heterogeneous wind speed area. Defaults to True.
        **kwargs: Additional parameters to pass to line contour plot.

    Returns:
        im (:py:class:`matplotlib.plt.pcolormesh`): Image handle.
    """

    if not ax:
        fig, ax = plt.subplots()
    if vel_component=='u':
        # vel_mesh = cut_plane.df.u.values.reshape(cut_plane.resolution[1], cut_plane.resolution[0])
        if min_speed is None:
            min_speed = cut_plane.df.u.min()
        if max_speed is None:
            max_speed = cut_plane.df.u.max()
    elif vel_component=='v':
        # vel_mesh = cut_plane.df.v.values.reshape(cut_plane.resolution[1], cut_plane.resolution[0])
        if min_speed is None:
            min_speed = cut_plane.df.v.min()
        if max_speed is None:
            max_speed = cut_plane.df.v.max()
    elif vel_component=='w':
        # vel_mesh = cut_plane.df.w.values.reshape(cut_plane.resolution[1], cut_plane.resolution[0])
        if min_speed is None:
            min_speed = cut_plane.df.w.min()
        if max_speed is None:
            max_speed = cut_plane.df.w.max()

    # Allow separate number of levels for tricontourf and for line_contour
    if clevels is None:
        clevels = levels

    # Plot the cut-through
    im = ax.tricontourf(
        cut_plane.df.x1,
        cut_plane.df.x2,
        cut_plane.df.u,
        vmin=min_speed,
        vmax=max_speed,
        levels=clevels,
        cmap=cmap,
        extend="both",
    )

    # Add line contour
    line_contour_cut_plane(
        cut_plane,
        ax=ax,
        levels=levels,
        colors="b",
        label_contours=label_contours,
        linewidths=0.8,
        alpha=0.3,
        **kwargs
    )

    # Plot the user-defined heterogeneous flow area
    if plot_het_bounds:
        points = np.array(
            list(
                zip(
                    fi.floris.flow_field.heterogenous_inflow_config['x'],
                    fi.floris.flow_field.heterogenous_inflow_config['y'],
                )
            )
        )
        hull = ConvexHull(points)
        h = ax.plot(
            points[np.append(hull.vertices, hull.vertices[0]),0],
            points[np.append(hull.vertices, hull.vertices[0]), 1],
            'k--',
            lw=2,
        )
        ax.plot(points[hull.vertices,0], points[hull.vertices,1], 'ko')
        ax.legend(h, ["defined heterogeneous bounds"], loc=1)

    if cut_plane.normal_vector == "x":
        ax.invert_xaxis()

    if color_bar:
        cbar = plt.colorbar(im, ax=ax)
        cbar.set_label('m/s')

    # Set the title
    ax.set_title(title)

    # Make equal axis
    ax.set_aspect("equal")

    return im


def visualize_quiver(cut_plane, ax=None, min_speed=None, max_speed=None, downSamp=1, **kwargs):
    """
    Visualize the in-plane flows in a cut_plane using quiver.

    Args:
        cut_plane (:py:class:`~.tools.cut_plane.CutPlane`): 2D
            plane through wind plant.
        ax (:py:class:`matplotlib.pyplot.axes`): Figure axes. Defaults
            to None.
        min_speed (float, optional): Minimum value of wind speed for
            contours. Defaults to None.
        max_speed (float, optional): Maximum value of wind speed for
            contours. Defaults to None.
        downSamp (int, optional): Down sample the number of quiver arrows
            from underlying grid.
        **kwargs: Additional parameters to pass to `ax.streamplot`.

    Returns:
        im (:py:class:`matplotlib.plt.pcolormesh`): Image handle.
    """
    if not ax:
        fig, ax = plt.subplots()

    # Reshape UMesh internally
    x1_mesh = cut_plane.df.x1.values.reshape(cut_plane.resolution[1], cut_plane.resolution[0])
    x2_mesh = cut_plane.df.x2.values.reshape(cut_plane.resolution[1], cut_plane.resolution[0])
    v_mesh = cut_plane.df.v.values.reshape(cut_plane.resolution[1], cut_plane.resolution[0])
    w_mesh = cut_plane.df.w.values.reshape(cut_plane.resolution[1], cut_plane.resolution[0])

    # plot the stream plot
    ax.streamplot(
        (x1_mesh[::downSamp, ::downSamp]),
        (x2_mesh[::downSamp, ::downSamp]),
        v_mesh[::downSamp, ::downSamp],
        w_mesh[::downSamp, ::downSamp],
        # scale=80.0,
        # alpha=0.75,
        # **kwargs
    )

    # ax.quiverkey(QV1, -.75, -0.4, 1, '1 m/s', coordinates='data')

    # Make equal axis
    # ax.set_aspect('equal')


def reverse_cut_plane_x_axis_in_plot(ax):
    """
    Shortcut method to reverse direction of x-axis.

    Args:
        ax (:py:class:`matplotlib.pyplot.axes`): Figure axes.
    """
    ax.invert_xaxis()


def plot_rotor_values(
    values: np.ndarray,
    findex: int,
    n_rows: int,
    n_cols: int,
    t_range: range | None = None,
    cmap: str = "coolwarm",
    return_fig_objects: bool = False,
    save_path: Union[str, None] = None,
    show: bool = False
) -> Union[None, tuple[plt.figure, plt.axes, plt.axis, plt.colorbar]]:
    """
    Plots the gridded turbine rotor values. This is intended to be used for
    understanding the differences between two sets of values, so each subplot can be
    used for inspection of what values are differing, and under what conditions.

    Parameters:
        values (np.ndarray): The 4-dimensional array of values to plot. Should be:
            (N findex, N turbines, N rotor points, N rotor points).
        findex (int): The index for the sample point to plot.
        n_rows (int): The number of rows to include for subplots. With ncols, this should
            generally add up to the number of turbines in the farm.
        n_cols (int): The number of columns to include for subplots. With ncols, this should
            generally add up to the number of turbines in the farm.
        t_range (range | None): Optional. The turbine count used to create the title for each
            subplot. If not provided, the size of the 2-th dimension of `values` is used.
        cmap (str): Optional. The matplotlib colormap to be used, default "coolwarm".
        return_fig_objects (bool): Optional. Flag to return the primary figure objects for
            further editing, default False.
        save_path (str | None): Optional. Where to save the figure, if a value is provided.
        show (bool): Optional. Flag to run `plt.show()` to present all the plots
            currently created with matplotlib.

    Returns:
        None | tuple[plt.figure, plt.axes, plt.axis, plt.colorbar]: If
        `return_fig_objects` is `False, then `None` is returned`, otherwise the primary
        figure objects are returned for custom editing.

    Example:
        from floris.tools.visualization import plot_rotor_values
        plot_rotor_values(floris.flow_field.u, findex=0, n_rows=1, ncols=4)
        plot_rotor_values(floris.flow_field.v, findex=0, n_rows=1, ncols=4)
        plot_rotor_values(floris.flow_field.w, findex=0, n_rows=1, ncols=4, show=True)
    """

    cmap = plt.cm.get_cmap(name=cmap)

    if t_range is None:
        t_range = range(values.shape[1])

    fig = plt.figure()
    axes = fig.subplots(n_rows, n_cols)

    # For 1x1, fig.subplots returns an Axes object, but for more than 1x1 it returns a np.array.
    # In this case, convert to an array so that the rest of this function can be simplified.
    if n_rows == 1 and n_cols == 1:
        axes = np.array([axes])

    titles = np.array([f"T{i}" for i in t_range])

    for ax, t, i in zip(axes.flatten(), titles, t_range):

        vmin = np.min(values[findex])
        vmax = np.max(values[findex])

        norm = mplcolors.Normalize(vmin, vmax)

        ax.imshow(values[findex, i].T, cmap=cmap, norm=norm, origin="lower")
        ax.invert_xaxis()

        ax.set_xticks([])
        ax.set_yticks([])
        ax.set_title(t)

    fig.subplots_adjust(right=0.8)
    cbar_ax = fig.add_axes([0.83, 0.25, 0.03, 0.5])
    cb = fig.colorbar(mpl.cm.ScalarMappable(norm=norm, cmap=cmap), cax=cbar_ax)

    if save_path:
        plt.savefig(save_path, bbox_inches="tight")

    if return_fig_objects:
        return fig, axes, cbar_ax, cb

    if show:
        plt.show()

def calculate_horizontal_plane_with_turbines(
    fi_in,
    x_resolution=200,
    y_resolution=200,
    x_bounds=None,
    y_bounds=None,
    wd=None,
    ws=None,
    yaw_angles=None,
    power_setpoints=None,
    disable_turbines=None,
) -> CutPlane:
        """
        This function creates a :py:class:`~.tools.cut_plane.CutPlane` by
        adding an additional turbine to the farm and moving it through every
        a regular grid throughout the flow field. This method allows for
        visualizing wake models that do not support the FullFlowGrid and
        its associated solver. As the new turbine is moved around the flow
        field, the velocities at its rotor are stored in local variables,
        and the flow field is reset to its initial state for every new
        location. Then, the local velocities are put into a DataFrame and
        then into a CutPlane. This method is much slower than
        `FlorisInterface.calculate_horizontal_plane`, but it is helpful
        for models where the visualization capability is not yet available.

        Args:
            fi_in (:py:class:`floris.tools.floris_interface.FlorisInterface`):
                Preinitialized FlorisInterface object.
            x_resolution (float, optional): Output array resolution. Defaults to 200 points.
            y_resolution (float, optional): Output array resolution. Defaults to 200 points.
            x_bounds (tuple, optional): Limits of output array (in m). Defaults to None.
            y_bounds (tuple, optional): Limits of output array (in m). Defaults to None.
            wd (float, optional): Wind direction setting. Defaults to None.
            ws (float, optional): Wind speed setting. Defaults to None.
            yaw_angles (np.ndarray, optional): Yaw angles settings. Defaults to None.
            power_setpoints (np.ndarray, optional): Power setpoints settings. Defaults to None.
            disable_turbines (np.ndarray, optional): Disable turbines settings. Defaults to None.

        Returns:
            :py:class:`~.tools.cut_plane.CutPlane`: containing values of x, y, u, v, w
        """

        # Make a local copy of fi to avoid editing passed in fi
        fi = copy.deepcopy(fi_in)

        # If wd/ws not provided, use what is set in fi
        if wd is None:
            wd = fi.floris.flow_field.wind_directions
        if ws is None:
            ws = fi.floris.flow_field.wind_speeds
        fi.check_wind_condition_for_viz(wd=wd, ws=ws)

        # Set the ws and wd
        fi.set(
            wind_directions=wd,
            wind_speeds=ws,
            yaw_angles=yaw_angles,
            power_setpoints=power_setpoints,
            disable_turbines=disable_turbines
        )
        yaw_angles = fi.floris.farm.yaw_angles
        power_setpoints = fi.floris.farm.power_setpoints

        # Grab the turbine layout
        layout_x = copy.deepcopy(fi.layout_x)
        layout_y = copy.deepcopy(fi.layout_y)
        turbine_types = copy.deepcopy(fi.floris.farm.turbine_type)
        D = fi.floris.farm.rotor_diameters_sorted[0, 0]

        # Declare a new layout array with an extra turbine
        layout_x_test = np.append(layout_x,[0])
        layout_y_test = np.append(layout_y,[0])
<<<<<<< HEAD
        yaw_angles = np.append(yaw_angles, [[0.0]], axis=1)
        power_setpoints = np.append(power_setpoints, [[POWER_SETPOINT_DEFAULT]], axis=1)
=======

        # Declare turbine types with an extra turbine in case of special one-type usage
        if len(layout_x) > 1 and len(turbine_types) == 1:
            # Convert to list length len(layout_x) + 1
            turbine_types_test = [turbine_types[0] for i in range(len(layout_x))] + ['nrel_5MW']
        else:
            turbine_types_test = np.append(turbine_types, 'nrel_5MW').tolist()
        yaw_angles = np.append(yaw_angles, np.zeros([fi.floris.flow_field.n_findex, 1]), axis=1)
        power_setpoints = np.append(
            power_setpoints,
            POWER_SETPOINT_DEFAULT * np.ones([fi.floris.flow_field.n_findex, 1]),
            axis=1
        )
>>>>>>> dc1b5708

        # Get a grid of points test test
        if x_bounds is None:
            x_bounds = (np.min(layout_x) - 2 * D, np.max(layout_x) + 10 * D)

        if y_bounds is None:
            y_bounds = (np.min(layout_y) - 2 * D, np.max(layout_y) + 2 * D)

        # Now generate a list of points
        x_points = np.linspace(x_bounds[0], x_bounds[1], x_resolution)
        y_points = np.linspace(y_bounds[0], y_bounds[1], y_resolution)
        num_points = len(x_points) * len(y_points)

        # Now loop over the points
        x_results = np.zeros(num_points)
        y_results = np.zeros(num_points)
        z_results = np.zeros(num_points)
        u_results = np.zeros(num_points)
        v_results = np.zeros(num_points)
        w_results = np.zeros(num_points)
        idx = 0
        for y in y_points:
            for x in x_points:

                # Save the x and y results
                x_results[idx] = x
                y_results[idx] = y

                # Place the test turbine at this location and calculate wake
                layout_x_test[-1] = x
                layout_y_test[-1] = y
                fi.set(
                    layout_x=layout_x_test,
                    layout_y=layout_y_test,
                    yaw_angles=yaw_angles,
                    power_setpoints=power_setpoints,
<<<<<<< HEAD
                    disable_turbines=disable_turbines
=======
                    disable_turbines=disable_turbines,
                    turbine_type=turbine_types_test
>>>>>>> dc1b5708
                )
                fi.run()

                # Get the velocity of that test turbines central point
                center_point = int(np.floor(fi.floris.flow_field.u[0,-1].shape[0] / 2.0))
                u_results[idx] = fi.floris.flow_field.u[0,-1,center_point,center_point]

                # Increment index
                idx = idx + 1

        # Make a dataframe
        df = pd.DataFrame({
            'x1':x_results,
            'x2':y_results,
            'x3':z_results,
            'u':u_results,
            'v':v_results,
            'w':w_results,
        })

        # Convert to a cut_plane
        horizontal_plane = CutPlane(df, x_resolution, y_resolution, "z")

        return horizontal_plane

@define
class VelocityProfilesFigure():
    """
    Create a figure which displays velocity deficit profiles at several downstream
    locations of a turbine.

    Args:
        downstream_dists_D: A list/array of streamwise locations at which the velocity deficit
            profiles have been sampled. The locations should be normalized by the turbine
            diameter D.
        layout: A one- or two-element list defining the direction of the profiles and in which
            order the directions are plotted. For example, ['cross-stream', 'vertical'] initializes
            a figure where cross-stream profiles are expected on the top row of Axes in the figure,
            and vertical profiles are expected on the bottom row.
        ax_width: Roughly the width of each Axes.
        ax_height: Roughly the height of each Axes.
        coordinate_labels: A list of labels for the normalized coordinates.

    """
    downstream_dists_D: NDArrayFloat = field(converter=floris_array_converter)
    layout: list[str] = field(default=['cross-stream'])
    ax_width: float = field(default=2.07)
    ax_height: float = field(default=3.0)
    coordinate_labels: list[str] = field(default=['x_1/D', 'x_2/D', 'x_3/D'])

    n_rows: int = field(init=False)
    n_cols: int = field(init=False)
    fig: plt.Figure = field(init=False)
    axs: np.ndarray = field(init=False)
    deficit_max: float = field(init=False, default=0.0)

    def __attrs_post_init__(self) -> None:
        self.n_rows = len(self.layout)
        self.n_cols = len(self.downstream_dists_D)
        figsize = [0.7 + self.ax_width * self.n_cols, 1.0 + self.ax_height * self.n_rows]
        self.fig, self.axs = plt.subplots(
            self.n_rows,
            self.n_cols,
            figsize=figsize,
            layout='tight',
            sharex='col',
            sharey='row',
            squeeze=False,
        )

        for ax in self.axs[-1]:
            ax.set_xlabel(r'$\Delta U / U_\infty$', fontsize=14)
            ax.tick_params('x', labelsize=14)

        for ax, x1_D in zip(self.axs[0], self.downstream_dists_D):
            ax.set_title(f'${self.coordinate_labels[0]} = {x1_D:.1f}$', fontsize=14)

        for ax, profile_direction in zip(self.axs[:,0], self.layout):
            if profile_direction == 'cross-stream':
                ylabel = f'${self.coordinate_labels[1]}$'
            elif profile_direction == 'vertical':
                ylabel = f'${self.coordinate_labels[2]}$'
            ax.set_ylabel(ylabel, fontsize=14)
            ax.tick_params('y', labelsize=14)

    @layout.validator
    def layout_validator(self, instance : attrs.Attribute, value : list[str]) -> None:
        allowed_layouts = [
            ['cross-stream'],
            ['vertical'],
            ['cross-stream', 'vertical'],
            ['vertical', 'cross-stream'],
        ]
        if value not in allowed_layouts:
            raise ValueError(f"'layout' must be one of the following: {allowed_layouts}.")

    def add_profiles(
        self,
        velocity_deficit_profiles: list[pd.DataFrame],
        **kwargs
    ) -> None:
        """
        Add a list of velocity deficit profiles to the figure. Each profile is represented
        as a pandas DataFrame. `kwargs` are passed to `ax.plot`.
        """
        for df in velocity_deficit_profiles:
            ax, profile_direction = self.match_profile_to_axes(df)
            profile_direction_D = f'{profile_direction}/D'
            ax.plot(df['velocity_deficit'], df[profile_direction_D], **kwargs)
            self.deficit_max = max(self.deficit_max, df['velocity_deficit'].max())

        margin = 0.05
        self.set_xlim([0.0 - margin, self.deficit_max + margin])

    def match_profile_to_axes(
        self,
        df: pd.DataFrame,
    ) -> tuple[plt.Axes, str]:
        x1_D = np.unique(df['x1/D'])
        if len(x1_D) == 1:
            x1_D = x1_D[0]
        else:
            raise ValueError(
                "The streamwise location x1/D must be constant for each velocity profile."
            )

        unique_x2 = np.unique(df['x2/D'])
        unique_x3 = np.unique(df['x3/D'])
        if len(unique_x2) == 1:
            profile_direction = 'x3'
            profile_direction_name = 'vertical'
        elif len(unique_x3) == 1:
            profile_direction = 'x2'
            profile_direction_name = 'cross-stream'
        else:
            raise ValueError(
                f"Velocity deficit profile at x1/D = {x1_D} is neither in the cross-stream (x2) "
                "nor the vertical (x3) direction."
            )
        row = self.layout.index(profile_direction_name)

        col = None
        for i in range(self.n_cols):
            if np.abs(x1_D - self.downstream_dists_D[i]) < 0.001:
                col = i
                break
        if col is None:
            raise ValueError(
                "Could not add a velocity deficit profile at downstream distance "
                f"x1/D = {x1_D}. The downstream distance must be one of the following "
                "values with which this VelocityProfilesFigure object was initialized: "
                f"{self.downstream_dists_D}."
            )
        return self.axs[row,col], profile_direction

    def set_xlim(
        self,
        xlim: list[float] | NDArrayFloat,
    ) -> None:
        for ax in self.axs[-1]:
            ax.set_xlim(xlim)

    def add_ref_lines_x2(
        self,
        ref_lines_x2_D: list[float] | NDArrayFloat,
        **kwargs
    ) -> None:
        """
        Add reference lines to the VelocityProfilesFigure which go along the XAxis.
        Commonly used to show the extent of the turbine.
        Args:
            ref_lines_x2_D: A list of x2-coordinates normalized by the turbine diameter D.
                One coordinate per reference line.
            **kwargs: Additional parameters to pass to `ax.plot`.
        """
        if 'cross-stream' not in self.layout:
            raise Exception(
                "Could not add reference lines to cross-stream (x2) velocity profiles. No "
                "such profiles exist in the figure."
            )
        row_x2 = self.layout.index('cross-stream')
        self.add_ref_lines(ref_lines_x2_D, row_x2, **kwargs)

    def add_ref_lines_x3(
        self,
        ref_lines_x3_D: list[float] | NDArrayFloat,
        **kwargs
    ) -> None:
        """
        Add reference lines to the VelocityProfilesFigure which go along the XAxis.
        Commonly used to show the extent of the turbine.
        Args:
            ref_lines_x3_D: A list of x3-coordinates normalized by the turbine diameter D.
                One coordinate per reference line.
            **kwargs: Additional parameters to pass to `ax.plot`.
        """
        if 'vertical' not in self.layout:
            raise Exception(
                "Could not add reference lines to vertical (x3) velocity profiles. No "
                "such profiles exist in the figure."
            )
        row_x3 = self.layout.index('vertical')
        self.add_ref_lines(ref_lines_x3_D, row_x3, **kwargs)

    def add_ref_lines(
        self,
        ref_lines_D: list[float] | NDArrayFloat,
        row: int,
        **kwargs
    ) -> None:
        default_params = {
                'linestyle': (0, (4, 2)),
                'color': 'k',
                'linewidth': 1.1
        }
        kwargs = default_params | kwargs

        for ax in self.axs[row]:
            for coordinate in ref_lines_D:
                ax.plot([0.0, 1.0], [coordinate, coordinate], **kwargs)<|MERGE_RESOLUTION|>--- conflicted
+++ resolved
@@ -654,10 +654,6 @@
         # Declare a new layout array with an extra turbine
         layout_x_test = np.append(layout_x,[0])
         layout_y_test = np.append(layout_y,[0])
-<<<<<<< HEAD
-        yaw_angles = np.append(yaw_angles, [[0.0]], axis=1)
-        power_setpoints = np.append(power_setpoints, [[POWER_SETPOINT_DEFAULT]], axis=1)
-=======
 
         # Declare turbine types with an extra turbine in case of special one-type usage
         if len(layout_x) > 1 and len(turbine_types) == 1:
@@ -671,7 +667,6 @@
             POWER_SETPOINT_DEFAULT * np.ones([fi.floris.flow_field.n_findex, 1]),
             axis=1
         )
->>>>>>> dc1b5708
 
         # Get a grid of points test test
         if x_bounds is None:
@@ -708,12 +703,8 @@
                     layout_y=layout_y_test,
                     yaw_angles=yaw_angles,
                     power_setpoints=power_setpoints,
-<<<<<<< HEAD
-                    disable_turbines=disable_turbines
-=======
                     disable_turbines=disable_turbines,
                     turbine_type=turbine_types_test
->>>>>>> dc1b5708
                 )
                 fi.run()
 
