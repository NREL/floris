
"""
The :py:obj:`floris.tools` package contains the modules used to drive
FLORIS simulations and perform studies in various areas of research and
analysis.

All modules can be imported with

    >>> import floris.tools

The ``__init__.py`` file enables the import of all modules in this
package so any additional modules should be included there.

Examples:
    >>> import floris.tools

    >>> dir(floris.tools)
    ['__builtins__', '__cached__', '__doc__', '__file__', '__loader__',
    '__name__', '__package__', '__path__', '__spec__', 'cut_plane',
    'floris_interface',
    'layout_functions', 'optimization', 'plotting', 'power_rose',
<<<<<<< HEAD
    'visualization', 'wind_rose']
=======
    'visualization']
>>>>>>> d3631fa5
"""

from .floris_interface import FlorisInterface
from .parallel_computing_interface import ParallelComputingInterface
from .uncertainty_interface import UncertaintyInterface
from .visualization import (
    plot_rotor_values,
    plot_turbines_with_fi,
    visualize_cut_plane,
    visualize_quiver,
)
from .wind_data import (
    TimeSeries,
    WindRose,
    WindTIRose,
)


# from floris.tools import (
#     cut_plane,
#     floris_interface,
#     layout_functions,
#     optimization,
#     plotting,
#     power_rose,
#     visualization,
# )<|MERGE_RESOLUTION|>--- conflicted
+++ resolved
@@ -19,11 +19,7 @@
     '__name__', '__package__', '__path__', '__spec__', 'cut_plane',
     'floris_interface',
     'layout_functions', 'optimization', 'plotting', 'power_rose',
-<<<<<<< HEAD
     'visualization', 'wind_rose']
-=======
-    'visualization']
->>>>>>> d3631fa5
 """
 
 from .floris_interface import FlorisInterface
