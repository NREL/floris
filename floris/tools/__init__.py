--- conflicted
+++ resolved
@@ -40,12 +40,7 @@
 # from floris.tools import (
 #     cut_plane,
 #     floris_interface,
-<<<<<<< HEAD
-#     layout_functions,
-=======
-#     interface_utilities,
 #     layout_visualization,
->>>>>>> a60060c3
 #     optimization,
 #     plotting,
 #     power_rose,
